{
    "name": "CaseManagement-Generic",
    "description": "Case Management - Beta\n\nBuilt by the Cortex Customer Success Team to provide quick and valuable deployment of XSOAR for the main use of Case Management",
    "support": "community",
<<<<<<< HEAD
    "currentVersion": "1.1.0",
=======
    "currentVersion": "1.0.1",
>>>>>>> 78bf0949
    "author": "Cortex XSOAR Customer Success",
    "url": "",
    "email": "",
    "created": "2020-08-20T14:37:35Z",
    "categories": [],
    "tags": [
        "siem"
    ],
    "useCases": [
        "Case Management"
    ],
    "keywords": [
        "Case Management",
        "siem",
        "SIEM"
    ],
    "beta": true
}<|MERGE_RESOLUTION|>--- conflicted
+++ resolved
@@ -2,11 +2,7 @@
     "name": "CaseManagement-Generic",
     "description": "Case Management - Beta\n\nBuilt by the Cortex Customer Success Team to provide quick and valuable deployment of XSOAR for the main use of Case Management",
     "support": "community",
-<<<<<<< HEAD
     "currentVersion": "1.1.0",
-=======
-    "currentVersion": "1.0.1",
->>>>>>> 78bf0949
     "author": "Cortex XSOAR Customer Success",
     "url": "",
     "email": "",
