--- conflicted
+++ resolved
@@ -2,11 +2,7 @@
     "name": "Email Communication",
     "description": "Do you have to send multiple emails to end users? This content pack helps you streamline the process and automate updates, notifications and more.\n",
     "support": "xsoar",
-<<<<<<< HEAD
-    "currentVersion": "1.3.2",
-=======
-    "currentVersion": "1.3.4",
->>>>>>> 9a411f0d
+    "currentVersion": "1.3.5",
     "author": "Cortex XSOAR",
     "url": "https://www.paloaltonetworks.com/cortex",
     "email": "",
