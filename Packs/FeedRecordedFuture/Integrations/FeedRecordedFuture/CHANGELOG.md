--- conflicted
+++ resolved
@@ -1,8 +1,5 @@
 ## [Unreleased]
-<<<<<<< HEAD
+Fixed an issue with the integration's indicator fields mapping.
 
 
-## [20.2.4] - 2020-02-25
-=======
-Fixed an issue with the integration's indicator fields mapping.
->>>>>>> 8a095e3f
+## [20.2.4] - 2020-02-25