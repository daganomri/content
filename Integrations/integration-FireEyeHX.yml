commonfields:
  id: FireEye HX
  version: -1
name: FireEye HX
display: FireEye HX
category: Endpoint
image: data:image/png;base64,iVBORw0KGgoAAAANSUhEUgAAAHMAAAAhCAYAAADqBZQaAAAGqUlEQVR4Ae3ZA3AcfR/A8V/Y6GI711xSK8ldH9u2bdu2bdsoHte2bdt2+3u/M+9mZmdnb7N1b2Y782mM/X/zx+3Jnvg3qbIuFSGIZ//ZU98oGm+hFBLJvJjAJXgCEvm8mI3wN1pDIpkXE/gN70IinxezA7pCIpsXMwbj8AEksnkx67ACbXEd2kIikxfzRbyOIqzEoZDI48WMRQcU4Wgo7oJEHi9mBd6B4GIo5sEPiSBezOmBYJpxBygOT+I2jMdwZEMighcTWFgdqptbFSqfEwhWQHhfayzHVFRCIoAX00EQS7EA7SEOopGARi4kIAqCHJQhEbK3iWRHQQ5Mu/aFUUhDAYpFsniZ6YNYGTN0qaENJIzmGI1xmOhgKgYjH4IOUJy8D0KehtEYjGENGI+jD9SYCTgSL6EH5mA5VmAlFqELYa/Kjc2LHu6vLZlTFToP5iV3HkogNtphGxSrHazHHBRB0A2KM/dBzMuhhq3Y5kBxJmRviorNi0I0RPjPEV8QwNMYAw1jG2ZgPKYxI/883VcSmBEIPjW1Mvg8xJg5il8gNtpCMQuNkYMCB9EQtMHxyNkHMS+GYiiKUYbyMPxI2gchT8ZtaO4UsQRvYK0l2jKoyQAcyoyMhyAGh4mknntfduPERdXtJ0ysrLsUwoC8CcWJDjFnIg3ikg9ZiIMYElCKPAjScApuRR3EJAVBXI6bcC78iHaI2QfiUiZKkQ1xkItypEJM8nAULsWFqEWyETMRN+AZHGEXMQ3PWSLOxvsI4TGoYQJyIVY1CUVRkFmB4F2T/7/PRSMPW/BpAzMzA+JSR5s983jswJ9ogmlQw2cQw6WYAbXYjh+QGyZmP4hLJ2Iz5qAMYqMFlhpaQpCB97EOajENZxlB89EaPnPEGFyO6VCswdc4B6kQw+dQw/WQeguqQjHEu35eVegQCITHoOcZA3QwBF0xFtFhYk6HD+LSP1CcCjGcBMUkTMZqdEBHPATBPVBswze4CufiHoyFYjDXkwGBOWZfiEvR6AvFExAb70DRwRSyHxRz8Cyuwg34GtuhuNp6AGqEELpAsRQvohRi42sodqA9pB4X/wCehdSbyEywHFCewSIk2cTcji0YhH7ob2MUHmsg5glQQ18UQkzaYBMUV0IsktENyqryHAQiklUfcy0GY2gYI9EVORBcDcVsm+W2GEuhOAGC96EYhQKIxSVQLEaxOeZlWGX6YBOIgwehhhMtMXvhNIjhVii2oBUE92EOEmxiboW68IXLmKtQCbF4ymbJtToIihmzq4KpEJHMi12eZhWLTCFSMA6KayAmt0DRDYIsLMZ2BCFh/ATFneaYgoPQDYou8EHCqMZKKL6G1GNJ/YqZuM6YjQOghvcghtfQx2HPnIs2qEDARjXyXcYcBrHRAYqx6IJeFj3RHVugLLEhmGfmUJSgHBU2/ChFDMRwMxT9EA1BIkZDcR4EIezAenRAR3Sy+BljoPgZpphANO7BFgxDISSMp6HYgbMhkFH+2pzF1e07QQmrRF3DYLxvWVKH4KE9eJp1ijkYYuM/KOZgMqbZmIrRmEDIgywx+0B2Ui4WQnESBBdAMRkpEBwDxSbMxDwb8zEDs/GFNaZZBf7BCpwHCeMlKLbgYZagZMgTOdWxb+Q39Xcta1MzLRAsMN12E1yMQUjeg6dZp5hDIDY+hOJhCBrZiIYgnpAxlpj9ILvgOSg6QfA3FLdDDFXYjEXIRxySLRIQhRgkOMQEcBGGogNqITZOQAcsxwgu9mOC3iviK4GYMSgX4j80huznmOe5eJruQvTEsxCY98zekF1QhmVYhfOwHnORDTHEYTAUT0Fs+PA6fkVNwzGBRNyOwfgWZyAnzDdvhiqRjFQIZAZ/0QxCDV7GK8iE7OGYf+9CzDh0hWIcjoEPCcjGLdgA5RpOhsD80GQizsTZOCeMC9ECYvERFKugeB1icTbU8AwKEIt4BPAbFH3sZ6azeByLt9EZn+ImHI8qJELMuCfbgj3zTgbkbjSHNKAGivnIgrjU1ebe7GlQjICEkY3/oIaVmI1NUCzHOZabBldBd8IbEIsabDYFDUBsXI2NUGzCZMzCdii6IHd3nzVJQluci3twKdqJZPkgkJmBYBwXX450iEv5eAA3IAHi0rl4FJUQgx8P41KIg3icjY8wEGPxLx6CH2KJ2QrP4FE81oBncQzERkco3oM4aIan0B3TMAk/4WIkQKwxPftWAeZBcTDEpSiDAPBi7nfvm0+0O8+Lub/dgCEYBcVa1HoxI9NtWI7ZGIzTIHva/wAx/Zd/Mj383wAAAABJRU5ErkJggg==
description: FireEye Endpoint Security is an integrated solution that detects what others miss and protects endpoint against known and unknown threats. The HX Demisto integration provides access to information about endpoints, acquisitions, alerts, indicators, and containment. Customers can extract critical data and effectively operate security operations automated playbook
configuration:
- display: Server URL (e.g. https://192.168.0.1)
  name: server
  defaultvalue: ""
  type: 0
  required: true
- display: Credentials
  name: credentials
  defaultvalue: ""
  type: 9
  required: true
- display: Version
  name: version
  defaultvalue: v3
  type: 0
  required: true
- display: Trust any certificate (unsecure)
  name: insecure
  defaultvalue: "true"
  type: 8
  required: false
- display: Use system proxy settings
  name: proxy
  defaultvalue: "false"
  type: 8
  required: false
- display: Fetch incidents
  name: isFetch
  defaultvalue: ""
  type: 8
  required: false
- display: Incident type
  name: incidentType
  defaultvalue: ""
  type: 13
  required: false
script:
  script: |-
    """

    IMPORTS

    """
    import requests
    import base64
    import time
    import json
    import os
    import re
    # disable insecure warnings
    requests.packages.urllib3.disable_warnings()

    """

    HANDLE PROXY

    """

    def set_proxies():
        if not demisto.params().get('proxy', False):
            del os.environ['HTTP_PROXY']
            del os.environ['HTTPS_PROXY']
            del os.environ['http_proxy']
            del os.environ['https_proxy']

    """

    GLOBAL VARS

    """
    SERVER_URL = demisto.params()['server']
    USERNAME = demisto.params()['credentials']['identifier']
    PASSWORD = demisto.params()['credentials']['password']
    USE_SSL = not demisto.params()['insecure']
    VERSION = demisto.params()['version']
    GET_HEADERS = {
        'Accept': 'application/json'
    }
    POST_HEADERS = {
        'Accept': 'application/json',
        'Content-type': 'application/json'
    }
    PATCH_HEADERS = {
        'Content-Type': 'text/plain'
    }
    BASE_PATH = '{}/hx/api/{}'.format(SERVER_URL, VERSION)
    INDICATOR_MAIN_ATTRIBUTES = [
        'OS',
        'Name',
        'Created By',
        'Active Since',
        'Category',
        'Signature',
        'Active Condition',
        'Hosts With Alerts',
        'Source Alerts'
    ]
    ALERT_MAIN_ATTRIBUTES = [
        'Alert ID',
        'Reported',
        'Event Type',
        'Agent ID'
    ]
    HOST_MAIN_ATTRIBUTES = [
        'Host Name',
        'Host IP',
        'Agent ID',
        'Agent Version',
        'OS',
        'Last Poll',
        'Containment State',
        'Domain',
        'Last Alert'
    ]
    HOST_SET_MAIN_ATTRIBUTES = [
        'Name',
        'ID',
        'Type'
    ]
    #scripts for data acquisitions
    STANDART_INVESTIGATIVE_DETAILS_OSX = {
        "commands": [
            {
                "name": "sysinfo"
            },
            {
                "name": "disks"
            },
            {
                "name": "volumes"
            },
            {
                "name": "useraccounts"
            },
            {
                "name": "groups"
            },
            {
                "name": "files-api",
                "parameters": [
                    {
                        "name": "Path",
                        "value": "/"
                    },
                    {
                        "name": "Regex",
                        "value": "^(?:Applications|Library|System|User|bin|cores|opt|private|sbin|usr)+"
                    },
                    {
                        "name": "Include Remote Locations",
                        "value": False
                    },
                    {
                        "name": "Depth",
                        "value": -1
                    },
                    {
                        "name": "MD5",
                        "value": True
                    },
                    {
                        "name": "SHA1",
                        "value": False
                    },
                    {
                        "name": "SHA256",
                        "value": False
                    },
                    {
                        "name": "Verify Digital Signatures",
                        "value": False
                    },
                    {
                        "name": "AND Operator",
                        "value": False
                    },
                    {
                        "name": "Include Files",
                        "value": True
                    },
                    {
                        "name": "Include Directories",
                        "value": True
                    },
                    {
                        "name": "Preserve Times",
                        "value": False
                    }
                ]
            },
            {
                "name": "persistence",
                "parameters": [
                    {
                        "name": "MD5",
                        "value": True
                    },
                    {
                        "name": "SHA1",
                        "value": False
                    },
                    {
                        "name": "SHA256",
                        "value": False
                    },
                    {
                        "name": "Preserve Times",
                        "value": False
                    },
                    {
                        "name": "Verify Digital Signatures",
                        "value": False
                    }
                ]
            },
            {
                "name": "tasks",
                "parameters": [
                    {
                        "name": "MD5",
                        "value": True
                    },
                    {
                        "name": "SHA1",
                        "value": False
                    },
                    {
                        "name": "SHA256",
                        "value": False
                    },
                    {
                        "name": "Verify Digital Signatures",
                        "value": True
                    },
                    {
                        "name": "Preserve Times",
                        "value": False
                    }
                ]
            },
            {
                "name": "processes-api"
            },
            {
                "name": "urlhistory",
                "parameters": [
                    {
                        "name": "TargetBrowser",
                        "value": "Chrome"
                    },
                    {
                        "name": "TargetBrowser",
                        "value": "Firefox"
                    },
                    {
                        "name": "TargetBrowser",
                        "value": "Safari"
                    }
                ]
            },
            {
                "name": "quarantine-events"
            },
            {
                "name": "ports"
            },
            {
                "name": "services",
                "parameters": [
                    {
                        "name": "MD5",
                        "value": True
                    },
                    {
                        "name": "SHA1",
                        "value": False
                    },
                    {
                        "name": "SHA256",
                        "value": False
                    },
                    {
                        "name": "Verify Digital Signatures",
                        "value": True
                    },
                    {
                        "name": "Preserve Times",
                        "value": False
                    }
                ]
            },
            {
                "name": "stateagentinspector",
                "parameters": [
                    {
                        "name": "eventTypes",
                        "value": []
                    }
                ]
            },
            {
                "name": "syslog"
            }
        ]
    }
    STANDART_INVESTIGATIVE_DETAILS_LINUX = {
        "commands": [
            {
                "name": "sysinfo"
            },
            {
                "name": "files-api",
                "parameters": [
                    {
                        "name": "Path",
                        "value": "/"
                    },
                    {
                        "name": "Regex",
                        "value": "^(?:usr|lib|lib64|opt|home|sbin|bin|etc|root)+"
                    },
                    {
                        "name": "Include Remote Locations",
                        "value": False
                    },
                    {
                        "name": "Depth",
                        "value": -1
                    },
                    {
                        "name": "MD5",
                        "value": True
                    },
                    {
                        "name": "SHA1",
                        "value": False
                    },
                    {
                        "name": "SHA256",
                        "value": False
                    },
                    {
                        "name": "AND Operator",
                        "value": False
                    },
                    {
                        "name": "Include Files",
                        "value": True
                    },
                    {
                        "name": "Include Directories",
                        "value": True
                    },
                    {
                        "name": "Preserve Times",
                        "value": False
                    }
                ]
            },
            {
                "name": "processes-api"
            },
            {
                "name": "ports"
            },
            {
                "name": "shell-history",
                "parameters": [
                    {
                        "name": "ShellList",
                        "value": [
                            "bash",
                            "zsh",
                            "ksh93"
                        ]
                    }
                ]
            }
        ]
    }
    STANDART_INVESTIGATIVE_DETAILS_WIN = {
        "commands": [
            {
                "name": "sysinfo"
            },
            {
                "name": "disks",
                "parameters": [
                    {
                        "name": "Prevent Hibernation",
                        "value": True
                    }
                ]
            },
            {
                "name": "volumes",
                "parameters": [
                    {
                        "name": "Prevent Hibernation",
                        "value": True
                    }
                ]
            },
            {
                "name": "useraccounts",
                "parameters": [
                    {
                        "name": "Prevent Hibernation",
                        "value": True
                    }
                ]
            },
            {
                "name": "prefetch",
                "parameters": [
                    {
                        "name": "Prevent Hibernation",
                        "value": True
                    }
                ]
            },
            {
                "name": "files-raw",
                "parameters": [
                    {
                        "name": "Prevent Hibernation",
                        "value": True
                    },
                    {
                        "name": "Active Files",
                        "value": True
                    },
                    {
                        "name": "Deleted Files",
                        "value": True
                    },
                    {
                        "name": "Parse NTFS INDX Buffers",
                        "value": True
                    },
                    {
                        "name": "Path",
                        "value": "%systemdrive%"
                    },
                    {
                        "name": "Depth",
                        "value": -1
                    },
                    {
                        "name": "MD5",
                        "value": True
                    },
                    {
                        "name": "SHA1",
                        "value": False
                    },
                    {
                        "name": "SHA256",
                        "value": False
                    },
                    {
                        "name": "Analyze Entropy",
                        "value": False
                    },
                    {
                        "name": "Enumerate Imports",
                        "value": False
                    },
                    {
                        "name": "Enumerate Exports",
                        "value": False
                    },
                    {
                        "name": "Analyze File Anomalies",
                        "value": False
                    },
                    {
                        "name": "Verify Digital Signatures",
                        "value": False
                    },
                    {
                        "name": "Strings",
                        "value": False
                    },
                    {
                        "name": "AND Operator",
                        "value": False
                    },
                    {
                        "name": "Include Files",
                        "value": True
                    },
                    {
                        "name": "Include Directories",
                        "value": True
                    },
                    {
                        "name": "Get Resources",
                        "value": False
                    },
                    {
                        "name": "Get Resource Data",
                        "value": False
                    },
                    {
                        "name": "Get Version Info",
                        "value": False
                    }
                ]
            },
            {
                "name": "persistence",
                "parameters": [
                    {
                        "name": "MD5",
                        "value": True
                    },
                    {
                        "name": "SHA1",
                        "value": False
                    },
                    {
                        "name": "SHA256",
                        "value": False
                    },
                    {
                        "name": "Preserve Times",
                        "value": False
                    },
                    {
                        "name": "Enumerate Imports",
                        "value": False
                    },
                    {
                        "name": "Enumerate Exports",
                        "value": False
                    },
                    {
                        "name": "Verify Digital Signatures",
                        "value": True
                    },
                    {
                        "name": "Analyze Entropy",
                        "value": False
                    },
                    {
                        "name": "Analyze File Anomalies",
                        "value": False
                    },
                    {
                        "name": "Get Resources",
                        "value": False
                    },
                    {
                        "name": "Get Version Info",
                        "value": False
                    },
                    {
                        "name": "Prevent Hibernation",
                        "value": True
                    }
                ]
            },
            {
                "name": "registry-raw",
                "parameters": [
                    {
                        "name": "Prevent Hibernation",
                        "value": True
                    },
                    {
                        "name": "Type",
                        "value": "All"
                    }
                ]
            },
            {
                "name": "tasks",
                "parameters": [
                    {
                        "name": "Prevent Hibernation",
                        "value": True
                    },
                    {
                        "name": "MD5",
                        "value": True
                    },
                    {
                        "name": "SHA1",
                        "value": False
                    },
                    {
                        "name": "SHA256",
                        "value": False
                    },
                    {
                        "name": "Verify Digital Signatures",
                        "value": True
                    },
                    {
                        "name": "Preserve Times",
                        "value": False
                    },
                    {
                        "name": "raw mode",
                        "value": False
                    }
                ]
            },
            {
                "name": "eventlogs",
                "parameters": [
                    {
                        "name": "Prevent Hibernation",
                        "value": True
                    }
                ]
            },
            {
                "name": "processes-memory",
                "parameters": [
                    {
                        "name": "Preserve Times",
                        "value": False
                    },
                    {
                        "name": "Prevent Hibernation",
                        "value": True
                    },
                    {
                        "name": "MD5",
                        "value": True
                    },
                    {
                        "name": "SHA1",
                        "value": False
                    },
                    {
                        "name": "SHA256",
                        "value": False
                    },
                    {
                        "name": "MemD5",
                        "value": False
                    },
                    {
                        "name": "enumerate imports",
                        "value": True
                    },
                    {
                        "name": "enumerate exports",
                        "value": True
                    },
                    {
                        "name": "Verify Digital Signatures",
                        "value": True
                    },
                    {
                        "name": "sections",
                        "value": True
                    },
                    {
                        "name": "ports",
                        "value": True
                    },
                    {
                        "name": "handles",
                        "value": True
                    },
                    {
                        "name": "detect injected dlls",
                        "value": True
                    },
                    {
                        "name": "raw mode",
                        "value": False
                    },
                    {
                        "name": "strings",
                        "value": False
                    }
                ]
            },
            {
                "name": "urlhistory",
                "parameters": [
                    {
                        "name": "Prevent Hibernation",
                        "value": True
                    },
                    {
                        "name": "GetThumbnails",
                        "value": False
                    },
                    {
                        "name": "GetIndexedPageContent",
                        "value": False
                    }
                ]
            },
            {
                "name": "ports",
                "parameters": [
                    {
                        "name": "Prevent Hibernation",
                        "value": True
                    }
                ]
            },
            {
                "name": "services",
                "parameters": [
                    {
                        "name": "Prevent Hibernation",
                        "value": True
                    },
                    {
                        "name": "MD5",
                        "value": True
                    },
                    {
                        "name": "SHA1",
                        "value": False
                    },
                    {
                        "name": "SHA256",
                        "value": False
                    },
                    {
                        "name": "Verify Digital Signatures",
                        "value": True
                    },
                    {
                        "name": "Preserve Times",
                        "value": False
                    },
                    {
                        "name": "raw mode",
                        "value": False
                    }
                ]
            },
            {
                "name": "stateagentinspector",
                "parameters": [
                    {
                        "name": "eventTypes",
                        "value": []
                    }
                ]
            }
        ]
    }

    SYS_SCRIPT_MAP = {
        'osx': STANDART_INVESTIGATIVE_DETAILS_OSX,
        'win': STANDART_INVESTIGATIVE_DETAILS_WIN,
        'linux': STANDART_INVESTIGATIVE_DETAILS_LINUX
    }

    """

    COMMAND HANDLERS

    """

    def get_token_request():
        """
        returns a token on successful request
        """

        url = '{}/token'.format(BASE_PATH)

        #basic authentication
        try:
            response = requests.request(
                'GET',
                url,
                headers=GET_HEADERS,
                verify=USE_SSL,
                auth=(USERNAME,PASSWORD)
            )
        except requests.exceptions.SSLError as e:
            LOG(e.message)
            raise ValueError('An SSL error occurred when trying to connect to the server. Consider configuring unsecure connection in the integration settings')

        #handle request failure
        if response.status_code not in range(200,205):
            message = parse_error_response(response)
            raise ValueError('Token request failed with status code {}\n{}'.format(response.status_code, message))
        #successful request
        response_headers = response.headers
        token = response_headers.get('X-FeApi-Token')
        return token

    def get_token():
        token = get_token_request()
        if token:
            return token
        raise ('Failed to get a token, unexpected response structure from the server')

    """

    HOST INFORMATION

    """

    def get_host_by_agent_request(agent_id):
        """
        returns the response body

        raises an exception on:

            - http request failure
            - response status code different from 200
        """
        url = '{}/hosts/{}'.format(BASE_PATH, agent_id)


        response = http_request(
            'GET',
            url,
            headers = GET_HEADERS
        )

        #successful request
        try:
            return response.json()['data']
        except Exception as e:
            raise ValueError('Failed to get host information - unexpected response structure from the server.')

    def get_host_information():
        """

        return the host information to the war room, given an agentId or hostName from input.

        """
        args = demisto.args()

        if not args.get('agentId') and not args.get('hostName'):
            raise ValueError('Please provide either agentId or hostName')

        host = get_host_by_agent_request(args.get('agentId')) if args.get('agentId') else get_host_by_name_request(args.get('hostName'))

        md_table = tableToMarkdown(
            'FireEye HX Get Host Information',
            host_entry(host),
            headers=HOST_MAIN_ATTRIBUTES
        )

        entry = {
            'Type': entryTypes['note'],
            'Contents': host,
            'ContentsFormat': formats['json'],
            'ReadableContentsFormat': formats['markdown'],
            'HumanReadable': md_table,
            'EntryContext': {
                "FireEyeHX.Hosts(obj._id==val._id)": host,
                "Endpoint(obj.ID==val.ID)": collect_endpoint_contxt(host)
            }
        }
        demisto.results(entry)

    def get_host_set_information():
        """
        return host set information to the war room according to given id or filters

        """
        args = demisto.args()

        url = '{}/host_sets/{}'.format(BASE_PATH, args.get('hostSetID', ''))
        url_params = {
            'limit': args.get('limit'),
            'offset': args.get('offset'),
            'search': args.get('search'),
            'sort': args.get('sort'),
            'name': args.get('name'),
            'type': args.get('type')
        }
        response = http_request(
            'GET',
            url,
            headers = GET_HEADERS,
            url_params=url_params
        )
        host_sets = []
        try:
            host_sets = response.json()['data']
        except Exception as e:
            raise ValueError('Failed to get host set information - unexpected response from the server.\n'+response.text)

        md_table = "No host sets found"
        host_sets_list = [host_sets] if args.get('hostSetID') else host_sets.get('entries', [])
        if len(host_sets_list) > 0:
            md_table = tableToMarkdown(
                'FireEye HX Get Host Sets Information',
                host_set_entry(host_sets_list),
                headers=HOST_SET_MAIN_ATTRIBUTES
            )

        entry = {
            'Type': entryTypes['note'],
            'Contents': host_sets,
            'ContentsFormat': formats['json'],
            'ReadableContentsFormat': formats['markdown'],
            'HumanReadable': md_table,
            'EntryContext': {
                "FireEyeHX.HostSets(obj._id==val._id)": host_sets_list
            }
        }
        demisto.results(entry)

    def get_hosts_request(limit=None, offset=None, has_active_threats=None, has_alerts=None, agent_version=None, containment_queued=None, containment_state=None,
        host_name=None, os_platform=None, reported_clone=None, time_zone=None):
        """
        returns the response body

        raises an exception on:

            - http request failure
            - response status code different from 200
        """
        url = '{}/hosts'.format(BASE_PATH)
        url_params = {
            'limit': limit,
            'offset': offset,
            'has_active_threats': has_active_threats,
            'has_alerts': has_alerts,
            'agent_version': agent_version,
            'containment_queued': containment_queued,
            'containment_state': containment_state,
            'hostname': host_name,
            'os.platform': os_platform,
            'reported_clone': reported_clone,
            'time_zone': time_zone
        }
        #remove None values
        url_params = { k:v for k,v in url_params.items() if v is not None}

        response = http_request(
            'GET',
            url,
            url_params = url_params,
            headers = GET_HEADERS
        )
        #successful request
        try:
            return response.json()['data']['entries']
        except Exception as e:
            raise ValueError('Failed to parse response body - unexpected response structure from the server.')

    def get_host_by_name_request(host_name):
        try:
            return get_hosts_request(host_name=host_name, limit=1)[0]
        except Exception as e:
            LOG(e)
            raise ValueError('Host {} not found.'.format(host_name))

    def get_all_agents_ids():
        """
        returns a list of all agents ids
        """
        offset = 0
        hosts = []

        #get all hosts
        while True:
            hosts_partial_results = get_hosts_request(offset=offset, limit=1000)
            if not hosts_partial_results:
                break
            hosts.extend(hosts_partial_results)
            offset = len(hosts)
        return [host.get('_id') for host in hosts]

    def get_agent_id(host_name):
        """
        returns the agent id given the host name

        raises an exception on:
            - unexpected response structure
            - empty results

        """
        host = get_host_by_name_request(host_name)
        try:
            return host['_id']
        except Exception as e:
            raise ValueError('Failed to get agent id for host {}'.format(host_name))

    def collect_endpoint_contxt(host):
        return {
            'Hostname': host['hostname'],
            'ID': host['_id'],
            'IPAddress': host['primary_ip_address'],
            'Domain': host['domain'],
            'MACAddress': host['primary_mac'],
            'OS': host['os']['platform'],
            'OSVersion': host['os']['product_name']
        }

    """

    HOST CONTAINMENT

    """
    def containment_request(agent_id):
        """

        no return value on successful request

        """
        url = '{}/hosts/{}/containment'.format(BASE_PATH, agent_id)
        body = {
            'state': 'contain'
        }

        response = http_request(
            'POST',
            url,
            body = body,
            headers = POST_HEADERS
        )
        #no exception raised - successful request

    def containment():
        """

        returns a success message to the war room

        """

        args = demisto.args()

        #validate one of the arguments was passed
        if not args:
            raise ValueError('Please provide either agentId or hostName')

        #in case a hostName was given, set the agentId accordingly
        if args.get('hostName'):
            args['agentId'] = get_agent_id(args['hostName'])

        containment_request(args['agentId'])
        #no exceptions raised->successful request

        host = get_host_by_agent_request(args['agentId'])
        entry = {
            'Type': entryTypes['note'],
            'Contents': 'Containment rquest for the host was sent and approved successfuly',
            'ContentsFormat': formats['text'],
            'EntryContext': {
                "FireEyeHX.Hosts(obj._id==val._id)": host,
                "Endpoint(obj.ID==val.ID)": collect_endpoint_contxt(host)
            }
        }
        demisto.results(entry)

    def containment_cancellation_request(agent_id):
        """

        no return value on successful request

        """
        url = '{}/hosts/{}/containment'.format(BASE_PATH, agent_id)

        response = http_request(
            'DELETE',
            url,
            headers = GET_HEADERS
        )
        #no exceptions are raised - successful request

    def containment_cancellation():
        """

        returns a success message to the war room

        """

        args = demisto.args()

        #validate one of the arguments was passed
        if not args:
            raise ValueError('Please provide either agentId or hostName')

        #in case a hostName was given, set the agentId accordingly
        if args.get('hostName'):
            args['agentId'] = get_agent_id(args['hostName'])

        containment_cancellation_request(args['agentId'])
        #no exceptions raised->successful request

        host = get_host_by_agent_request(args['agentId'])
        entry = {
            'Type': entryTypes['note'],
            'Contents': 'The host is released from containment.',
            'ContentsFormat': formats['text'],
            'EntryContext': {
                "FireEyeHX.Hosts(obj._id==val._id)": host,
                "Endpoint(obj.ID==val.ID)": collect_endpoint_contxt(host)
            }
        }
        demisto.results(entry)

    """

    ALERTS

    """

    def get_alert_request(alert_id):

        url = '{}/alerts/{}'.format(BASE_PATH, alert_id)

        response = http_request(
            'GET',
            url,
            headers=GET_HEADERS
        )
        return response.json().get('data')

    def get_alert():

        alert_id = demisto.args().get('alertId')
        alert = get_alert_request(alert_id)

        alert_table = tableToMarkdown(
            'FireEye HX Get Alert #{}'.format(alert_id),
            alert_entry(alert),
            headers=ALERT_MAIN_ATTRIBUTES
        )

        event_type = re.sub("([a-z])([A-Z])","\g<1> \g<2>",alert.get('event_type','NewEvent')).title()
        event_table = tableToMarkdown(
            event_type,
            alert.get('event_values')
        )

        entry = {
            'Type': entryTypes['note'],
            'Contents': alert,
            'ContentsFormat': formats['json'],
            'ReadableContentsFormat': formats['markdown'],
            'HumanReadable': '{}\n{}'.format(alert_table, event_table),
            'EntryContext': {
                "FireEyeHX.Alerts(obj._id==val._id)": alert
            }
        }
        demisto.results(entry)


    def get_alerts_request(has_share_mode=None, resolution=None, agent_id=None, host_name=None, condition_id=None, limit=None,
        offset=None, sort=None, min_id=None, event_at=None, alert_id=None, matched_at=None, reported_at=None, source=None):
        """

        returns the response body on successful request

        """
        url = '{}/alerts'.format(BASE_PATH)

        body = {
            'has_share_mode': has_share_mode,
            'resolution': resolution,
            'agent._id': agent_id,
            'condition._id': condition_id,
            'event_at': event_at,
            'min_id': min_id,
            '_id': alert_id,
            'matched_at': matched_at,
            'reported_at': reported_at,
            'source': source,
            'limit': limit,
            'offset': offset,
            'sort': sort
        }

        #remove None values
        body = {k:v for k,v in body.items() if v is not None}


        response = http_request(
            'GET',
            url,
            url_params=body,
            headers=GET_HEADERS
        )
        try:
            return response.json()['data']['entries']
        except Exception as e:
            raise ValueError('Failed to parse response body')

    def get_all_alerts(has_share_mode=None, resolution=None, agent_id=None, condition_id=None, limit=None,
        sort=None, min_id=None, event_at=None, alert_id=None, matched_at=None, reported_at=None, source=None):
        """

        returns a list of alerts, all results up to limit

        """
        offset = 0
        alerts = []

        max_records = limit or float('inf')

        while len(alerts) < max_records:
            alerts_partial_results = get_alerts_request(
                has_share_mode = has_share_mode,
                resolution = resolution,
                agent_id = agent_id,
                condition_id = condition_id,
                event_at = event_at,
                alert_id = alert_id,
                matched_at = matched_at,
                reported_at = reported_at,
                source = source,
                min_id = min_id,
                offset = offset,
                limit = limit or 100,
                sort = sort
            )
            #empty list
            if not alerts_partial_results:
                break
            alerts.extend(alerts_partial_results)
            offset = len(alerts)

        #remove access results
        if len(alerts) > max_records:
            alerts[max_records-1 : -1] = []

        return alerts

    def general_context_from_event(alert):

        def file_context(values):
            return {
                'Name': values.get('fileWriteEvent/fileName'),
                'MD5': values.get('fileWriteEvent/md5'),
                'Extension': values.get('fileWriteEvent/fileExtension'),
                'Path': values.get('fileWriteEvent/fullPath')
            }
        def ip_context(values):
            return {
                'Address' : values.get('ipv4NetworkEvent/remoteIP')
            }
        def registry_key_context(values):
            return {
                'Path': values.get('regKeyEvent/path'),
                'Name': values.get('regKeyEvent/valueName'),
                'Value': values.get('regKeyEvent/value')
            }
        context_map = {
            'fileWriteEvent': file_context,
            'ipv4NetworkEvent': ip_context,
            'regKeyEvent': registry_key_context
        }

        if context_map.get(alert['event_type']):
            return context_map.get(alert['event_type'])(alert['event_values'])
        return None

    def collect_context(alerts):

        #collect_context
        files = []
        ips = []
        registry_keys = []

        for alert in alerts:
            event_type = alert.get('event_type')
            context = general_context_from_event(alert)
            if event_type == 'fileWriteEvent':
                files.append(context)
            elif event_type == 'ipv4NetworkEvent':
                ips.append(context)
            elif event_type == 'regKeyEvent':
                registry_keys.append(context)
        return (files, ips, registry_keys)


    def get_alerts():
        """

        returns a list of alerts to the war room

        """

        args = demisto.args()
        source = []
        #add source type
        if args.get('MALsource'):
            source.append ('mal')
        if args.get('EXDsource'):
            source.append('exd')
        if args.get('IOCsource'):
            source.append('ioc')

        sort_map = {
            'agentId': 'agent._id',
            'conditionId': 'condition._id',
            'eventAt': 'event_at',
            'alertId': '_id',
            'matchedAt': 'matched_at',
            'id': '_id',
            'reportedAt': 'reported_at'
        }

        if args.get('sort'):
            args['sort'] = '{}+{}'.format(sort_map.get(args['sort']),args.get('sortOrder', 'ascending'))

        if args.get('hostName'):
            args['agentId'] = get_agent_id(args.get('hostName'))

        if args.get('limit'):
            args['limit'] = int(args['limit'])

        alerts = get_all_alerts(
            has_share_mode = args.get("hasShareMode"),
            resolution = args.get('resolution'),
            agent_id = args.get('agentId'),
            condition_id = args.get('conditionId'),
            event_at = args.get('eventAt'),
            alert_id = args.get('alertId'),
            matched_at = args.get('matchedAt'),
            reported_at = args.get('reportedAt'),
            source = source,
            min_id = args.get('min_id'),
            limit = args.get('limit'),
            sort = args.get('sort')
        )

        #parse each alert to a record displayed in the human readable table
        alerts_entries = [alert_entry(alert) for alert in alerts]

        files, ips, registry_keys = collect_context(alerts)

        md_table = tableToMarkdown(
            'FireEye HX Get Alerts',
            alerts_entries,
            headers=ALERT_MAIN_ATTRIBUTES
        )

        entry = {
            'Type': entryTypes['note'],
            'Contents': alerts,
            'ContentsFormat': formats['json'],
            'ReadableContentsFormat': formats['markdown'],
            'HumanReadable': md_table,
            'EntryContext': {
                "FireEyeHX.Alerts(obj._id==val._id)": alerts,
                'File': files,
                'RegistryKey': registry_keys,
                'IP': ips
            }
        }
        demisto.results(entry)

    def suppress_alert_request(alert_id):
        """

        no return value on successful request

        """

        url = '{}/alerts/{}'.format(BASE_PATH, alert_id)

        response = http_request(
            'DELETE',
            url
        )

    def suppress_alert():
        """

        returns a success message to the war room

        """

        alert_id = demisto.args().get('alertId')

        suppress_alert_request(alert_id)
        #no exceptions raised->successful request

        entry = {
            'Type': entryTypes['note'],
            'Contents': 'Alert {} suppressed successfuly.'.format(alert_id),
            'ContentsFormat': formats['text']
        }
        demisto.results(entry)

    """

    INDICATORS

    """
    def new_indicator_request(category):
        """
        Create a new indicator
        """
        url = '{}/indicators/{}'.format(BASE_PATH, category)

        response = http_request(
            'POST',
            url,
            headers = GET_HEADERS
        )
        try:
            return response.json().get('data')
        except Exception as e:
            raise ValueError('Failed to parse response body, unexpected response structure from the server.')


    def create_indicator():
        """
        Get new indicator details
        returns a success message to the war room
        """

        category = demisto.args().get('category')

        response = new_indicator_request(category)

        md_table =  {
            'ID': response.get('_id'),
        }
        entry = {
            'Type': entryTypes['note'],
            'Contents': response,
            'ContentsFormat': formats['json'],
            'ReadableContentsFormat': formats['markdown'],
            'HumanReadable': tableToMarkdown('FireEye HX New Indicator created successfully', md_table),
            'EntryContext': {
                "FireEyeHX.Indicators(obj._id===val._id)": response
            }
        }
        demisto.results(entry)

    def append_conditions_request(name, category, body):
        """
        Append conditions to indicator request
        """

        url = '{}/indicators/{}/{}/conditions'.format(BASE_PATH, category, name)

        response = http_request(
            'PATCH',
            url,
            conditions_params = body,
            headers = PATCH_HEADERS
        )

        return response.json()

    def append_conditions():
        """
        Append conditions to indicator
        no return value on successfull request
        """
        name = demisto.args().get('name')
        category = demisto.args().get('category')
        body = demisto.args().get('condition')

        body = body.replace(',', '\n')

        response = append_conditions_request(name, category, body)

        md_table =  {
            'Name': name,
            'Category': category,
            'Conditions': body
        }

        entry = {
            'Type': entryTypes['note'],
            'Contents': response,
            'ContentsFormat': formats['json'],
            'ReadableContentsFormat': formats['markdown'],
            'HumanReadable': tableToMarkdown('The conditions were added successfully', md_table)
        }
        demisto.results(entry)

    def get_indicator_request(category, name):
        """

        returns a json object representing an indicator

        """

        url = '{}/indicators/{}/{}'.format(BASE_PATH, category, name)

        response = http_request(
            'GET',
            url,
            headers=GET_HEADERS,
        )
        return response.json().get('data')

    def get_indicator_conditions_request(category, name, limit=None, offset=None, enabled=None, has_alerts=None):
        """

        returns a list of json objects, each representing an indicator condition
        if no results are found- returns None

        """
        url = '{}/indicators/{}/{}/conditions'.format(BASE_PATH, category, name)
        url_params = {
            'limit': limit,
            'offset': offset,
            'enabled': enabled,
            'has_alerts': has_alerts
        }
        #remove None values
        url_params = { k:v for k,v in url_params.items() if v is not None}

        response = http_request(
            'GET',
            url,
            headers=GET_HEADERS,
            url_params=url_params
        )
        try:
            return response.json()['data']['entries']
        except Exception as e:
            raise ValueError('Failed to parse response body')

    def get_all_enabled_conditions(indicator_category, indicator_name):

        offset = 0
        conditions =[]

        #get all results
        while True:
            conditions_partial_results = get_indicator_conditions_request(
                indicator_category,
                indicator_name,
                enabled=True,
                offset=offset
            )
            if not conditions_partial_results:
                break
            conditions.extend(conditions_partial_results)
            offset = len(conditions)
        return conditions

    def get_indicator_conditions():
        """

        returns a list of enabled conditions assosiated with a specific indicator to the war room

        """

        args = demisto.args()

        conditions = get_all_enabled_conditions(
            args.get('category'),
            args.get('name')
        )

        conditions_entries = [condition_entry(condition) for condition in conditions]

        md_table = tableToMarkdown(
            'Indicator "{}" Alerts on'.format(args.get('name')),
            conditions_entries
        )

        entry = {
            'Type': entryTypes['note'],
            'Contents': conditions,
            'ContentsFormat': formats['json'],
            'ReadableContentsFormat': formats['markdown'],
            'HumanReadable': md_table,
            'EntryContext': {
                "FireEyeHX.Conditions(obj._id==val._id)": conditions
            }
        }
        demisto.results(entry)

    def get_indicator():

        args = demisto.args()

        indicator = get_indicator_request(
            args.get('category'),
            args.get('name')
        )

        md_table = tableToMarkdown(
            'FireEye HX Get Indicator- {}'.format(args.get('name')),
            indicator_entry(indicator),
            headers=INDICATOR_MAIN_ATTRIBUTES
        )

        entry = {
            'Type': entryTypes['note'],
            'Contents': indicator,
            'ContentsFormat': formats['json'],
            'ReadableContentsFormat': formats['markdown'],
            'HumanReadable': md_table,
            'EntryContext': {
                "FireEyeHX.Indicators(obj._id==val._id)": indicator
            }
        }
        demisto.results(entry)

    def get_indicators_request(category=None, search=None, limit=None, offset=None, share_mode=None, sort=None, created_by=None, alerted=None):

        url = '{}/indicators'.format(BASE_PATH)
        if category:
            url = url + '/' + category

        url_params = {
            'search': search,
            'limit': limit,
            'offset': offset,
            'category.share_mode': share_mode,
            'sort': sort,
            'created_by': created_by,
            'stats.alerted_agents': alerted
        }

        #remove None value
        url_params = { k:v for k,v in url_params.items() if v}

        response = http_request(
            'GET',
            url,
            url_params=url_params,
            headers=GET_HEADERS,
        )
        try:
            response_body = response.json()
            data = response_body['data']
            #no results found
            if data['total'] == 0:
                return None
            return data['entries']
        except Exception as e:
            raise ValueError('Failed to parse response body')

    def get_all_indicators(category=None, search=None, share_mode=None, sort=None, created_by=None, alerted=None, limit=None):

        max_records = limit or float('inf')
        offset=0
        indicators = []

        #get all results
        while len(indicators) < max_records:
            indicators_partial_results = get_indicators_request(
                category=category,
                search=search,
                offset=offset,
                share_mode=share_mode,
                sort=sort,
                created_by=created_by,
                alerted=alerted,
                limit=limit or 100
            )
            if not indicators_partial_results:
                break
            indicators.extend(indicators_partial_results)
            offset = len(indicators)

        #remove access results
        if len(indicators) > max_records:
            indicators[max_records-1 : -1] = []

        return indicators

    def get_indicators():

        args = demisto.args()

        sort_map = {
            'category': 'category',
            'activeSince': 'active_since',
            'createdBy': 'created_by',
            'alerted': 'stats.alerted_agents'
        }

        if args.get('limit'):
            args['limit'] = int(args['limit'])
        if args.get('alerted'):
            args['alerted'] = args['alerted'] == 'yes'
        if args.get('sort'):
            args['sort'] = sort_map.get(args.get('sort'))

        #get all results
        indicators = get_all_indicators(
            category=args.get('category'),
            search=args.get('searchTerm'),
            share_mode=args.get('shareMode'),
            sort=args.get('sort'),
            created_by=args.get('createdBy'),
            alerted=args.get('alerted'),
            limit=args.get('limit')
        )

        indicators_entries = [indicator_entry(indicator) for indicator in indicators]

        md_table = tableToMarkdown(
            'FireEye HX Get Indicator- {}'.format(args.get('name')),
            indicators_entries,
            headers=INDICATOR_MAIN_ATTRIBUTES
        )

        entry = {
            'Type': entryTypes['note'],
            'Contents': indicators,
            'ContentsFormat': formats['json'],
            'ReadableContentsFormat': formats['markdown'],
            'HumanReadable': md_table,
            'EntryContext': {
                "FireEyeHX.Indicators(obj._id==val._id)": indicators
            }
        }
        demisto.results(entry)

    """

    SEARCH

    """

    def search_request(query, host_set=None, hosts=None, exhaustive=False):

        url = '{}/searches'.format(BASE_PATH)

        body = { 'query': query }

        if host_set:
            body['host_set'] = {'_id': int(host_set)}
        elif hosts:
            body['hosts'] = [{'_id': host} for host in hosts]

        if exhaustive:
            body['exhaustive'] = True

        try:
            response = http_request(
                'POST',
                url,
                headers=POST_HEADERS,
                body=body
            )
        except Exception as e:
            raise e
        if response.status_code == 409:
            LOG(e.message)
            raise ValueError('Request unsuccessful because the search limits (10 existing searches or 5 running searches) have been exceeded')
        return response.json().get('data')

    def get_search_information_request(search_id):
        """

        returns the search information represented by a json object.

        """

        url = '{}/searches/{}'.format(BASE_PATH, search_id)

        response = http_request(
            'GET',
            url,
            headers=GET_HEADERS
        )
        return response.json().get('data')

    def get_search_results_request(search_id):
        """

        returns the search results represented by a json object.

        """

        url = '{}/searches/{}/results'.format(BASE_PATH, search_id)

        response = http_request(
            'GET',
            url,
            headers=GET_HEADERS
        )
        return response.json().get('data', {}).get('entries', [])

    def stop_search_request(search_id):
        """

        returns the search information represented by a json object.

        """

        url = '{}/searches/{}/actions/stop'.format(BASE_PATH,search_id)

        response = http_request(
            'POST',
            url,
            headers=POST_HEADERS
        )
        return response.json()

    def delete_search_request(search_id):
        """

        no return value on successful request

        """

        url = '{}/searches/{}'.format(BASE_PATH,search_id)
        response = http_request(
            'DELETE',
            url
        )

    def search_results_to_context(results, search_id):
        for res in results:
            res["SearchID"] = search_id
            res["HostID"] = res.get("host", {}).get("_id")
            res["HostName"] = res.get("host", {}).get("hostname")
            res["HostUrl"] = res.get("host", {}).get("url")
            del res['host']
            res["Results"] = res.get("results")
            del res["results"]
            for resData in res.get("Results"):
                resData.update(resData.get("data", {}))
                del resData['data']
        return results
    def start_search():

        args = demisto.args()

        '''
        to search all hosts past none of the arguments?

        #validate at list one of the arguments 'agentsIds', 'hostsNames', 'hostSet' was passed
        if not any([args.get('agentsIds'),args.get('hostsNames'),args.get('hostSet'), args.get('searchAllHosts')]):
            raise ValueError('Please provide one of the followings: agentsIds, hostsNames, hostSet')
        '''

        agents_ids = []
        if args.get('agentsIds'):
            agents_ids = args['agentsIds'].split(',')
        elif args.get('hostsNames'):
            names = args.get('hostsNames').split(',')
            for name in names:
                try:
                    agent_id = get_agent_id(name)
                    agents_ids.append(agent_id)
                except Exception as e:
                    LOG(e.message)
                    pass
            if not agents_ids:
                raise ValueError('None of the host names were matched with an agent')

        #limit can't exceed 1000.
        limit = args.get('limit')
        if not limit or limit > 1000:
            limit = 1000

        arg_to_query_field_map = {
            'dnsHostname': 'DNS Hostname',
            'fileFullPath': 'File Full Path',
            'fileMD5Hash': 'File MD5 Hash',
            'ipAddress': 'IP Address'
        }

        query = []
        for arg in arg_to_query_field_map.keys():
            if not args.get(arg):
                continue
            field_filter = {
                'field': arg_to_query_field_map[arg],
                'operator': args['{}Operator'.format(arg)],
                'value': args[arg]
            }
            query.append(field_filter)

        search = search_request(
            query,
            hosts=agents_ids,
            host_set=args.get('hostSet'),
            exhaustive=args.get('exhaustive')=='yes'
        )

        search_id = search.get('_id')

        #loop to get search status once a minute. break on: search has stopped, matched results exceeded limit, or no more pending hosts.
        while True:
            search_info = get_search_information_request(search_id)
            matched = search_info.get('stats', {}).get('search_state', {}).get('MATCHED',0)
            pending = search_info.get('stats', {}).get('search_state', {}).get('PENDING',0)
            if search_info.get('state')=='STOPPED' or matched >= limit or pending == 0 :
                break
            time.sleep(60)

        results = get_search_results_request(search_id)
        md_entries = [host_results_md_entry(host_results) for host_results in results]

        entry = {
            'Type': entryTypes['note'],
            'Contents': results,
            'ContentsFormat': formats['json'],
            'ReadableContentsFormat': formats['markdown'],
            'HumanReadable': '## Search Results\n' + '\n'.join(md_entries),
            'EntryContext': {
                "FireEyeHX.Search": search_results_to_context(results, search_id)
            }
        }
        demisto.results(entry)

        #finally stop or delete the search
        possible_error_message = None
        try:
            if args.get('stopSearch') == 'stop':
                possible_error_message = 'Failed to stop search'
                stop_search_request(search_id)
            #no need to stop a search before deleting it.
            if args.get('stopSearch') == 'stopAndDelete':
                possible_error_message = 'Failed to delete search'
                delete_search_request(search_id)
            possible_error_message = None
        except Exception as e:
            LOG('{}\n{}'.format(possible_error_message, e.message))
            pass
        #add warning entry if neccessery
        if possible_error_message:
            warning_entry = {
                'Type': entryTypes['note'],
                'Contents': possible_error_message,
                'ContentsFormat': formats['text'],
            }
            demisto.results(warning_entry)

    """

    ACQUISITIONS

    """


    def file_acquisition_request(agent_id, file_name, file_path, comment=None, external_id=None, req_use_api=None):

        url = '{}/hosts/{}/files'.format(BASE_PATH, agent_id)

        body = {
            'req_path': file_path,
            'req_filename': file_name,
            'comment': comment,
            'external_id': external_id,
            'req_use_api': req_use_api
        }

        #remove None values
        body = {k:v for k,v in body.items() if v is not None}

        response = http_request(
            'POST',
            url,
            body=body,
            headers=POST_HEADERS
        )

        return response.json().get('data')

    def file_acquisition_package_request(acquisition_id):

        url = '{}/acqs/files/{}.zip'.format(BASE_PATH, acquisition_id)

        response = http_request(
            'GET',
            url
        )

        return response.content

    def file_acquisition_information_request(acquisition_id):

        url = '{}/acqs/files/{}'.format(BASE_PATH, acquisition_id)

        response = http_request(
            'GET',
            url,
            headers=GET_HEADERS
        )

        return response.json().get('data')

    def delete_file_acquisition_request(acquisition_id):
        """

        no return value on successful request

        """

        url = '{}/acqs/files/{}'.format(BASE_PATH, acquisition_id)

        response = http_request(
            'DELETE',
            url
        )

    def delete_file_acquisition():
        """

        returns a success message to the war room

        """
        acquisition_id = demisto.args().get('acquisitionId')
        delete_file_acquisition_request(acquisition_id)
        #successful request

        return {
            'Type': entryTypes['note'],
            'Contents': 'file acquisition {} deleted successfuly'.format(acquisition_id),
            'ContentsFormat': formats['text'],
        }


    def file_acquisition():

        args = demisto.args()

        if not args.get('hostName') and not args.get('agentId'):
            raise ValueError('Please provide either agentId or hostName')

        if args.get('hostName'):
            args['agentId'] = get_agent_id(args['hostName'])

        use_api = args.get('acquireUsing') == 'API'

        acquisition_info = file_acquisition_request(
            args.get('agentId'),
            args.get('fileName'),
            args.get('filePath'),
            req_use_api=use_api
        )

        acquisition_id = acquisition_info.get('_id')

        LOG('acquisition request was successful. Waiting for acquisition process to be complete.')
        while True:
            acquisition_info = file_acquisition_information_request(acquisition_id)
            if acquisition_info.get('state') == 'COMPLETE':
                break
            time.sleep(10)
        LOG('acquisition process has been complete. Fetching zip file.')

        acquired_file = file_acquisition_package_request(acquisition_id)

        message = '{} acquired successfuly'.format(args.get('fileName'))
        if acquisition_info.get('error_message'):
            message = acquisition_info.get('error_message')

        entry = {
            'Type': entryTypes['note'],
            'Contents': '{}\nacquisition ID: {}'.format(message, acquisition_id),
            'ContentsFormat': formats['text'],
            'EntryContext': {
                "FireEyeHX.Acquisitions.Files(obj._id==val._id)": acquisition_info
            }
        }

        demisto.results(entry)
        demisto.results(fileResult('{}.zip'.format(os.path.splitext(args.get('fileName'))[0]), acquired_file))

    def data_acquisition_request(agent_id, script_name, script):

        url = '{}/hosts/{}/live'.format(BASE_PATH, agent_id)

        body = {
            'name': script_name,
            'script': {'b64': script}
        }

        response = http_request(
            'POST',
            url,
            body=body
        )

        return response.json()['data']

    def data_acquisition_information_request(acquisition_id):

        url = '{}/acqs/live/{}'.format(BASE_PATH, acquisition_id)

        response = http_request(
            'GET',
            url,
            headers=GET_HEADERS
        )

        return response.json()['data']


    def data_collection_request(acquisition_id):

        url ='{}/acqs/live/{}.mans'.format(BASE_PATH, acquisition_id)

        response = http_request(
            'GET',
            url
        )

        return response.content

    def data_acquisition():
        """

        returns the mans file to the war room

        """

        args = demisto.args()

        #validate the host name or agent ID was passed
        if not args.get('hostName') and not args.get('agentId'):
            raise ValueError('Please provide either agentId or hostName')

        if not args.get('defaultSystemScript') and not args.get('script'):
            raise ValueError('If the script is not provided, defaultSystemScript must be specified.')

        if args.get('script') and not args.get('scriptName'):
            raise ValueError('If the script is provided, script name must be specified as well.')

        if args.get('hostName'):
            args['agentId'] = get_agent_id(args['hostName'])

        #determine whether to use the default script
        sys = args.get('defaultSystemScript')
        if sys:
            args['script'] = json.dumps(SYS_SCRIPT_MAP[sys])
            args['scriptName'] = '{}DefaultScript'.format(sys)


        acquisition_info = data_acquisition_request(
            args['agentId'],
            args['scriptName'],
            base64.b64encode(args['script'])
        )

        acquisition_id = acquisition_info.get('_id')

        LOG('Acquisition request was successful. Waiting for acquisition process to be complete.')
        #loop to inquire acquisition state every 30 seconds
        #break when state is complete
        while True:
            acquisition_info = data_acquisition_information_request(acquisition_id)
            if acquisition_info.get('state') == 'COMPLETE':
                break
            time.sleep(30)
        LOG('Acquisition process has been complete. Fetching mans file.')

        message = '{} acquired successfuly'.format(args.get('fileName'))
        if acquisition_info.get('error_message'):
            message = acquisition_info.get('error_message')

        #output file and acquisition information to the war room
        data = data_collection_request(acquisition_id)
        entry = {
            'Type': entryTypes['note'],
            'Contents': '{}\nacquisition ID: {}'.format(message, acquisition_id),
            'ContentsFormat': formats['text'],
            'EntryContext': {
                "FireEyeHX.Acquisitions.Data(obj._id==val._id)": acquisition_info
            }
        }
        demisto.results(entry)
        demisto.results(fileResult('agent_{}_data.mans'.format(args['agentId']), data))

    def delete_data_acquisition_request(acquisition_id):
        """

        no return value on successful request

        """

        url = '{}/acqs/live/{}'.format(BASE_PATH, acquisition_id)

        response = http_request(
            'DELETE',
            url
        )

    def delete_data_acquisition():
        """

        returns a success message to the war room

        """
        acquisition_id = demisto.args().get('acquisitionId')
        delete_data_acquisition_request(acquisition_id)
        #successful request

        return {
            'Type': entryTypes['note'],
            'Contents': 'data acquisition {} deleted successfuly'.format(acquisition_id),
            'ContentsFormat': formats['text'],
        }
    """

    FETCH INCIDENTS

    """


    def fetch_incidents():

        lastRun = demisto.getLastRun()
        alerts = []
        if lastRun and lastRun.get('min_id'):
            #get all alerts with id greater than min_id
            alerts = get_all_alerts(
                min_id=lastRun.get('min_id'),
                sort='_id+ascending'
            )
            #results are sorted in ascending order - the last alert holds the greatest id
            min_id = alerts[-1].get('_id') if alerts else None
        else:
            #get the last 100 alerts
            alerts = get_all_alerts(
                sort='_id+descending',
                limit=100
            )
            #results are sorted in descending order - the first alert holds the greatest id
            min_id = alerts[0].get('_id') if alerts else None

        incidents = [parse_alert_to_incident(alert) for alert in alerts]
        demisto.incidents(incidents)
        if min_id is not None:
            demisto.setLastRun({'min_id': min_id})


    def parse_alert_to_incident(alert):

        event_type = alert.get('event_type', 'NewEvent')
        event_values = alert.get('event_values', {})
        event_indicators_map = {
            'fileWriteEvent': 'fileWriteEvent/fileName',
            'ipv4NetworkEvent': 'ipv4NetworkEvent/remoteIP',
            'dnsLookupEvent': 'dnsLookupEvent/hostname',
            'regKeyEvent': 'regKeyEvent/valueName'
        }
        event_indicator = event_indicators_map.get(event_type)

        incident_name = '{event_type_parsed}: {indicator}'.format(
            event_type_parsed=re.sub("([a-z])([A-Z])","\g<1> \g<2>", event_type).title(),
            indicator= event_values.get(event_indicator)
        )

        incident = {
            'name': incident_name,
            'rawJSON': json.dumps(alert)
        }
        return incident

    """

    ENTRY ENTITIES

    """
    def indicator_entry(indicator):

        indicator_entry = {
            'OS' : ', '.join(indicator.get('platforms',[])),
            'Name': indicator.get('name'),
            'Created By': indicator.get('created_by'),
            'Active Since': indicator.get('active_since'),
            'Category': indicator.get('category', {}).get('name'),
            'Signature': indicator.get('signature'),
            'Active Condition': indicator.get('stats',{}).get('active_conditions'),
            'Hosts With Alerts': indicator.get('stats',{}).get('alerted_agents'),
            'Source Alerts': indicator.get('stats',{}).get('source_alerts')
        }
        return indicator_entry

    def host_entry(host):

        host_entry = {
            'Host Name': host.get('hostname'),
            'Last Poll':  host.get('last_poll_timestamp'),
            'Agent ID': host.get('_id'),
            'Agent Version': host.get('agent_version'),
            'Host IP': host.get('primary_ip_address'),
            'OS': host.get('os', {}).get('platform'),
            'Containment State': host.get('containment_state'),
            'Domain': host.get('domain'),
            'Last Alert': host.get('last_alert')
        }
        return host_entry

    def host_set_entry(host_sets):
        host_set_entries = [{
            'Name': host_set.get('name'),
            'ID': host_set.get('_id'),
            'Type': host_set.get('type')
        } for host_set in host_sets]
        return host_set_entries

    def alert_entry(alert):

        alert_entry = {
            'Alert ID': alert.get('_id'),
            'Reported': alert.get('reported_at'),
            'Event Type': alert.get('event_type'),
            'Agent ID': alert.get('agent', {}).get('_id')
        }
        return alert_entry

    def condition_entry(condition):

        indicator_entry = {
            'Event Type': condition.get('event_type'),
            'Operator': condition.get('tests', {})[0].get('operator'),
            'Value': condition.get('tests', {})[0].get('value'),

        }
        return indicator_entry

    def host_results_md_entry(host_entry):

        results = host_entry.get('results', [])
        host_info = host_entry.get('host',{})
        entries = []
        for result in results:
            data = result.get('data',{})
            entry = {
                'Item Type': result.get('type'),
                'Summary': ' '.join(['**{}** {}'.format(k,v) for k,v in data.items()])
            }
            entries.append(entry)

        md_table = tableToMarkdown(
            host_info.get('hostname'),
            entries,
            headers=['Item Type', 'Summary']
        )
        return md_table

    """

    ADDITIONAL FUNCTIONS

    """

    def http_request(method, url, body=None, headers={}, url_params=None, conditions_params=None):
        """

        returns the http response

        """

        #add token to headers
        headers['X-FeApi-Token'] = TOKEN

        request_kwargs = {
            'headers': headers,
            'verify': USE_SSL
        }

        #add optional arguments if specified
        if body:
            #request_kwargs['data'] = ' '.join(format(x, 'b') for x in bytearray(json.dumps(body)))
            request_kwargs['data'] = json.dumps(body)
        if url_params:
            request_kwargs['params'] = url_params
        if conditions_params:
            request_kwargs['data'] = conditions_params


        LOG('attempting {} request sent to {} with arguments:\n{}'.format(method, url, json.dumps(request_kwargs, indent=4)))
        try:
            response = requests.request(
            method,
            url,
            **request_kwargs
        )
        except requests.exceptions.SSLError as e:
            LOG(e.message)
            raise ValueError('An SSL error occurred when trying to connect to the server. Consider configuring unsecure connection in the integration settings.')

        #handle request failure
        if response.status_code not in range(200,205):
            message = parse_error_response(response)
            raise ValueError('Request failed with status code {}\n{}'.format(response.status_code, message))

        return response

    def logout():
        url = '{}/token'.format(BASE_PATH)

        try:
            response = http_request(
                'DELETE',
                url
            )
        except ValueError as e:
            LOG('Failed to logout with token')
            raise e
        LOG('logout successfuly')

    def parse_error_response(response):
        try:
            res = response.json()
            msg = res.get('message')
            if res.get('details') is not None and res.get('details')[0].get('message') is not None:
                msg = msg + "\n"+json.dumps(res.get('details')[0])
        except Exception as e:
            return response.text
        return msg

    def return_error_entry(message):
        error_entry = {
            'Type': entryTypes['error'],
            'Contents': message,
            'ContentsFormat': formats['text']
        }
        demisto.results(error_entry)

    """

    EXECUTION

    """

    set_proxies()

    command = demisto.command()
    LOG('Running command "{}"'.format(command))

    #ask for a token using user credentials
    TOKEN = get_token()

    try:
        if command == 'test-module':
            #token generated - credentials are valid
            demisto.results('ok')
        elif command == 'fetch-incidents':
            fetch_incidents()
        elif command == 'fireeye-hx-get-alerts':
            get_alerts()
        elif command == 'fireeye-hx-cancel-containment':
            containment_cancellation()
        elif command == 'fireeye-hx-host-containment':
            containment()
        elif command == 'fireeye-hx-create-indicator':
            create_indicator()
        elif command == 'fireeye-hx-get-indicator':
            get_indicator()
            get_indicator_conditions()
        elif command == 'fireeye-hx-get-indicators':
            get_indicators()
        elif command == 'fireeye-hx-suppress-alert':
            suppress_alert()
        elif command == 'fireeye-hx-get-host-information':
            get_host_information()
        elif command == 'fireeye-hx-get-alert':
            get_alert()
        elif command == 'fireeye-hx-file-acquisition':
            file_acquisition()
        elif command == 'fireeye-hx-delete-file-acquisition':
            delete_file_acquisition()
        elif command == 'fireeye-hx-data-acquisition':
            data_acquisition()
        elif command == 'fireeye-hx-delete-data-acquisition':
            delete_data_acquisition_request()
        elif command == 'fireeye-hx-search':
            start_search()
        elif command == 'fireeye-hx-get-host-set-information':
            get_host_set_information()
        elif command == 'fireeye-hx-append-conditions':
            append_conditions()
    except ValueError as e:
        LOG(e.message)
        LOG.print_log()
        return_error(e.message)
    finally:
        logout()
  type: python
  commands:
  - name: fireeye-hx-host-containment
    arguments:
    - name: hostName
      description: The host name to be contained. If the hostName is not specified,
        the agentId must be specified.
    - name: agentId
      description: The agent id running on the host to be contained. If the agentId
        is not specified, the hostName must be specified.
    outputs:
    - contextPath: FireEyeHX.Hosts._id
      description: FireEye HX Agent ID.
    - contextPath: FireEyeHX.Hosts.agent_version
      description: The agent version.
    - contextPath: FireEyeHX.Hosts.excluded_from_containment
      description: Determines whether the host is excluded from containment.
    - contextPath: FireEyeHX.Hosts.containment_missing_software
      description: Boolean value to indicate for containment missing software.
    - contextPath: FireEyeHX.Hosts.containment_queued
      description: Determines whether the host is queued for containment.
    - contextPath: FireEyeHX.Hosts.containment_state
      description: The containment state of the host. Possible values normal|contain|contain_fail|containing|contained|uncontain|uncontaining|wtfc|wtfu
    - contextPath: FireEyeHX.Hosts.stats.alerting_conditions
      description: The number of conditions that have alerted for the host.
    - contextPath: FireEyeHX.Hosts.stats.alerts
      description: Total number of alerts, including exploit-detection alerts.
    - contextPath: FireEyeHX.Hosts.stats.exploit_blocks
      description: The number of blocked exploits on the host.
    - contextPath: FireEyeHX.Hosts.stats.malware_alerts
      description: The number of malware alerts associated with the host.
    - contextPath: FireEyeHX.Hosts.hostname
      description: The host name.
    - contextPath: FireEyeHX.Hosts.domain
      description: Domain name.
    - contextPath: FireEyeHX.Hosts.timezone
      description: Host time zone.
    - contextPath: FireEyeHX.Hosts.primary_ip_address
      description: The host IP address.
    - contextPath: FireEyeHX.Hosts.last_poll_timestamp
      description: The timestamp of the last system poll preformed on the host.
    - contextPath: FireEyeHX.Hosts.initial_agent_checkin
      description: Timestamp of the initial agent check-in.
    - contextPath: FireEyeHX.Hosts.last_alert_timestamp
      description: The time stamp of the last alert for the host.
    - contextPath: FireEyeHX.Hosts.last_exploit_block_timestamp
      description: Time when the last exploit was blocked on the host. The value is
        null if no exploits have been blocked.
    - contextPath: FireEyeHX.Hosts.os.product_name
      description: Specific operating system
    - contextPath: FireEyeHX.Hosts.os.bitness
      description: OS Bitness.
    - contextPath: FireEyeHX.Hosts.os.platform
      description: Family of operating systems. Valid values are win, osx, and linux.
    - contextPath: FireEyeHX.Hosts.primary_mac
      description: The host MAC address.
    description: Apply containment for a specific host, so that it no longer has access
      to other systems.
  - name: fireeye-hx-cancel-containment
    arguments:
    - name: hostName
      description: The host name to be contained. If the hostName is not specified,
        the agentId must be specified.
    - name: agentId
      description: The agent id running on the host to be contained. If the agentId
        is not specified, the hostName must be specified.
    outputs:
    - contextPath: FireEyeHX.Hosts._id
      description: FireEye HX Agent ID.
    - contextPath: FireEyeHX.Hosts.agent_version
      description: The agent version.
    - contextPath: FireEyeHX.Hosts.excluded_from_containment
      description: Determines whether the host is excluded from containment.
    - contextPath: FireEyeHX.Hosts.containment_missing_software
      description: Boolean value to indicate for containment missing software.
    - contextPath: FireEyeHX.Hosts.containment_queued
      description: Determines whether the host is queued for containment.
    - contextPath: FireEyeHX.Hosts.containment_state
      description: The containment state of the host. Possible values normal|contain|contain_fail|containing|contained|uncontain|uncontaining|wtfc|wtfu
    - contextPath: FireEyeHX.Hosts.stats.alerting_conditions
      description: The number of conditions that have alerted for the host.
    - contextPath: FireEyeHX.Hosts.stats.alerts
      description: Total number of alerts, including exploit-detection alerts.
    - contextPath: FireEyeHX.Hosts.stats.exploit_blocks
      description: The number of blocked exploits on the host.
    - contextPath: FireEyeHX.Hosts.stats.malware_alerts
      description: The number of malware alerts associated with the host.
    - contextPath: FireEyeHX.Hosts.hostname
      description: The host name.
    - contextPath: FireEyeHX.Hosts.domain
      description: Domain name.
    - contextPath: FireEyeHX.Hosts.timezone
      description: Host time zone.
    - contextPath: FireEyeHX.Hosts.primary_ip_address
      description: The host IP address.
    - contextPath: FireEyeHX.Hosts.last_poll_timestamp
      description: The timestamp of the last system poll preformed on the host.
    - contextPath: FireEyeHX.Hosts.initial_agent_checkin
      description: Timestamp of the initial agent check-in.
    - contextPath: FireEyeHX.Hosts.last_alert_timestamp
      description: The time stamp of the last alert for the host.
    - contextPath: FireEyeHX.Hosts.last_exploit_block_timestamp
      description: Time when the last exploit was blocked on the host. The value is
        null if no exploits have been blocked.
    - contextPath: FireEyeHX.Hosts.os.product_name
      description: Specific operating system
    - contextPath: FireEyeHX.Hosts.os.bitness
      description: OS Bitness.
    - contextPath: FireEyeHX.Hosts.os.platform
      description: Family of operating systems. Valid values are win, osx, and linux.
    - contextPath: FireEyeHX.Hosts.primary_mac
      description: The host MAC address.
    description: Release a specific host from containment.
  - name: fireeye-hx-get-alerts
    arguments:
    - name: hasShareMode
      auto: PREDEFINED
      predefined:
      - any
      - restricted
      - unrestricted
      description: Identifies which alerts result from indicators with the specified
        share mode.
    - name: resolution
      auto: PREDEFINED
      predefined:
      - active_threat
      - alert
      - block
      - partial_block
      description: Sorts the results by the specified field.
    - name: agentId
      description: Filter by the agent ID.
    - name: conditionId
      description: Filter by condition ID.
    - name: eventAt
      description: Filter event occurred time. ISO-8601 timestamp..
    - name: alertId
      description: Filter by alert ID.
    - name: matchedAt
      description: Filter by match detection time. ISO-8601 timestamp.
    - name: minId
      description: Filter that returns only records with an AlertId field value great
        than the minId value
    - name: reportedAt
      description: Filter by reported time. ISO-8601 timestamp.
    - name: IOCsource
      auto: PREDEFINED
      predefined:
      - "yes"
      description: Source of alert- indicator of compromise
    - name: EXDsource
      auto: PREDEFINED
      predefined:
      - "yes"
      description: Source of alert - exploit detection
    - name: MALsource
      auto: PREDEFINED
      predefined:
      - "yes"
      description: Source of alert - malware alert
    - name: minId
      description: Return only records with id greater than minId
    - name: limit
      description: Limit the results returned
    - name: sort
      auto: PREDEFINED
      predefined:
      - agentId
      - conditionId
      - eventAt
      - alertId
      - matchedAt
      - id
      - reportedAt
      description: Sorts the results by the specified field in ascending order.
    - name: sortOrder
      auto: PREDEFINED
      predefined:
      - ascending
      - descending
      description: The sort order for the results.
    outputs:
    - contextPath: FireEyeHX.Alerts._id
      description: FireEye alert ID.
    - contextPath: FireEyeHX.Alerts.agent._id
      description: FireEye agent ID.
    - contextPath: FireEyeHX.Alerts.agent.containment_state
      description: Host containment state.
    - contextPath: FireEyeHX.Alerts.condition._id
      description: The condition unique ID.
    - contextPath: FireEyeHX.Alerts.event_at
      description: Time when the event occoured.
    - contextPath: FireEyeHX.Alerts.matched_at
      description: Time when the event was matched.
    - contextPath: FireEyeHX.Alerts.reported_at
      description: Time when the event was reported.
    - contextPath: FireEyeHX.Alerts.source
      description: Source of alert.
    - contextPath: FireEyeHX.Alerts.matched_source_alerts._id
      description: Source alert ID.
    - contextPath: FireEyeHX.Alerts.matched_source_alerts.appliance_id
      description: Appliance ID
    - contextPath: FireEyeHX.Alerts.matched_source_alerts.meta
      description: Source alert meta.
    - contextPath: FireEyeHX.Alerts.matched_source_alerts.indicator_id
      description: Indicator ID.
    - contextPath: FireEyeHX.Alerts.resolution
      description: Alert resulotion.
    - contextPath: FireEyeHX.Alerts.event_type
      description: Event type.
    description: Get a list of alerts, use the different arguments to filter the results
      returned.
  - name: fireeye-hx-suppress-alert
    arguments:
    - name: alertId
      description: The alert id. The alert id is listed in the output of 'get-alerts'
        command.
    description: Suppress alert by ID
  - name: fireeye-hx-get-indicators
    arguments:
    - name: category
      description: The indicator category
    - name: searchTerm
      description: The searchTerm can be any name, category, signature, source, or
        condition value.
    - name: shareMode
      auto: PREDEFINED
      predefined:
      - any
      - restricted
      - unrestricted
      - visible
      description: Determines who can see the indicator. You must belong to the correct
        authorization group .
    - name: sort
      auto: PREDEFINED
      predefined:
      - category
      - activeSince
      - createdBy
      - alerted
      description: Sorts the results by the specified field in ascending  order
    - name: createdBy
      description: Person who created the indicator
    - name: alerted
      auto: PREDEFINED
      predefined:
      - "yes"
      - "no"
      description: Whether the indicator resulted in alerts
    - name: limit
      description: Limit the number of results
    outputs:
    - contextPath: FireEyeHX.Indicators._id
      description: FireEye unique indicator ID.
    - contextPath: FireEyeHX.Indicators.name
      description: The indicator name as displayed in the UI.
    - contextPath: FireEyeHX.Indicators.description
      description: Indicator description.
    - contextPath: FireEyeHX.Indicators.category.name
      description: Catagory name.
    - contextPath: FireEyeHX.Indicators.created_by
      description: The "Created By" field as displayed in UI
    - contextPath: FireEyeHX.Indicators.active_since
      description: Date indicator became active.
    - contextPath: FireEyeHX.Indicators.stats.source_alerts
      description: Total number of source alerts associated with this indicator.
    - contextPath: FireEyeHX.Indicators.stats.alerted_agents
      description: Total number of agents with HX alerts associated with this indicator.
    - contextPath: FireEyeHX.Indicators.platforms
      description: List of families of operating systems.
    description: Get a list of indicators
  - name: fireeye-hx-get-indicator
    arguments:
    - name: category
      required: true
      description: Indicator category.
    - name: name
      required: true
      description: Indicator name.
    outputs:
    - contextPath: FireEyeHX.Indicators._id
      description: FireEye unique indicator ID.
    - contextPath: FireEyeHX.Indicators.name
      description: The indicator name as displayed in the UI.
    - contextPath: FireEyeHX.Indicators.description
      description: Indicator description.
    - contextPath: FireEyeHX.Indicators.category.name
      description: Catagory name.
    - contextPath: FireEyeHX.Indicators.created_by
      description: The "Created By" field as displayed in UI
    - contextPath: FireEyeHX.Indicators.active_since
      description: Date indicator became active.
    - contextPath: FireEyeHX.Indicators.stats.source_alerts
      description: Total number of source alerts associated with this indicator.
    - contextPath: FireEyeHX.Indicators.stats.alerted_agents
      description: Total number of agents with HX alerts associated with this indicator.
    - contextPath: FireEyeHX.Indicators.platforms
      description: List of families of operating systems.
    - contextPath: FireEyeHX.Conditions._id
      description: FireEye unique condition ID.
    - contextPath: FireEyeHX.Conditions.event_type
      description: Event type.
    - contextPath: FireEyeHX.Conditions.enabled
      description: Indicates whether the condition is enabled.
    description: Get a specific indicator details
  - name: fireeye-hx-get-host-information
    arguments:
    - name: agentId
      description: The agent ID. If the agent ID is not specified, the host Name must
        be specified.
    - name: hostName
      description: The host name. If the host name is not specified, the agent ID
        must be specified.
    outputs:
    - contextPath: FireEyeHX.Hosts._id
      description: FireEye HX Agent ID.
    - contextPath: FireEyeHX.Hosts.agent_version
      description: The agent version.
    - contextPath: FireEyeHX.Hosts.excluded_from_containment
      description: Determines whether the host is excluded from containment.
    - contextPath: FireEyeHX.Hosts.containment_missing_software
      description: Boolean value to indicate for containment missing software.
    - contextPath: FireEyeHX.Hosts.containment_queued
      description: Determines whether the host is queued for containment.
    - contextPath: FireEyeHX.Hosts.containment_state
      description: The containment state of the host. Possible values normal|contain|contain_fail|containing|contained|uncontain|uncontaining|wtfc|wtfu
    - contextPath: FireEyeHX.Hosts.stats.alerting_conditions
      description: The number of conditions that have alerted for the host.
    - contextPath: FireEyeHX.Hosts.stats.alerts
      description: Total number of alerts, including exploit-detection alerts.
    - contextPath: FireEyeHX.Hosts.stats.exploit_blocks
      description: The number of blocked exploits on the host.
    - contextPath: FireEyeHX.Hosts.stats.malware_alerts
      description: The number of malware alerts associated with the host.
    - contextPath: FireEyeHX.Hosts.hostname
      description: The host name.
    - contextPath: FireEyeHX.Hosts.domain
      description: Domain name.
    - contextPath: FireEyeHX.Hosts.timezone
      description: Host time zone.
    - contextPath: FireEyeHX.Hosts.primary_ip_address
      description: The host IP address.
    - contextPath: FireEyeHX.Hosts.last_poll_timestamp
      description: The timestamp of the last system poll preformed on the host.
    - contextPath: FireEyeHX.Hosts.initial_agent_checkin
      description: Timestamp of the initial agent check-in.
    - contextPath: FireEyeHX.Hosts.last_alert_timestamp
      description: The time stamp of the last alert for the host.
    - contextPath: FireEyeHX.Hosts.last_exploit_block_timestamp
      description: Time when the last exploit was blocked on the host. The value is
        null if no exploits have been blocked.
    - contextPath: FireEyeHX.Hosts.os.product_name
      description: Specific operating system
    - contextPath: FireEyeHX.Hosts.os.bitness
      description: OS Bitness.
    - contextPath: FireEyeHX.Hosts.os.platform
      description: Family of operating systems. Valid values are win, osx, and linux.
    - contextPath: FireEyeHX.Hosts.primary_mac
      description: The host MAC address.
    description: Get information on a host associated with an agent.
  - name: fireeye-hx-get-alert
    arguments:
    - name: alertId
      required: true
      description: The alert ID.
    outputs:
    - contextPath: FireEyeHX.Alerts._id
      description: FireEye alert ID.
    - contextPath: FireEyeHX.Alerts.agent._id
      description: FireEye agent ID.
    - contextPath: FireEyeHX.Alerts.agent.containment_state
      description: Host containment state.
    - contextPath: FireEyeHX.Alerts.condition._id
      description: The condition unique ID.
    - contextPath: FireEyeHX.Alerts.event_at
      description: Time when the event occoured.
    - contextPath: FireEyeHX.Alerts.matched_at
      description: Time when the event was matched.
    - contextPath: FireEyeHX.Alerts.reported_at
      description: Time when the event was reported.
    - contextPath: FireEyeHX.Alerts.source
      description: Source of alert.
    - contextPath: FireEyeHX.Alerts.matched_source_alerts._id
      description: Source alert ID.
    - contextPath: FireEyeHX.Alerts.matched_source_alerts.appliance_id
      description: Appliance ID
    - contextPath: FireEyeHX.Alerts.matched_source_alerts.meta
      description: Source alert meta.
    - contextPath: FireEyeHX.Alerts.matched_source_alerts.indicator_id
      description: Indicator ID.
    - contextPath: FireEyeHX.Alerts.resolution
      description: Alert resulotion.
    - contextPath: FireEyeHX.Alerts.event_type
      description: Event type.
    description: Get details of a specific alert
  - name: fireeye-hx-file-acquisition
    arguments:
    - name: fileName
      required: true
      description: The file name.
    - name: filePath
      required: true
      description: The file path.
    - name: acquireUsing
      auto: PREDEFINED
      predefined:
      - API
      - RAW
      description: Whether to aqcuire the file using the API or RAW. By default, raw
        file will be acquired. Use API option when file is encrypted.
    - name: agentId
      description: The agent ID associated with the host that holds the file. If the
        hostName is not specified, the agentId must be specified.
    - name: hostName
      description: The host that holds the file. If the agentId is not specified,
        hostName must be specified.
    outputs:
    - contextPath: FireEyeHX.Acquisitions.Files._id
      description: The acquisition unique ID.
    - contextPath: FireEyeHX.Acquisitions.Files.state
      description: The acquisition state.
    - contextPath: FireEyeHX.Acquisitions.Files.md5
      description: File md5.
    - contextPath: FireEyeHX.Acquisitions.Files.req_filename
      description: The file name.
    - contextPath: FireEyeHX.Acquisitions.Files.req_path
      description: The file path.
    - contextPath: FireEyeHX.Acquisitions.Files.host._id
      description: FireEye HX agent ID.
    description: Aquire a specific file as a password protected zip file. The password
      for unlocking the zip file is 'unzip-me'.
  - name: fireeye-hx-delete-file-acquisition
    arguments:
    - name: acquisitionId
      required: true
      description: The acquisition ID.
    description: Delete the file acquisition, by ID.
  - name: fireeye-hx-data-acquisition
    arguments:
    - name: script
      description: Acquisition script in JSON format.
    - name: scriptName
      description: The script name. If the Acquisition script is specified, the script
        name must be specified as well.
    - name: defaultSystemScript
      auto: PREDEFINED
      predefined:
      - osx
      - win
      - linux
      description: Use default script. Select the host system.
    - name: agentId
      description: The agent ID. If the host name is not specified, the agent ID must
        be specified.
    - name: hostName
      description: The host name. If the agent ID is not specified, the host name
        must be specified.
    outputs:
    - contextPath: FireEyeHX.Acquisitions.Data._id
      description: The acquisition unique ID.
    - contextPath: FireEyeHX.Acquisitions.Data.state
      description: The acquisition state.
    - contextPath: FireEyeHX.Acquisitions.Data.md5
      description: File md5.
    - contextPath: FireEyeHX.Acquisitions.Data.host._id
      description: Time when the acquisition was finished.
    description: Start a data acquisition process to gather artifacts from the system
      disk and memory. The data is fetched as mans file.
  - name: fireeye-hx-delete-data-acquisition
    arguments:
    - name: acquisitionId
      required: true
      description: The acquisition ID.
    description: Delete data acquisition.
  - name: fireeye-hx-search
    arguments:
    - name: agentsIds
      description: IDs of agents to be searched
    - name: hostsNames
      description: Names of hosts to be searched
    - name: hostSet
      description: Id of host set to be searched
    - name: limit
      description: Limit results count (once limit is reached, the search is stopped)
    - name: exhaustive
      auto: PREDEFINED
      predefined:
      - "yes"
      - "no"
      description: Should search be exhaustive or quick
      defaultValue: "yes"
    - name: ipAddress
      description: A valid IPv4 address to search for
    - name: ipAddressOperator
      auto: PREDEFINED
      predefined:
      - equals
      - not equals
      description: Which operator to apply to the given IP address
    - name: fileMD5Hash
      description: A 32-character MD5 hash value to search for
    - name: fileMD5HashOperator
      auto: PREDEFINED
      predefined:
      - equals
      - not equals
      description: Which operator to apply to the given MD5 hash
    - name: fileFullPath
      description: Full path of file to search
    - name: fileFullPathOperator
      auto: PREDEFINED
      predefined:
      - equals
      - not equals
      - contains
      - not contains
      description: Which operator to apply to the given file path
    - name: dnsHostname
      description: DNS value to search for
    - name: dnsHostnameOperator
      auto: PREDEFINED
      predefined:
      - equals
      - not equals
      - contains
      - not contains
      description: Which operator to apply to the given DNS
    - name: stopSearch
      auto: PREDEFINED
      predefined:
      - stopAndDelete
      - stop
      description: Method in which search should be stopped after finding <limit>
        number of results
    outputs:
    - contextPath: FireEyeHX.Search.Results.Timestamp - Modified
      description: Time when the entry was last modified
      type: string
    - contextPath: FireEyeHX.Search.Results.File Text Written
      description: The file text content
      type: string
    - contextPath: FireEyeHX.Search.Results.File Name
      description: Name of the file
      type: string
    - contextPath: FireEyeHX.Search.Results.File Full Path
      description: The full path of the file
      type: string
    - contextPath: FireEyeHX.Search.Results.File Bytes Written
      description: Number of bytes written to the file
      type: string
    - contextPath: FireEyeHX.Search.Results.Size in bytes
      description: Size of the file in bytes
      type: string
    - contextPath: FireEyeHX.Search.Results.Browser Version
      description: Version of the browser
      type: string
    - contextPath: FireEyeHX.Search.Results.Browser Name
      description: Name of the browser
      type: string
    - contextPath: FireEyeHX.Search.Results.Cookie Name
      description: Name of the cookie
      type: string
    - contextPath: FireEyeHX.Search.Results.DNS Hostname
      description: Name of the DNS host
      type: string
    - contextPath: FireEyeHX.Search.Results.URL
      description: The event URL
      type: string
    - contextPath: FireEyeHX.Search.Results.Username
      description: The event username
      type: string
    - contextPath: FireEyeHX.Search.Results.File MD5 Hash
      description: MD5 hash of the file
      type: string
    - contextPath: FireEyeHX.Search.HostID
      description: ID of the host
      type: string
    - contextPath: FireEyeHX.Search.HostName
      description: Name of host
      type: string
    - contextPath: FireEyeHX.Search.HostUrl
      description: Inner FireEye host url
      type: string
    - contextPath: FireEyeHX.Search.SearchID
      description: ID of performed search
      type: string
    - contextPath: FireEyeHX.Search.Results.Timestamp - Accessed
      description: Last accessed time
      type: string
    - contextPath: FireEyeHX.Search.Results.Port
      description: Port
      type: number
    - contextPath: FireEyeHX.Search.Results.Process ID
      description: ID of the process
      type: string
    - contextPath: FireEyeHX.Search.Results.Local IP Address
      description: Local IP Address
      type: string
    - contextPath: FireEyeHX.Search.Results.Local IP Address
      description: Local IP Address
      type: string
    - contextPath: FireEyeHX.Search.Results.Local Port
      description: Local Port
      type: number
    - contextPath: FireEyeHX.Search.Results.Username
      description: Username
      type: string
    - contextPath: FireEyeHX.Search.Results.Remote Port
      description: Remote Port
      type: number
    - contextPath: FireEyeHX.Search.Results.IP Address
      description: IP Address
      type: string
    - contextPath: FireEyeHX.Search.Results.Process Name
      description: Process Name
      type: string
    - contextPath: FireEyeHX.Search.Results.Timestamp - Event
      description: Timestamp - Event
      type: string
    - contextPath: FireEyeHX.Search.Results.type
      description: The type of the event
      type: string
    - contextPath: FireEyeHX.Search.Results.id
      description: ID of the result
      type: string
    description: Search endpoints to check all hosts or a subset of hosts for a specific
      file or indicator.
  - name: fireeye-hx-get-host-set-information
    arguments:
    - name: hostSetID
      description: ID of a specific host set to get
    - name: offset
      description: Specifies which record to start with in the response. The offset
        value must be an unsigned 32-bit integer. The default is 0.
    - name: limit
      description: Specifies how many records are returned. The limit value must be
        an unsigned 32-bit integer. The default is 50.
    - name: search
      description: Searches the names of all host sets connected to the specified
        HX appliance.
    - name: sort
      description: Sorts the results by the specified field in ascending or descending
        order. The default is sorting by name in ascending order. Sortable fields
        are _id (host set ID) and name (host set name).
    - name: name
      description: Specifies the name of host set to look for
    - name: type
      description: Specifies the type of host sets to search for
    outputs:
    - contextPath: FireEyeHX.HostSets._id
      description: host set id
      type: number
    - contextPath: FireEyeHX.HostSets._revision
      description: Revision number
      type: string
    - contextPath: FireEyeHX.HostSets.name
      description: Host set name
      type: string
    - contextPath: FireEyeHX.HostSets.type
      description: Host set type (static/dynamic/hidden)
      type: string
    - contextPath: FireEyeHX.HostSets.url
      description: Host set FireEye url
      type: string
    description: Get a list of all host sets known to your HX Series appliance
  - name: fireeye-hx-create-indicator
    arguments:
    - name: category
      required: true
      description: The indicator category
    outputs:
    - contextPath: FireEyeHX.Indicators.active_since
      description: Date indicator became active.
      type: date
    - contextPath: FireEyeHX.Indicators.meta
      description: Meta data for new indicator
      type: string
    - contextPath: FireEyeHX.Indicators.display_name
      description: The indicator display name
      type: string
    - contextPath: FireEyeHX.Indicators.name
      description: The indicator name as displayed in the UI.
      type: string
    - contextPath: FireEyeHX.Indicators.created_by
      description: The "Created By" field as displayed in UI
      type: string
    - contextPath: FireEyeHX.Indicators.url
      description: The data URL
      type: string
    - contextPath: FireEyeHX.Indicators.create_text
      description: The indicator create text
    - contextPath: FireEyeHX.Indicators.platforms
      description: List of families of operating systems.
      type: string
    - contextPath: FireEyeHX.Indicators.create_actor._id
      description: The ID of the actor
      type: number
    - contextPath: FireEyeHX.Indicators.create_actor.username
      description: Actor user name
      type: string
    - contextPath: FireEyeHX.Indicators.signature
      description: 'Signature of indicator '
      type: string
    - contextPath: FireEyeHX.Indicators._revision
      description: Indicator revision
      type: string
    - contextPath: FireEyeHX.Indicators._id
      description: FireEye unique indicator ID.
      type: string
    - contextPath: FireEyeHX.Indicator.description
      description: Indicator description
      type: string
    - contextPath: FireEyeHX.Indicators.category._id
      description: Category ID
      type: number
    - contextPath: FireEyeHX.Indicators.category.name
      description: Category name
      type: string
    - contextPath: FireEyeHX.Indicators.category.share_mode
      description: Category share mode
      type: string
    - contextPath: FireEyeHX.Indicators.category.uri_name
      description: Category uri name
      type: string
    - contextPath: FireEyeHX.Indicators.category.url
      description: Category URL
      type: string
    - contextPath: FireEyeHX.Indicators.uri_name
      description: The indicator uri name
      type: string
    - contextPath: FireEyeHX.Indicators.stats.active_conditions
      description: Indicator active conditions
      type: number
    - contextPath: FireEyeHX.Indicators.stats.alerted_agents
      description: Total number of agents with HX alerts associated with this indicator.
      type: number
    - contextPath: FireEyeHX.Indicators.stats.source_alerts
      description: Total number of source alerts associated with this indicator.
      type: number
    - contextPath: FireEyeHX.Indicators.update_actor._id
      description: Update actor ID
      type: number
    - contextPath: FireEyeHX.Indicators.update_actor.username
      description: Update actor name
      type: string
    description: Create new indicator
  - name: fireeye-hx-append-conditions
    arguments:
    - name: category
      required: true
      description: The indicator category
    - name: name
      required: true
      description: The name of the indicator
    - name: condition
      required: true
      description: 'A list of conditions to add. The list can include a list of IPv4
        addresses, MD5 files, and domain names. For example: example.netexample.orgexample.lol'
    description: 'Add conditions to an indicator. Conditions can be MD5, hash values,
      domain names and IP addresses. '
  isfetch: true
  runonce: false
<<<<<<< HEAD
releaseNotes: No change
=======
releaseNotes: "added function - create new indicator"
>>>>>>> 816485e1
tests:
  - FireEye HX Test<|MERGE_RESOLUTION|>--- conflicted
+++ resolved
@@ -3244,10 +3244,6 @@
       domain names and IP addresses. '
   isfetch: true
   runonce: false
-<<<<<<< HEAD
-releaseNotes: No change
-=======
 releaseNotes: "added function - create new indicator"
->>>>>>> 816485e1
 tests:
   - FireEye HX Test