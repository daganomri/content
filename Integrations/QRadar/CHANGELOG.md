## [Unreleased]
<<<<<<< HEAD
- Added **Upload Indicators** command which allows to add indicators from Demisto to QRadar reference set 
- Added to **update-reference-set-value** an option to set a list of values and not just a single value
=======
Added an immediate recovery for HTTP requests in case of connection error, which should help if QRadar SIEM is busy.
>>>>>>> 3ee6704f

## [20.1.2] - 2020-01-22
Added **Full Incident Enrichment** instance parameter. Clear this checkbox to disable QRadar offense enrichment performed in fetch-incidents. This might help if you encounter a timeout while fetching new incidents.

## [20.1.0] - 2020-01-07
Fixed an issue with ***fetch-incidents*** which caused incident name to be cut short if it had newlines in its description.

## [19.12.1] - 2019-12-25
Fixed an issue in which the ***qradar-get-assets*** command failed when a user would supply a value for the *fields* parameter.

## [19.11.1] - 2019-11-26
Fixed an issue in ***get-search-results*** command output.

## [19.10.2] - 2019-10-29
  - Fixed an issue in which ***fetch-incidents*** failed while enriching fetched offenses with source and destination IP addresses.
  - Fixed an issue in which ***qradar-delete-reference-set-value*** failed to delete reference sets with the "\\" character in their names.

## [19.9.1] - 2019-09-18
  - The *note_id* argument is now optional in the ***qradar-get-note*** command. If the *note_id* argument is not specified, the command will return all notes for the the offense.
  - Fixed an issue when closing an offense with the ***qradar-update-offense*** command, in which a user would specify a close reason, but an error was returned specifying that there was no close reason.  

## [19.9.0] - 2019-09-04
  - Fixed an issue in which the ***qradar-get-search-results*** command failed when the root of the result contained a non-ascii character.
  - Fixed an issue in which the ***qradar-offense-by-id*** command failed if an SEC header was missing when trying to get an offense type.

## [19.8.2] - 2019-08-22
  - Fixed an issue in which users would receive an error message for missing SEC headers.
Fixed an issue in which the qradar-get-search-results command would fail if the root of the result contained a non-ascii character

## [19.8.0] - 2019-08-06
  - Fixed an issue in which the fetch incidents function would fail when there were non-ASCII characters in the data.
  - Fixed an issue in which the fetch incidents function would ignore the filter if the maximum number of offenses set in the instance configuration were fetched in a single fetch.
  - Improved error messages for fetch-incidents.
  - Added the *Required Permissions* information in the detailed description section.<|MERGE_RESOLUTION|>--- conflicted
+++ resolved
@@ -1,10 +1,7 @@
 ## [Unreleased]
-<<<<<<< HEAD
+- Added an immediate recovery for HTTP requests in case of connection error, which should help if QRadar SIEM is busy.
 - Added **Upload Indicators** command which allows to add indicators from Demisto to QRadar reference set 
 - Added to **update-reference-set-value** an option to set a list of values and not just a single value
-=======
-Added an immediate recovery for HTTP requests in case of connection error, which should help if QRadar SIEM is busy.
->>>>>>> 3ee6704f
 
 ## [20.1.2] - 2020-01-22
 Added **Full Incident Enrichment** instance parameter. Clear this checkbox to disable QRadar offense enrichment performed in fetch-incidents. This might help if you encounter a timeout while fetching new incidents.
