--- conflicted
+++ resolved
@@ -1,13 +1,8 @@
 ## [Unreleased]
-<<<<<<< HEAD
-  - Added support to authenticate using a self-deployed Azure application.
-  - Fixed an issue where the listing emails were not comparing the mail ID.
-=======
-
+Fixed an issue where the listing emails were not comparing the mail ID.
 
 ## [20.1.2] - 2020-01-22
 Added support to authenticate using a self-deployed Azure application.
->>>>>>> 79b5a48f
 
 ## [19.12.1] - 2019-12-25
 Added content-version and content-name headers to Oproxy request.
