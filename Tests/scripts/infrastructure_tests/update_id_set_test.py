--- conflicted
+++ resolved
@@ -1,22 +1,11 @@
-<<<<<<< HEAD
-=======
 import unittest
 import pytest
 from Tests.scripts.update_id_set import has_duplicate, get_integration_data, get_script_data, get_playbook_data, \
     re_create_id_set, find_duplicates
 import os
->>>>>>> 19a7e3ec
 import json
-import os
 import sys
 import tempfile
-import unittest
-from unittest.mock import patch
-import pytest
-
-import Tests.test_utils
-from Tests.scripts.update_id_set import has_duplicate, get_integration_data, get_script_data, get_playbook_data, \
-    re_create_id_set, find_duplicates
 
 WIDGET_DATA = {
     "id": "temp-widget-dup-check",
@@ -85,6 +74,7 @@
     "fromVersion": "5.0.0"
 }
 
+
 MOCKED_DATA = [
     (
         [
@@ -169,39 +159,32 @@
 INTEGRATION_DATA = {
     "Cortex XDR - IR": {
         "name": "Cortex XDR - IR",
-        "file_path": "TestData/CortexXDR/Integrations/PaloAltoNetworks_XDR.yml",
+        "file_path": "Packs/CortexXDR/Integrations/PaloAltoNetworks_XDR/PaloAltoNetworks_XDR.yml",
         "fromversion": "4.1.0",
-        "commands": ['xdr-get-incidents',
-                     'xdr-get-incident-extra-data',
-                     'xdr-update-incident',
-                     'xdr-insert-parsed-alert',
-                     'xdr-insert-cef-alerts',
-                     'xdr-isolate-endpoint',
-                     'xdr-unisolate-endpoint',
-                     'xdr-get-endpoints',
-                     'xdr-get-distribution-versions',
-                     'xdr-create-distribution',
-                     'xdr-get-distribution-url',
-                     'xdr-get-create-distribution-status',
-                     'xdr-get-audit-management-logs',
-                     'xdr-get-audit-agent-reports']
+        "commands": [
+            "xdr-get-incidents",
+            "xdr-get-incident-extra-data",
+            "xdr-update-incident"
+        ],
+        'pack': 'CortexXDR'
     }
 }
 
 SCRIPT_DATA = {
     "EntryWidgetNumberHostsXDR": {
         "name": "EntryWidgetNumberHostsXDR",
-        "file_path": "TestData/CortexXDR/Scripts/EntryWidgetNumberHostsXDR.yml",
+        "file_path": "Packs/CortexXDR/Scripts/EntryWidgetNumberHostsXDR/EntryWidgetNumberHostsXDR.yml",
         "fromversion": "5.0.0",
         "tests": [
             "No test - no need to test widget"
-        ]
+        ],
+        'pack': 'CortexXDR'
     }
 }
 
 PLAYBOOK_DATA = {
     "name": "Cortex XDR Incident Handling",
-    "file_path": "TestData/CortexXDR/Playbooks/Cortex_XDR_Incident_Handling.yml",
+    "file_path": "Packs/CortexXDR/Playbooks/Cortex_XDR_Incident_Handling.yml",
     "fromversion": "4.5.0",
     "implementing_scripts": [
         "XDRSyncScript",
@@ -223,31 +206,27 @@
 
 
 class TestIntegration(unittest.TestCase):
-    @unittest.skip("Unittest depends on a changing content.")
     def test_get_integration_data(self):
         """
         Test for getting all the integration data
         """
-        # mocker.patch.object('get_pack_name', return_value='CortexXDR')
-        file_path = 'TestData/CortexXDR/Integrations/PaloAltoNetworks_XDR.yml'
+        file_path = 'Packs/CortexXDR/Integrations/PaloAltoNetworks_XDR/PaloAltoNetworks_XDR.yml'
         data = get_integration_data(file_path)
         self.assertDictEqual(data, INTEGRATION_DATA)
 
-    @unittest.skip("Unittest depends on a changing content.")
     def test_get_script_data(self):
         """
         Test for getting the script data
         """
-        file_path = 'TestData/CortexXDR/Scripts/EntryWidgetNumberHostsXDR.yml'
+        file_path = 'Packs/CortexXDR/Scripts/EntryWidgetNumberHostsXDR/EntryWidgetNumberHostsXDR.yml'
         data = get_script_data(file_path)
         self.assertDictEqual(data, SCRIPT_DATA)
 
-    @unittest.skip("Unittest depends on a changing content.")
     def test_get_playbook_data(self):
         """
         Test for getting the playbook data
         """
-        file_path = 'TestData/CortexXDR/Playbooks/Cortex_XDR_Incident_Handling.yml'
+        file_path = 'Packs/CortexXDR/Playbooks/Cortex_XDR_Incident_Handling.yml'
         data = get_playbook_data(file_path)['Cortex XDR Incident Handling']
         self.assertEqual(data['name'], PLAYBOOK_DATA['name'])
         self.assertEqual(data['file_path'], PLAYBOOK_DATA['file_path'])
@@ -304,8 +283,7 @@
         json.dump(LAYOUT_DATA, temp_layout)
         temp_layout.flush()
         os.fsync(temp_layout.fileno())
-        temp_layout2 = tempfile.NamedTemporaryFile(mode="w+", prefix='layout-', suffix='.json',
-                                                   # disable-secrets-detection
+        temp_layout2 = tempfile.NamedTemporaryFile(mode="w+", prefix='layout-', suffix='.json',  # disable-secrets-detection
                                                    dir='Packs/CortexXDR/Layouts')  # disable-secrets-detection
         json.dump(LAYOUT_DATA, temp_layout2)
         temp_layout2.flush()
@@ -324,22 +302,19 @@
         os.fsync(temp_dashboard2.fileno())
 
         # create one incident type field and one indicator type field with same data
-        temp_incident_field = tempfile.NamedTemporaryFile(mode='w+', prefix='incidentfield-',
-                                                          # disable-secrets-detection
-                                                          suffix='.json',
-                                                          dir='IncidentFields')  # disable-secrets-detection
+        temp_incident_field = tempfile.NamedTemporaryFile(mode='w+', prefix='incidentfield-',  # disable-secrets-detection
+                                                          suffix='.json', dir='IncidentFields')  # disable-secrets-detection
         json.dump(INCIDENT_FIELD_DATA, temp_incident_field)
         temp_incident_field.flush()
         os.fsync(temp_incident_field.fileno())
-        temp_indicator_field = tempfile.NamedTemporaryFile(mode='w+', prefix='incidentfield-',
-                                                           # disable-secrets-detection
+        temp_indicator_field = tempfile.NamedTemporaryFile(mode='w+', prefix='incidentfield-',  # disable-secrets-detection
                                                            suffix='.json', dir='IndicatorFields')
         json.dump(INCIDENT_FIELD_DATA, temp_indicator_field)
         temp_indicator_field.flush()
         os.fsync(temp_indicator_field.fileno())
 
         # create temporary file for id_set
-        temp_id_set = tempfile.NamedTemporaryFile(mode="w+", prefix='temp_id_set-',  # disable-secrets-detection
+        temp_id_set = tempfile.NamedTemporaryFile(mode="w+", prefix='temp_id_set-',   # disable-secrets-detection
                                                   suffix='.json', dir='Tests/scripts')  # disable-secrets-detection
         json_path = temp_id_set.name
 
