--- conflicted
+++ resolved
@@ -1071,13 +1071,10 @@
     if modified_files_with_relevant_tests:
         tests, packs_to_install = find_tests_and_content_packs_for_modified_files(modified_files_with_relevant_tests,
                                                                                   conf, id_set)
-<<<<<<< HEAD
-=======
     # for pack in modified_metadata_list:
     #     pack_tests = get_tests_for_pack(tools.pack_name_to_path(pack))
     #     packs_to_install.add(pack)
     #     tests = tests.union(pack_tests)
->>>>>>> 82d15e6b
 
     # Adding a unique test for a json file.
     if is_reputations_json:
