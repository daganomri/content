{
    "scripts": [
        {
            "changeremediationslaonsevchange": {
                "name": "ChangeRemediationSLAOnSevChange", 
                "fromversion": "4.1.0", 
                "script_executions": [
                    "setIncident"
                ], 
                "tests": [
                    "SLA Scripts - Test"
                ]
            }
        }, 
        {
            "stoptimetoassignonownerchange": {
                "name": "StopTimeToAssignOnOwnerChange", 
                "fromversion": "4.1.0", 
                "script_executions": [
                    "stopTimer"
                ], 
                "tests": [
                    "SLA Scripts - Test"
                ]
            }
        }, 
        {
            "AwsStopInstance": {
                "name": "AwsStopInstance", 
                "depends_on": [
                    "stop-instance"
                ]
            }
        }, 
        {
            "PWFindEvents": {
                "name": "PWFindEvents", 
                "deprecated": true, 
                "depends_on": [
                    "search"
                ], 
                "script_executions": [
                    "search"
                ], 
                "command_to_integration": {
                    "search": "ProtectWise"
                }
            }
        }, 
        {
            "QRadarClassifier": {
                "name": "QRadarClassifier", 
                "deprecated": true, 
                "depends_on": [
                    "qradar-searches"
                ]
            }
        }, 
        {
            "VolLDRModules": {
                "name": "VolLDRModules"
            }
        }, 
        {
            "CPShowHosts": {
                "name": "CPShowHosts", 
                "deprecated": true, 
                "depends_on": [
                    "checkpoint"
                ], 
                "script_executions": [
                    "checkpoint"
                ]
            }
        }, 
        {
            "PWSensors": {
                "name": "PWSensors", 
                "deprecated": true, 
                "depends_on": [
                    "sensors"
                ], 
                "script_executions": [
                    "sensors"
                ], 
                "command_to_integration": {
                    "sensors": "ProtectWise"
                }
            }
        }, 
        {
            "ADListComputers": {
                "name": "ADListComputers", 
                "deprecated": true, 
                "depends_on": [
                    "ad-search"
                ]
            }
        }, 
        {
            "CheckWhitelist": {
                "name": "CheckWhitelist", 
                "deprecated": true, 
                "script_executions": [
                    "getList"
                ]
            }
        }, 
        {
            "VectraHosts": {
                "name": "VectraHosts", 
                "deprecated": true, 
                "depends_on": [
                    "vec-hosts"
                ]
            }
        }, 
        {
            "SetContext": {
                "name": "SetContext", 
                "deprecated": true
            }
        }, 
        {
            "D2Autoruns": {
                "name": "D2Autoruns"
            }
        }, 
        {
            "MathUtil": {
                "name": "MathUtil"
            }
        }, 
        {
            "CBFindHash": {
                "name": "CBFindHash", 
                "deprecated": true, 
                "depends_on": [
                    "cb-binary"
                ], 
                "tests": [
                    "No test"
                ]
            }
        }, 
        {
            "SendEmailToManager": {
                "name": "SendEmailToManager", 
                "fromversion": "3.5.0", 
                "depends_on": [
                    "ad-search", 
                    "send-mail"
                ], 
                "script_executions": [
                    "AdSearch", 
                    "addEntitlement"
                ]
            }
        }, 
        {
            "FileCreateAndUpload": {
                "name": "FileCreateAndUpload"
            }
        }, 
        {
            "DecodeMimeHeader": {
                "name": "DecodeMimeHeader"
            }
        }, 
        {
            "WildfireUpload": {
                "name": "WildfireUpload", 
                "deprecated": true, 
                "depends_on": [
                    "wildfire-upload"
                ]
            }
        }, 
        {
            "CYFileRep": {
                "name": "CYFileRep", 
                "depends_on": [
                    "file", 
                    "cy-upload"
                ], 
                "script_executions": [
                    "file", 
                    "getEntry"
                ], 
                "command_to_integration": {
                    "file": "cylance"
                }, 
                "tests": [
                    "No test - no instance"
                ]
            }
        }, 
        {
            "PanoramaPcaps": {
                "name": "PanoramaPcaps", 
                "deprecated": true, 
                "depends_on": [
                    "panorama"
                ], 
                "tests": [
                    "palo_alto_firewall_test_pb"
                ]
            }
        }, 
        {
            "ExtractDomain": {
                "name": "ExtractDomain", 
                "toversion": "3.0.0"
            }
        }, 
        {
            "ExposeUsers": {
                "name": "ExposeUsers", 
                "deprecated": true
            }
        }, 
        {
            "Print": {
                "name": "Print"
            }
        }, 
        {
            "CSIndicators": {
                "name": "CSIndicators", 
                "deprecated": true, 
                "depends_on": [
                    "cs-indicators"
                ]
            }
        }, 
        {
            "PWEventPcapInfo": {
                "name": "PWEventPcapInfo", 
                "deprecated": true, 
                "depends_on": [
                    "event-pcap-info"
                ], 
                "command_to_integration": {
                    "event-pcap-info": "ProtectWise"
                }
            }
        }, 
        {
            "JiraIssueQuery": {
                "name": "JiraIssueQuery", 
                "deprecated": true, 
                "depends_on": [
                    "jira-issue-query"
                ]
            }
        }, 
        {
            "ADGetAllUsersEmail": {
                "name": "ADGetAllUsersEmail", 
                "deprecated": true, 
                "depends_on": [
                    "ad-search"
                ]
            }
        }, 
        {
            "CuckooDetonateFile": {
                "name": "CuckooDetonateFile", 
                "depends_on": [
                    "cuckoo-create-task-from-file"
                ], 
                "tests": [
                    "No test"
                ]
            }
        }, 
        {
            "EPORepoList": {
                "name": "EPORepoList", 
                "deprecated": true, 
                "depends_on": [
                    "epo-command"
                ]
            }
        }, 
        {
            "GrrSetFlows": {
                "name": "GrrSetFlows", 
                "depends_on": [
                    "grr_set_flows"
                ], 
                "script_executions": [
                    "grr_set_flows"
                ]
            }
        }, 
        {
            "VectraGetDetetctionsById": {
                "name": "VectraGetDetetctionsById", 
                "deprecated": true, 
                "depends_on": [
                    "vec-get-detetctions-by-id"
                ]
            }
        }, 
        {
            "CommonD2": {
                "name": "CommonD2"
            }
        }, 
        {
            "FilterByList": {
                "name": "FilterByList", 
                "script_executions": [
                    "getList"
                ]
            }
        }, 
        {
            "ExtractHash": {
                "name": "ExtractHash"
            }
        }, 
        {
            "120c861a-e0ae-417e-8dcf-c3ee1dc15a42": {
                "name": "commentsToContext"
            }
        }, 
        {
            "ConvertXmlFileToJson": {
                "name": "ConvertXmlFileToJson"
            }
        }, 
        {
            "IPExtract": {
                "name": "IPExtract", 
                "deprecated": true
            }
        }, 
        {
            "DBotAverageScore": {
                "name": "DBotAverageScore"
            }
        }, 
        {
            "NessusCreateScan": {
                "name": "NessusCreateScan", 
                "deprecated": true, 
                "depends_on": [
                    "scan-create"
                ], 
                "command_to_integration": {
                    "scan-create": "Nessus"
                }
            }
        }, 
        {
            "StixParser": {
                "name": "StixParser"
            }
        }, 
        {
            "NessusShowEditorTemplates": {
                "name": "NessusShowEditorTemplates", 
                "deprecated": true, 
                "depends_on": [
                    "nessus-get-scans-editors"
                ]
            }
        }, 
        {
            "QrFullSearch": {
                "name": "QrFullSearch", 
                "deprecated": true, 
                "depends_on": [
                    "QrGetSearchResults", 
                    "qr-get-search", 
                    "qr-searches"
                ], 
                "script_executions": [
                    "QrGetSearchResults"
                ]
            }
        }, 
        {
            "FetchFromInstance": {
                "name": "FetchFromInstance", 
                "fromversion": "4.0.0", 
                "deprecated": true, 
                "tests": [
                    "No test - cannot create a dummy integration inorder to test that"
                ]
            }
        }, 
        {
            "a6e348f4-1e40-4365-870c-52139c60779a": {
                "name": "OktaGetUser", 
                "deprecated": true, 
                "depends_on": [
                    "okta-get-user"
                ]
            }
        }, 
        {
            "VolConnscan": {
                "name": "VolConnscan"
            }
        }, 
        {
            "840aa9a7-04b2-4505-8238-8fe85f010dde": {
                "name": "OktaActivateUser", 
                "deprecated": true, 
                "depends_on": [
                    "okta-activate-user"
                ]
            }
        }, 
        {
            "CBLiveGetFile": {
                "name": "CBLiveGetFile", 
                "depends_on": [
                    "cb-session-create", 
                    "cb-sensor-info", 
                    "cb-command-create", 
                    "cb-session-info", 
                    "cb-file-get", 
                    "cb-command-info", 
                    "cb-list-sessions"
                ]
            }
        }, 
        {
            "ScheduleGenericPolling": {
                "name": "ScheduleGenericPolling", 
                "fromversion": "4.0.0"
            }
        }, 
        {
            "AddEvidence": {
                "name": "AddEvidence", 
                "fromversion": "2.5.0"
            }
        }, 
        {
            "Ping": {
                "name": "Ping"
            }
        }, 
        {
            "EncodeToAscii": {
                "name": "EncodeToAscii"
            }
        }, 
        {
            "ServiceNowCreateIncident": {
                "name": "ServiceNowCreateIncident", 
                "depends_on": [
                    "servicenow-query-table", 
                    "servicenow-create-record"
                ], 
                "command_to_integration": {
                    "servicenow-query-table": "ServiceNow", 
                    "servicenow-create-record": "ServiceNow"
                }, 
                "tests": [
                    "No test - Hibernating instance"
                ]
            }
        }, 
        {
            "TriagePhishing": {
                "name": "TriagePhishing", 
                "deprecated": true
            }
        }, 
        {
            "LessThanPercentage": {
                "name": "LessThanPercentage"
            }
        }, 
        {
            "TrendmicroAlertStatus": {
                "name": "TrendmicroAlertStatus", 
                "depends_on": [
                    "trendmicro-alert-status"
                ]
            }
        }, 
        {
            "SandboxDetonateFile": {
                "name": "SandboxDetonateFile", 
                "script_executions": [
                    "CuckooDetonateFile", 
                    "CuckooGetReport", 
                    "CuckooTaskStatus", 
                    "IsIntegrationAvailable", 
                    "getEntry"
                ], 
                "tests": [
                    "No test"
                ]
            }
        }, 
        {
            "ParseEmailFiles": {
                "name": "ParseEmailFiles", 
                "script_executions": [
                    "getEntry", 
                    "getFilePath"
                ], 
                "tests": [
                    "ParseEmailFiles-test"
                ]
            }
        }, 
        {
            "ConferSetSeverity": {
                "name": "ConferSetSeverity", 
                "depends_on": [
                    "confer"
                ], 
                "script_executions": [
                    "setSeverity"
                ]
            }
        }, 
        {
            "ReverseList": {
                "name": "ReverseList"
            }
        }, 
        {
            "ImpSfListEndpoints": {
                "name": "ImpSfListEndpoints", 
                "depends_on": [
                    "imp-sf-list-endpoints"
                ]
            }
        }, 
        {
            "9364c36f-b1d6-4233-88c2-75008b106c31": {
                "name": "vmray_getResults", 
                "depends_on": [
                    "get_job_sample"
                ], 
                "script_executions": [
                    "get_job_sample", 
                    "get_results", 
                    "scheduleEntry"
                ], 
                "command_to_integration": {
                    "get_job_sample": "VMRay"
                }
            }
        }, 
        {
            "InviteUser": {
                "name": "InviteUser"
            }
        }, 
        {
            "VectraDetections": {
                "name": "VectraDetections", 
                "deprecated": true, 
                "depends_on": [
                    "vec-detections"
                ]
            }
        }, 
        {
            "StaticAnalyze": {
                "name": "StaticAnalyze"
            }
        }, 
        {
            "GetContextValue": {
                "name": "GetContextValue", 
                "deprecated": true
            }
        }, 
        {
            "TaniumFilterComputersByIndexQueryFileDetails": {
                "name": "TaniumFilterComputersByIndexQueryFileDetails", 
                "depends_on": [
                    "tn-ask-manual-question"
                ]
            }
        }, 
        {
            "D2O365ComplianceSearch": {
                "name": "D2O365ComplianceSearch"
            }
        }, 
        {
            "SearchIncidents": {
                "name": "SearchIncidents"
            }
        }, 
        {
            "CuckooDisplayReport": {
                "name": "CuckooDisplayReport", 
                "depends_on": [
                    "ck-report"
                ], 
                "script_executions": [
                    "getEntry", 
                    "getFilePath"
                ]
            }
        }, 
        {
            "VolPSList": {
                "name": "VolPSList"
            }
        }, 
        {
            "CBLiveProcessList": {
                "name": "CBLiveProcessList", 
                "depends_on": [
                    "cb-command-info", 
                    "cb-command-create"
                ]
            }
        }, 
        {
            "GoogleappsGmailGetMail": {
                "name": "GoogleappsGmailGetMail", 
                "deprecated": true, 
                "depends_on": [
                    "googleapps-gmail-get-mail"
                ]
            }
        }, 
        {
            "PTEnrich": {
                "name": "PTEnrich", 
                "depends_on": [
                    "pt-osint", 
                    "pt-whois", 
                    "pt-malware", 
                    "pt-enrichment", 
                    "pt-get-subdomains", 
                    "pt-ssl-cert", 
                    "pt-passive-dns"
                ]
            }
        }, 
        {
            "ResolveShortenedURL": {
                "name": "ResolveShortenedURL"
            }
        }, 
        {
            "CommonServerUserPython": {
                "name": "CommonServerUserPython"
            }
        }, 
        {
            "5edd0c8e-4e6e-4afe-8f43-67bb9ebc4fd3": {
                "name": "NetwitnessSearch", 
                "depends_on": [
                    "nw-sdk-search"
                ]
            }
        }, 
        {
            "RunSqlQuery": {
                "name": "RunSqlQuery", 
                "deprecated": true, 
                "depends_on": [
                    "query"
                ], 
                "script_executions": [
                    "query"
                ]
            }
        }, 
        {
            "d98506ea-fd06-49d6-8f1e-bb29ab06766e": {
                "name": "VerifyContext", 
                "deprecated": true, 
                "tests": [
                    "No test"
                ]
            }
        }, 
        {
            "TimeStampToDate": {
                "name": "TimeStampToDate"
            }
        }, 
        {
            "SlackAskUser": {
                "name": "SlackAskUser", 
                "toversion": "3.1.0", 
                "depends_on": [
                    "slack-send"
                ], 
                "script_executions": [
                    "addOneTimeEntitlement"
                ]
            }
        }, 
        {
            "CPShowAccessRulebase": {
                "name": "CPShowAccessRulebase", 
                "deprecated": true, 
                "depends_on": [
                    "checkpoint"
                ], 
                "script_executions": [
                    "checkpoint"
                ]
            }
        }, 
        {
            "VolNetworkConnections": {
                "name": "VolNetworkConnections"
            }
        }, 
        {
            "DemistoDeleteIncident": {
                "name": "DemistoDeleteIncident", 
                "deprecated": true, 
                "depends_on": [
                    "demisto-api-post"
                ]
            }
        }, 
        {
            "SSDeepReputation": {
                "name": "SSDeepReputation", 
                "script_executions": [
                    "findIndicators", 
                    "getContext"
                ]
            }
        }, 
        {
            "GrrGetHunt": {
                "name": "GrrGetHunt", 
                "depends_on": [
                    "grr_get_hunt"
                ], 
                "script_executions": [
                    "grr_get_hunt"
                ]
            }
        }, 
        {
            "findIncidentsWithIndicator": {
                "name": "findIncidentsWithIndicator", 
                "tests": [
                    "No test"
                ]
            }
        }, 
        {
            "ExifRead": {
                "name": "ExifRead"
            }
        }, 
        {
            "AlgosecGetTicket": {
                "name": "AlgosecGetTicket", 
                "depends_on": [
                    "algosec-get-ticket"
                ]
            }
        }, 
        {
            "IncapGetDomainApproverEmail": {
                "name": "IncapGetDomainApproverEmail", 
                "depends_on": [
                    "incap-get-domain-approver-email"
                ]
            }
        }, 
        {
            "ElasticSearchDisplay": {
                "name": "ElasticSearchDisplay", 
                "depends_on": [
                    "search"
                ], 
                "command_to_integration": {
                    "search": "elasticsearch"
                }
            }
        }, 
        {
            "ContextGetIps": {
                "name": "ContextGetIps"
            }
        }, 
        {
            "D2Hardware": {
                "name": "D2Hardware"
            }
        }, 
        {
            "82764532-0a4f-4b59-8cf9-fe1a00cabdae": {
                "name": "OktaSearch", 
                "deprecated": true, 
                "depends_on": [
                    "okta-search"
                ]
            }
        }, 
        {
            "TrendmicroSecurityProfileRetrieveAll": {
                "name": "TrendmicroSecurityProfileRetrieveAll", 
                "depends_on": [
                    "trendmicro-security-profile-retrieve-all"
                ]
            }
        }, 
        {
            "PanoramaConfig": {
                "name": "PanoramaConfig", 
                "deprecated": true, 
                "depends_on": [
                    "panorama"
                ], 
                "tests": [
                    "palo_alto_firewall_test_pb"
                ]
            }
        }, 
        {
            "RepopulateFiles": {
                "name": "RepopulateFiles", 
                "script_executions": [
                    "getEntries"
                ]
            }
        }, 
        {
            "SendMessageToOnlineUsers": {
                "name": "SendMessageToOnlineUsers"
            }
        }, 
        {
            "SetIncidentCustomFields": {
                "name": "SetIncidentCustomFields", 
                "deprecated": true, 
                "tests": [
                    "No test - script should be phased out of use"
                ]
            }
        }, 
        {
            "CEFParser": {
                "name": "CEFParser"
            }
        }, 
        {
            "ADSetNewPassword": {
                "name": "ADSetNewPassword", 
                "deprecated": true, 
                "depends_on": [
                    "ad-set-new-password"
                ]
            }
        }, 
        {
            "misp_upload_sample": {
                "name": "misp_upload_sample", 
                "deprecated": true, 
                "script_executions": [
                    "getFilePath"
                ], 
                "tests": [
                    "MISP V2 Test"
                ]
            }
        }, 
        {
            "IsValueInArray": {
                "name": "IsValueInArray"
            }
        }, 
        {
            "displayhtml": {
                "name": "DisplayHTML"
            }
        }, 
        {
            "VectraClassifier": {
                "name": "VectraClassifier", 
                "deprecated": true, 
                "depends_on": [
                    "vec-health"
                ]
            }
        }, 
        {
            "JSONtoCSV": {
                "name": "JSONtoCSV", 
                "script_executions": [
                    "getEntry"
                ], 
                "tests": [
                    "JSONtoCSV-Test"
                ]
            }
        }, 
        {
            "ConferIncidentDetails": {
                "name": "ConferIncidentDetails", 
                "depends_on": [
                    "confer"
                ]
            }
        }, 
        {
            "ParseJSON": {
                "name": "ParseJSON", 
                "tests": [
                    "No test"
                ]
            }
        }, 
        {
            "ScheduleCommand": {
                "name": "ScheduleCommand"
            }
        }, 
        {
            "XBTimeline": {
                "name": "XBTimeline", 
                "depends_on": [
                    "xb-timeline"
                ]
            }
        }, 
        {
            "EmailAskUser": {
                "name": "EmailAskUser", 
                "toversion": "3.1.0"
            }
        }, 
        {
            "IncidentSet": {
                "name": "IncidentSet", 
                "toversion": "3.5.0", 
                "script_executions": [
                    "setIncident", 
                    "setOwner", 
                    "setPlaybook", 
                    "setStage"
                ]
            }
        }, 
        {
            "DataIPReputation": {
                "name": "DataIPReputation", 
                "deprecated": true
            }
        }, 
        {
            "URLSSLVerification": {
                "name": "URLSSLVerification"
            }
        }, 
        {
            "EmailDomainSquattingReputation": {
                "name": "EmailDomainSquattingReputation"
            }
        }, 
        {
            "XBUser": {
                "name": "XBUser", 
                "depends_on": [
                    "xb-user"
                ]
            }
        }, 
        {
            "SNUpdateTicket": {
                "name": "SNUpdateTicket", 
                "deprecated": true, 
                "depends_on": [
                    "servicenow-incident-update"
                ]
            }
        }, 
        {
            "ticksToTime": {
                "name": "ticksToTime"
            }
        }, 
        {
            "dbbdc2e4-6105-4ee9-8e83-563a4b991a89": {
                "name": "VirustotalIsMalicious", 
                "deprecated": true, 
                "depends_on": [
                    "file"
                ], 
                "script_executions": [
                    "file"
                ], 
                "command_to_integration": {
                    "file": "VirusTotal"
                }
            }
        }, 
        {
            "TopMaliciousRatioIndicators": {
                "name": "TopMaliciousRatioIndicators", 
                "fromversion": "4.0.0", 
                "script_executions": [
                    "findIndicators", 
                    "maliciousRatio"
                ]
            }
        }, 
        {
            "SetMultipleValues": {
                "name": "SetMultipleValues"
            }
        }, 
        {
            "PanoramaCommit": {
                "name": "PanoramaCommit", 
                "deprecated": true, 
                "depends_on": [
                    "panorama"
                ], 
                "tests": [
                    "palo_alto_firewall_test_pb"
                ]
            }
        }, 
        {
            "CloseInvestigation": {
                "name": "CloseInvestigation", 
                "deprecated": true
            }
        }, 
        {
            "CrowdStrikeUrlParse": {
                "name": "CrowdStrikeUrlParse"
            }
        }, 
        {
            "MarkRelatedIncidents": {
                "name": "MarkRelatedIncidents"
            }
        }, 
        {
            "DemistoSendInvite": {
                "name": "DemistoSendInvite", 
                "depends_on": [
                    "demisto-api-post", 
                    "demisto-api-get"
                ]
            }
        }, 
        {
            "CommonIntegrationPython": {
                "name": "CommonIntegrationPython", 
                "deprecated": true
            }
        }, 
        {
            "RunDockerCommand": {
                "name": "RunDockerCommand"
            }
        }, 
        {
            "GoogleappsGmailSearch": {
                "name": "GoogleappsGmailSearch", 
                "deprecated": true, 
                "depends_on": [
                    "googleapps-gmail-search"
                ]
            }
        }, 
        {
            "EPODetermineRepository": {
                "name": "EPODetermineRepository", 
                "deprecated": true
            }
        }, 
        {
            "emailFieldTriggered": {
                "name": "emailFieldTriggered"
            }
        }, 
        {
            "TrendMicroGetPolicyID": {
                "name": "TrendMicroGetPolicyID", 
                "depends_on": [
                    "trendmicro-security-profile-retrieve-all"
                ], 
                "script_executions": [
                    "TrendmicroSecurityProfileRetrieveAll"
                ]
            }
        }, 
        {
            "AquatoneDiscover": {
                "name": "AquatoneDiscover"
            }
        }, 
        {
            "ExtractDomainFromURL": {
                "name": "ExtractDomainFromURL", 
                "deprecated": true
            }
        }, 
        {
            "NetwitnessSAUpdateIncident": {
                "name": "NetwitnessSAUpdateIncident", 
                "deprecated": true, 
                "depends_on": [
                    "nw-update-incident"
                ]
            }
        }, 
        {
            "UnzipFile": {
                "name": "UnzipFile", 
                "script_executions": [
                    "getEntries", 
                    "getFilePath"
                ], 
                "tests": [
                    "ZipFile-Test"
                ]
            }
        }, 
        {
            "NetwitnessSAGetAvailableAssignees": {
                "name": "NetwitnessSAGetAvailableAssignees", 
                "depends_on": [
                    "nw-get-available-assignees"
                ]
            }
        }, 
        {
            "QualysCreateIncidentFromReport": {
                "name": "QualysCreateIncidentFromReport", 
                "depends_on": [
                    "qualys-host-list"
                ], 
                "script_executions": [
                    "getIncidents"
                ]
            }
        }, 
        {
            "CuckooDetonateURL": {
                "name": "CuckooDetonateURL", 
                "depends_on": [
                    "cuckoo-create-task-from-url"
                ], 
                "tests": [
                    "No test"
                ]
            }
        }, 
        {
            "UserEnrichAD": {
                "name": "UserEnrichAD", 
                "depends_on": [
                    "ad-search"
                ], 
                "script_executions": [
                    "ADGetUser"
                ]
            }
        }, 
        {
            "WordTokenizer": {
                "name": "WordTokenizer", 
                "tests": [
                    "WordTokenizeTest"
                ]
            }
        }, 
        {
            "da8594b8-0b57-4cb2-8578-94754bb577c6": {
                "name": "NetwitnessSAListIncidents", 
                "depends_on": [
                    "nw-list-incidents"
                ]
            }
        }, 
        {
            "IsContextSet": {
                "name": "IsContextSet", 
                "deprecated": true
            }
        }, 
        {
            "Set": {
                "name": "Set"
            }
        }, 
        {
            "ArcherCreateSecurityIncident": {
                "name": "ArcherCreateSecurityIncident", 
                "depends_on": [
                    "archer-create-record"
                ]
            }
        }, 
        {
            "VolMalfindDumpAgent": {
                "name": "VolMalfindDumpAgent"
            }
        }, 
        {
            "TrendmicroSystemEventRetrieve": {
                "name": "TrendmicroSystemEventRetrieve", 
                "depends_on": [
                    "trendmicro-system-event-retrieve"
                ]
            }
        }, 
        {
            "MimecastFindEmail": {
                "name": "MimecastFindEmail", 
                "depends_on": [
                    "mimecast-query"
                ]
            }
        }, 
        {
            "D2Drop": {
                "name": "D2Drop"
            }
        }, 
        {
            "TaniumFindRunningProcesses": {
                "name": "TaniumFindRunningProcesses", 
                "deprecated": true, 
                "depends_on": [
                    "tn-add-question-complex", 
                    "tn-result-data", 
                    "tn-result-info"
                ]
            }
        }, 
        {
            "NessusScanDetails": {
                "name": "NessusScanDetails", 
                "deprecated": true, 
                "depends_on": [
                    "scan-details"
                ], 
                "command_to_integration": {
                    "scan-details": "Nessus"
                }
            }
        }, 
        {
            "CBPCatalogFindHash": {
                "name": "CBPCatalogFindHash", 
                "depends_on": [
                    "cbp-fileCatalog-search"
                ]
            }
        }, 
        {
            "checkValue": {
                "name": "checkValue"
            }
        }, 
        {
            "WhileLoop": {
                "name": "WhileLoop", 
                "deprecated": true
            }
        }, 
        {
            "D2GetSystemLog": {
                "name": "D2GetSystemLog"
            }
        }, 
        {
            "CopyFileD2": {
                "name": "CopyFileD2"
            }
        }, 
        {
            "CheckFilesWildfirePy": {
                "name": "CheckFilesWildfirePy", 
                "depends_on": [
                    "wildfire-upload", 
                    "wildfire-report"
                ], 
                "script_executions": [
                    "getEntries"
                ]
            }
        }, 
        {
            "ADGetGroupMembers": {
                "name": "ADGetGroupMembers", 
                "depends_on": [
                    "ad-search"
                ]
            }
        }, 
        {
            "SCPPullFiles": {
                "name": "SCPPullFiles", 
                "depends_on": [
                    "copy-from"
                ]
            }
        }, 
        {
            "ReadFile": {
                "name": "ReadFile", 
                "script_executions": [
                    "getFilePath"
                ]
            }
        }, 
        {
            "VectraSensors": {
                "name": "VectraSensors", 
                "deprecated": true, 
                "depends_on": [
                    "vec-sensors"
                ]
            }
        }, 
        {
            "QRadarFullSearch": {
                "name": "QRadarFullSearch", 
                "deprecated": true, 
                "depends_on": [
                    "qradar-get-search", 
                    "qradar-get-search-results", 
                    "qradar-searches"
                ], 
                "tests": [
                    "No test"
                ]
            }
        }, 
        {
            "CSActors": {
                "name": "CSActors", 
                "deprecated": true, 
                "depends_on": [
                    "cs-actors"
                ]
            }
        }, 
        {
            "NessusGetReport": {
                "name": "NessusGetReport", 
                "deprecated": true, 
                "depends_on": [
                    "scan-report-download", 
                    "scan-export", 
                    "scan-export-status"
                ], 
                "command_to_integration": {
                    "scan-report-download": "Nessus", 
                    "scan-export": "Nessus", 
                    "scan-export-status": "Nessus"
                }
            }
        }, 
        {
            "VolRaw": {
                "name": "VolRaw"
            }
        }, 
        {
            "Base64Encode": {
                "name": "Base64Encode"
            }
        }, 
        {
            "LCMAcknowledgeHost": {
                "name": "LCMAcknowledgeHost", 
                "depends_on": [
                    "lcm-acknowledge-host"
                ], 
                "script_executions": [
                    "LCMHosts"
                ]
            }
        }, 
        {
            "ExtractEmail": {
                "name": "ExtractEmail"
            }
        }, 
        {
            "NexposeVulnExtractor": {
                "name": "NexposeVulnExtractor", 
                "depends_on": [
                    "nexpose"
                ]
            }
        }, 
        {
            "XBTriggeredRules": {
                "name": "XBTriggeredRules", 
                "depends_on": [
                    "xb-triggered-rules"
                ]
            }
        }, 
        {
            "LoadJSON": {
                "name": "LoadJSON", 
                "tests": [
                    "JSONtoCSV-Test"
                ]
            }
        }, 
        {
            "CommonUserServer": {
                "name": "CommonUserServer"
            }
        }, 
        {
            "IsMaliciousIndicatorFound": {
                "name": "IsMaliciousIndicatorFound"
            }
        }, 
        {
            "D2ActiveUsers": {
                "name": "D2ActiveUsers"
            }
        }, 
        {
            "BuildEWSQuery": {
                "name": "BuildEWSQuery", 
                "tests": [
                    "buildewsquery_test"
                ]
            }
        }, 
        {
            "da330ce7-3a93-430c-8454-03b96cf5184e": {
                "name": "OktaCreateUser", 
                "deprecated": true, 
                "depends_on": [
                    "okta-create-user"
                ]
            }
        }, 
        {
            "JiraIssueUploadFile": {
                "name": "JiraIssueUploadFile", 
                "deprecated": true, 
                "depends_on": [
                    "jira-issue-upload-file"
                ]
            }
        }, 
        {
            "PanoramaDynamicAddressGroup": {
                "name": "PanoramaDynamicAddressGroup", 
                "deprecated": true, 
                "tests": [
                    "palo_alto_firewall_test_pb"
                ]
            }
        }, 
        {
            "ActiveUsersD2": {
                "name": "ActiveUsersD2", 
                "tests": [
                    "No test"
                ]
            }
        }, 
        {
            "ParseExcel": {
                "name": "ParseExcel", 
                "script_executions": [
                    "getFilePath"
                ], 
                "tests": [
                    "ParseExcel-test"
                ]
            }
        }, 
        {
            "MatchRegex": {
                "name": "MatchRegex"
            }
        }, 
        {
            "ip_to_host": {
                "name": "IPToHost"
            }
        }, 
        {
            "AlgosecGetNetworkObject": {
                "name": "AlgosecGetNetworkObject", 
                "depends_on": [
                    "algosec-get-network-object"
                ]
            }
        }, 
        {
            "Autoruns": {
                "name": "Autoruns"
            }
        }, 
        {
            "VectraTriage": {
                "name": "VectraTriage", 
                "deprecated": true, 
                "depends_on": [
                    "vec-triage"
                ]
            }
        }, 
        {
            "ATDDetonate": {
                "name": "ATDDetonate", 
                "depends_on": [
                    "atd-get-report", 
                    "atd-file-upload", 
                    "atd-check-status"
                ]
            }
        }, 
        {
            "XBInfo": {
                "name": "XBInfo"
            }
        }, 
        {
            "NetwitnessSACreateIncident": {
                "name": "NetwitnessSACreateIncident", 
                "depends_on": [
                    "nw-create-incident"
                ]
            }
        }, 
        {
            "ExchangeSearchMailbox": {
                "name": "ExchangeSearchMailbox"
            }
        }, 
        {
            "DT": {
                "name": "DT", 
                "tests": [
                    "No tests - script used for testing"
                ]
            }
        }, 
        {
            "ed24d63f-4134-49c4-82c0-96885a7a1cc3": {
                "name": "VerifyContextFields", 
                "deprecated": true
            }
        }, 
        {
            "5d44a5d9-d91a-4420-801f-755f26b60c47": {
                "name": "cveLatest", 
                "deprecated": true, 
                "depends_on": [
                    "cve-latest"
                ]
            }
        }, 
        {
            "ad7de731-cadc-4f49-81cd-522cd4b7bfa5": {
                "name": "CheckpointFWCreateBackup", 
                "depends_on": [
                    "ssh"
                ], 
                "script_executions": [
                    "ssh"
                ]
            }
        }, 
        {
            "DemistoLogsBundle": {
                "name": "DemistoLogsBundle", 
                "depends_on": [
                    "demisto-api-download"
                ]
            }
        }, 
        {
            "ContextGetEmails": {
                "name": "ContextGetEmails"
            }
        }, 
        {
            "nexpose_create_incidents_from_assets": {
                "name": "NexposeCreateIncidentsFromAssets", 
                "depends_on": [
                    "nexpose-get-asset"
                ], 
                "script_executions": [
                    "getIncidents"
                ]
            }
        }, 
        {
            "bffdcf72-2061-4767-83d5-3ff2a9e8afe7": {
                "name": "BlockIP", 
                "tests": [
                    "blockip_test_playbook"
                ]
            }
        }, 
        {
            "ExchangeSearch": {
                "name": "ExchangeSearch", 
                "deprecated": true, 
                "depends_on": [
                    "ews-search-mailbox"
                ]
            }
        }, 
        {
            "CPSetRule": {
                "name": "CPSetRule", 
                "deprecated": true, 
                "depends_on": [
                    "checkpoint"
                ], 
                "script_executions": [
                    "checkpoint"
                ]
            }
        }, 
        {
            "VolGetProcWithMalNetConn": {
                "name": "VolGetProcWithMalNetConn"
            }
        }, 
        {
            "ConvertTableToHTML": {
                "name": "ConvertTableToHTML"
            }
        }, 
        {
            "StringLength": {
                "name": "StringLength"
            }
        }, 
        {
            "CuckooGetScreenshot": {
                "name": "CuckooGetScreenshot", 
                "depends_on": [
                    "cuckoo-task-screenshot"
                ], 
                "tests": [
                    "No test"
                ]
            }
        }, 
        {
            "VolMalfind": {
                "name": "VolMalfind"
            }
        }, 
        {
            "ExposeModules": {
                "name": "ExposeModules", 
                "deprecated": true
            }
        }, 
        {
            "GrrGetFlows": {
                "name": "GrrGetFlows", 
                "depends_on": [
                    "grr_get_flows"
                ], 
                "script_executions": [
                    "grr_get_flows"
                ]
            }
        }, 
        {
            "IsTrue": {
                "name": "IsTrue"
            }
        }, 
        {
            "SplunkSearchJsonPy": {
                "name": "SplunkSearchJsonPy", 
                "deprecated": true, 
                "depends_on": [
                    "search"
                ], 
                "script_executions": [
                    "search"
                ], 
                "command_to_integration": {
                    "search": "splunk"
                }
            }
        }, 
        {
            "UnEscapeURLs": {
                "name": "UnEscapeURLs"
            }
        }, 
        {
            "ProofpointDecodeURL": {
                "name": "ProofpointDecodeURL"
            }
        }, 
        {
            "ReadPDFFile": {
                "name": "ReadPDFFile", 
                "script_executions": [
                    "getFilePath"
                ], 
                "tests": [
                    "ReadPDFFile-Test"
                ]
            }
        }, 
        {
            "ContextContains": {
                "name": "ContextContains"
            }
        }, 
        {
            "ADIsUserMember": {
                "name": "ADIsUserMember", 
                "deprecated": true, 
                "depends_on": [
                    "ad-search"
                ], 
                "script_executions": [
                    "ADGetUserGroups", 
                    "AdSearch"
                ]
            }
        }, 
        {
            "PanoramaMove": {
                "name": "PanoramaMove", 
                "deprecated": true, 
                "depends_on": [
                    "panorama"
                ], 
                "tests": [
                    "palo_alto_firewall_test_pb"
                ]
            }
        }, 
        {
            "ADGetUserGroups": {
                "name": "ADGetUserGroups", 
                "deprecated": true, 
                "depends_on": [
                    "ad-search"
                ]
            }
        }, 
        {
            "ADUserLogonInfo": {
                "name": "ADUserLogonInfo", 
                "deprecated": true, 
                "depends_on": [
                    "ad-search"
                ]
            }
        }, 
        {
            "Osxcollector": {
                "name": "Osxcollector"
            }
        }, 
        {
            "PWObservationPcapInfo": {
                "name": "PWObservationPcapInfo", 
                "deprecated": true, 
                "depends_on": [
                    "observation-pcap-info"
                ], 
                "command_to_integration": {
                    "observation-pcap-info": "ProtectWise"
                }
            }
        }, 
        {
            "QrSearches": {
                "name": "QrSearches", 
                "deprecated": true, 
                "depends_on": [
                    "qr-searches"
                ]
            }
        }, 
        {
            "ExtractIndicatorsFromTextFile": {
                "name": "ExtractIndicatorsFromTextFile"
            }
        }, 
        {
            "CheckIPs": {
                "name": "CheckIPs", 
                "deprecated": true, 
                "script_executions": [
                    "ip"
                ]
            }
        }, 
        {
            "VolDlllist": {
                "name": "VolDlllist"
            }
        }, 
        {
            "FPSetRule": {
                "name": "FPSetRule", 
                "depends_on": [
                    "ssh"
                ], 
                "script_executions": [
                    "ssh"
                ]
            }
        }, 
        {
            "TrendMicroClassifier": {
                "name": "TrendMicroClassifier", 
                "depends_on": [
                    "trendmicro-alert-status"
                ]
            }
        }, 
        {
            "TrendMicroGetHostID": {
                "name": "TrendMicroGetHostID", 
                "depends_on": [
                    "trendmicro-host-retrieve-all"
                ], 
                "script_executions": [
                    "TrendmicroHostRetrieveAll"
                ]
            }
        }, 
        {
            "ExtractDomainFromUrlAndEmail": {
                "name": "ExtractDomainFromUrlAndEmail"
            }
        }, 
        {
            "VectraSettings": {
                "name": "VectraSettings", 
                "deprecated": true, 
                "depends_on": [
                    "vec-settings"
                ]
            }
        }, 
        {
            "GenerateInvestigationSummaryReport": {
                "name": "GenerateInvestigationSummaryReport", 
                "fromversion": "3.5.0"
            }
        }, 
        {
            "DataDomainReputation": {
                "name": "DataDomainReputation", 
                "fromversion": "3.1.0"
            }
        }, 
        {
            "EPORepositoryComplianceCheck": {
                "name": "EPORepositoryComplianceCheck", 
                "deprecated": true, 
                "depends_on": [
                    "epo-command"
                ]
            }
        }, 
        {
            "PWObservations": {
                "name": "PWObservations", 
                "deprecated": true, 
                "depends_on": [
                    "observation-search"
                ], 
                "command_to_integration": {
                    "observation-search": "ProtectWise"
                }
            }
        }, 
        {
            "DBotPredictTextLabel": {
                "name": "DBotPredictTextLabel", 
                "fromversion": "4.1.0", 
                "script_executions": [
                    "getList"
                ], 
                "tests": [
                    "CreatePhishingClassifierMLTest"
                ]
            }
        }, 
        {
            "InRange": {
                "name": "InRange"
            }
        }, 
        {
            "IngestCSV": {
                "name": "IngestCSV", 
                "deprecated": true, 
                "script_executions": [
                    "getEntries", 
                    "getFilePath"
                ]
            }
        }, 
        {
            "TrendmicroHostAntimalwareScan": {
                "name": "TrendmicroHostAntimalwareScan", 
                "depends_on": [
                    "trendmicro-host-antimalware-scan"
                ]
            }
        }, 
        {
            "QrGetSearchResults": {
                "name": "QrGetSearchResults", 
                "deprecated": true, 
                "depends_on": [
                    "qr-get-search-results"
                ]
            }
        }, 
        {
            "NessusHostDetails": {
                "name": "NessusHostDetails", 
                "deprecated": true, 
                "depends_on": [
                    "scan-host-details"
                ], 
                "command_to_integration": {
                    "scan-host-details": "Nessus"
                }
            }
        }, 
        {
            "WhereFieldEquals": {
                "name": "WhereFieldEquals"
            }
        }, 
        {
            "OSQueryUsers": {
                "name": "OSQueryUsers", 
                "depends_on": [
                    "OSQueryBasicQuery"
                ], 
                "script_executions": [
                    "OSQueryBasicQuery"
                ]
            }
        }, 
        {
            "CrowdStrikeStreamingPreProcessing": {
                "name": "CrowdStrikeStreamingPreProcessing", 
                "script_executions": [
                    "addEntries"
                ]
            }
        }, 
        {
            "Strings": {
                "name": "Strings", 
                "script_executions": [
                    "getFilePath"
                ]
            }
        }, 
        {
            "QrOffenses": {
                "name": "QrOffenses", 
                "deprecated": true, 
                "depends_on": [
                    "qr-offenses"
                ]
            }
        }, 
        {
            "LCMHosts": {
                "name": "LCMHosts"
            }
        }, 
        {
            "RegProbeBasic": {
                "name": "RegProbeBasic"
            }
        }, 
        {
            "ContextGetHashes": {
                "name": "ContextGetHashes"
            }
        }, 
        {
            "NexposeEmailParser": {
                "name": "NexposeEmailParser", 
                "depends_on": [
                    "nexpose"
                ]
            }
        }, 
        {
            "7b5c080e-f3b1-411a-83b0-e1f53c21bef8": {
                "name": "WhileNotMdLoop", 
                "deprecated": true
            }
        }, 
        {
            "SlackMirror": {
                "name": "SlackMirror", 
                "deprecated": true, 
                "depends_on": [
                    "slack-mirror-investigation"
                ]
            }
        }, 
        {
            "CheckFiles": {
                "name": "CheckFiles", 
                "deprecated": true, 
                "depends_on": [
                    "file"
                ]
            }
        }, 
        {
            "IsIPInRanges": {
                "name": "IsIPInRanges"
            }
        }, 
        {
            "CBSessions": {
                "name": "CBSessions", 
                "depends_on": [
                    "cb-list-sessions"
                ]
            }
        }, 
        {
            "JSONFileToCSV": {
                "name": "JSONFileToCSV", 
                "script_executions": [
                    "getFilePath"
                ], 
                "tests": [
                    "JSONtoCSV-Test"
                ]
            }
        }, 
        {
            "GeneratePassword": {
                "name": "GeneratePassword"
            }
        }, 
        {
            "IncidentSet": {
                "name": "IncidentSet", 
                "fromversion": "3.5.1", 
                "deprecated": true, 
                "script_executions": [
                    "setIncident", 
                    "setOwner", 
                    "setPlaybook", 
                    "setStage"
                ]
            }
        }, 
        {
            "GoogleAuthURL": {
                "name": "GoogleAuthURL"
            }
        }, 
        {
            "DataURLReputation": {
                "name": "DataURLReputation", 
                "toversion": "3.0.1"
            }
        }, 
        {
            "IPReputation": {
                "name": "IPReputation", 
                "script_executions": [
                    "ip"
                ]
            }
        }, 
        {
            "AwsCreateImage": {
                "name": "AwsCreateImage", 
                "depends_on": [
                    "create-image"
                ]
            }
        }, 
        {
            "WildfireReport": {
                "name": "WildfireReport", 
                "deprecated": true, 
                "depends_on": [
                    "wildfire-report"
                ]
            }
        }, 
        {
            "LCMIndicatorsForEntity": {
                "name": "LCMIndicatorsForEntity", 
                "depends_on": [
                    "lcm-indicatorsforentity"
                ]
            }
        }, 
        {
            "hideFieldsOnNewIncident": {
                "name": "hideFieldsOnNewIncident", 
                "fromversion": "3.6.0"
            }
        }, 
        {
            "ImpSfScheduleTask": {
                "name": "ImpSfScheduleTask", 
                "depends_on": [
                    "ImpSfRevokeUnaccessedDevices", 
                    "scheduleEntry"
                ], 
                "script_executions": [
                    "scheduleEntry"
                ]
            }
        }, 
        {
            "ServiceNowUpdateIncident": {
                "name": "ServiceNowUpdateIncident", 
                "depends_on": [
                    "servicenow-query-table", 
                    "servicenow-update-record"
                ], 
                "command_to_integration": {
                    "servicenow-query-table": "ServiceNow", 
                    "servicenow-update-record": "ServiceNow"
                }, 
                "tests": [
                    "No test - Hibernating instance"
                ]
            }
        }, 
        {
            "DataIPReputation": {
                "name": "DataIPReputation", 
                "toversion": "3.0.1"
            }
        }, 
        {
            "SetDateField": {
                "name": "SetDateField", 
                "script_executions": [
                    "setIncident"
                ]
            }
        }, 
        {
            "ADGetEmailForUser": {
                "name": "ADGetEmailForUser", 
                "deprecated": true, 
                "depends_on": [
                    "ad-search"
                ]
            }
        }, 
        {
            "EmailAskUser": {
                "name": "EmailAskUser", 
                "toversion": "3.6.0", 
                "fromversion": "3.5.0"
            }
        }, 
        {
            "PWEventDetails": {
                "name": "PWEventDetails", 
                "deprecated": true, 
                "depends_on": [
                    "pw-event-get"
                ]
            }
        }, 
        {
            "CheckSenderDomainDistance": {
                "name": "CheckSenderDomainDistance"
            }
        }, 
        {
            "7b02fa0f-94ff-48c7-8350-b4e353702e73": {
                "name": "VMRay", 
                "depends_on": [
                    "upload_sample"
                ], 
                "script_executions": [
                    "getFilePath", 
                    "scheduleEntry", 
                    "upload_sample"
                ], 
                "command_to_integration": {
                    "upload_sample": "VMRay"
                }
            }
        }, 
        {
            "PWObservationPcapDownload": {
                "name": "PWObservationPcapDownload", 
                "depends_on": [
                    "observation-pcap-download"
                ], 
                "command_to_integration": {
                    "observation-pcap-download": "ProtectWise"
                }
            }
        }, 
        {
            "b695f044-fbdd-4d4b-89ce-9066cb0e165a": {
                "name": "cveReputation", 
                "depends_on": [
                    "cve-search"
                ]
            }
        }, 
        {
            "ParseEmailHeader": {
                "name": "ParseEmailHeaders", 
                "script_executions": [
                    "getFilePath"
                ]
            }
        }, 
        {
            "IndicatorMaliciousRatioCalculation": {
                "name": "IndicatorMaliciousRatioCalculation", 
                "fromversion": "3.5.0", 
                "script_executions": [
                    "findIndicators", 
                    "getIncidents"
                ]
            }
        }, 
        {
            "BinaryReputationPy": {
                "name": "BinaryReputationPy", 
                "deprecated": true, 
                "depends_on": [
                    "file"
                ], 
                "script_executions": [
                    "file", 
                    "getEntries"
                ]
            }
        }, 
        {
            "ArcherUpdateSecurityIncident": {
                "name": "ArcherUpdateSecurityIncident", 
                "depends_on": [
                    "archer-update-record"
                ]
            }
        }, 
        {
            "IsListExist": {
                "name": "IsListExist", 
                "script_executions": [
                    "getList"
                ], 
                "tests": [
                    "No test"
                ]
            }
        }, 
        {
            "CSCountDevicesForIOC": {
                "name": "CSCountDevicesForIOC", 
                "deprecated": true, 
                "depends_on": [
                    "cs-device-count-ioc"
                ]
            }
        }, 
        {
            "LCMSetHostComment": {
                "name": "LCMSetHostComment", 
                "depends_on": [
                    "lcm-set-host-comment"
                ], 
                "script_executions": [
                    "LCMHosts"
                ]
            }
        }, 
        {
            "D2Exec": {
                "name": "D2Exec"
            }
        }, 
        {
            "OSQueryProcesses": {
                "name": "OSQueryProcesses", 
                "depends_on": [
                    "OSQueryBasicQuery"
                ], 
                "script_executions": [
                    "OSQueryBasicQuery"
                ]
            }
        }, 
        {
            "NessusScanStatus": {
                "name": "NessusScanStatus", 
                "deprecated": true, 
                "depends_on": [
                    "scan-details"
                ], 
                "command_to_integration": {
                    "scan-details": "Nessus"
                }
            }
        }, 
        {
            "DemistoLinkIncidents": {
                "name": "DemistoLinkIncidents", 
                "depends_on": [
                    "demisto-api-post"
                ]
            }
        }, 
        {
            "JiraCreateIssue": {
                "name": "JiraCreateIssue", 
                "deprecated": true, 
                "depends_on": [
                    "jira-create-issue"
                ]
            }
        }, 
        {
            "LocateAttachment": {
                "name": "LocateAttachment", 
                "deprecated": true, 
                "script_executions": [
                    "getEntries"
                ]
            }
        }, 
        {
            "ADGetComputerGroups": {
                "name": "ADGetComputerGroups", 
                "deprecated": true, 
                "depends_on": [
                    "ad-search"
                ], 
                "script_executions": [
                    "AdSearch"
                ]
            }
        }, 
        {
            "MapValues": {
                "name": "MapValues"
            }
        }, 
        {
            "QrGetSearch": {
                "name": "QrGetSearch", 
                "deprecated": true, 
                "depends_on": [
                    "qr-get-search"
                ]
            }
        }, 
        {
            "EmailAskUser": {
                "name": "EmailAskUser", 
                "fromversion": "4.0.0"
            }
        }, 
        {
            "AwsGetInstanceInfo": {
                "name": "AwsGetInstanceInfo", 
                "depends_on": [
                    "get-instance-info", 
                    "get-ebs-volume-info", 
                    "get-sg-info"
                ]
            }
        }, 
        {
            "CreateArray": {
                "name": "CreateArray"
            }
        }, 
        {
            "ADListUsers": {
                "name": "ADListUsers", 
                "deprecated": true, 
                "depends_on": [
                    "ad-search"
                ]
            }
        }, 
        {
            "CBPFindRule": {
                "name": "CBPFindRule", 
                "depends_on": [
                    "cbp-fileRule-search"
                ]
            }
        }, 
        {
            "GoogleappsListUsers": {
                "name": "GoogleappsListUsers", 
                "deprecated": true, 
                "depends_on": [
                    "googleapps-list-users"
                ]
            }
        }, 
        {
            "ParseCSV": {
                "name": "ParseCSV", 
                "script_executions": [
                    "getEntries"
                ], 
                "tests": [
                    "TestParseCSV", 
                    "ParseCSVnullbytesTest"
                ]
            }
        }, 
        {
            "D2Winpmem": {
                "name": "D2Winpmem"
            }
        }, 
        {
            "AlgosecGetApplications": {
                "name": "AlgosecGetApplications", 
                "depends_on": [
                    "algosec-get-applications"
                ]
            }
        }, 
        {
            "Elasticsearch": {
                "name": "Elasticsearch", 
                "depends_on": [
                    "search"
                ], 
                "script_executions": [
                    "search"
                ], 
                "command_to_integration": {
                    "search": "elasticsearch"
                }
            }
        }, 
        {
            "EPOUpdateRepository": {
                "name": "EPOUpdateRepository", 
                "deprecated": true, 
                "depends_on": [
                    "epo-command"
                ]
            }
        }, 
        {
            "ZipFile": {
                "name": "ZipFile", 
                "script_executions": [
                    "getFilePath"
                ]
            }
        }, 
        {
            "VectraSummary": {
                "name": "VectraSummary", 
                "deprecated": true, 
                "depends_on": [
                    "vec-health"
                ]
            }
        }, 
        {
            "MattermostAskUser": {
                "name": "MattermostAskUser", 
                "depends_on": [
                    "mattermost-send"
                ], 
                "script_executions": [
                    "addEntitlement"
                ]
            }
        }, 
        {
            "WhoisSummary": {
                "name": "WhoisSummary", 
                "deprecated": true, 
                "depends_on": [
                    "whois"
                ]
            }
        }, 
        {
            "AssignAnalystToIncident": {
                "name": "AssignAnalystToIncident"
            }
        }, 
        {
            "Base64ListToFile": {
                "name": "Base64ListToFile", 
                "script_executions": [
                    "getList"
                ]
            }
        }, 
        {
            "LCMPathFinderScanHost": {
                "name": "LCMPathFinderScanHost", 
                "depends_on": [
                    "lcm-pathfinder-scan"
                ]
            }
        }, 
        {
            "IncapScheduleTask": {
                "name": "IncapScheduleTask", 
                "depends_on": [
                    "scheduleEntry", 
                    "IncapWhitelistCompliance"
                ], 
                "script_executions": [
                    "scheduleEntry"
                ]
            }
        }, 
        {
            "SbQuery": {
                "name": "SbQuery", 
                "depends_on": [
                    "sb-query"
                ]
            }
        }, 
        {
            "GetStringsDistance": {
                "name": "GetStringsDistance"
            }
        }, 
        {
            "CSHuntByIOC": {
                "name": "CSHuntByIOC", 
                "deprecated": true, 
                "depends_on": [
                    "cs-device-ran-on"
                ]
            }
        }, 
        {
            "FireEyeDetonateFile": {
                "name": "FireEyeDetonateFile", 
                "depends_on": [
                    "fe-submit", 
                    "fe-submit-result", 
                    "fe-submit-status"
                ], 
                "script_executions": [
                    "IsIntegrationAvailable"
                ], 
                "tests": [
                    "No test"
                ]
            }
        }, 
        {
            "514ec833-c02c-49a3-8ac6-d982198f5fa0": {
                "name": "OktaUpdateUser", 
                "deprecated": true, 
                "depends_on": [
                    "okta-update-user"
                ]
            }
        }, 
        {
            "JoinIfSingleElementOnly": {
                "name": "JoinIfSingleElementOnly"
            }
        }, 
        {
            "PWObservationDetails": {
                "name": "PWObservationDetails", 
                "deprecated": true, 
                "depends_on": [
                    "pw-observation-get"
                ]
            }
        }, 
        {
            "SNOpenTicket": {
                "name": "SNOpenTicket", 
                "deprecated": true, 
                "depends_on": [
                    "servicenow-incident-create"
                ]
            }
        }, 
        {
            "IPInfoQuery": {
                "name": "IPInfoQuery", 
                "deprecated": true, 
                "depends_on": [
                    "ipinfo_field"
                ], 
                "script_executions": [
                    "ip", 
                    "ipinfo_field"
                ]
            }
        }, 
        {
            "RegCollectValues": {
                "name": "RegCollectValues"
            }
        }, 
        {
            "MD5Extract": {
                "name": "MD5Extract", 
                "deprecated": true
            }
        }, 
        {
            "CommonIntegration": {
                "name": "CommonIntegration", 
                "deprecated": true
            }
        }, 
        {
            "CBPBanHash": {
                "name": "CBPBanHash", 
                "depends_on": [
                    "cbp-fileRule-update"
                ]
            }
        }, 
        {
            "URLDecode": {
                "name": "URLDecode", 
                "tests": [
                    "URLDecode-Test"
                ]
            }
        }, 
        {
            "AwsRunInstance": {
                "name": "AwsRunInstance", 
                "depends_on": [
                    "run-instance"
                ]
            }
        }, 
        {
            "EPORetrieveCurrentDATVersion": {
                "name": "EPORetrieveCurrentDATVersion", 
                "deprecated": true, 
                "depends_on": [
                    "epo-command"
                ]
            }
        }, 
        {
            "TaniumShowPendingActions": {
                "name": "TaniumShowPendingActions", 
                "deprecated": true, 
                "depends_on": [
                    "tn-get-object"
                ]
            }
        }, 
        {
            "PrintErrorEntry": {
                "name": "PrintErrorEntry", 
                "fromversion": "4.0.0"
            }
        }, 
        {
            "SEPCheckOutdatedEndpoints": {
                "name": "SEPCheckOutdatedEndpoints", 
                "depends_on": [
                    "sep-client-content"
                ]
            }
        }, 
        {
            "URLNumberOfAds": {
                "name": "URLNumberOfAds"
            }
        }, 
        {
            "IncidentToContext": {
                "name": "IncidentToContext", 
                "deprecated": true
            }
        }, 
        {
            "D2Users": {
                "name": "D2Users"
            }
        }, 
        {
            "StripChars": {
                "name": "StripChars"
            }
        }, 
        {
            "RegPathReputationBasicLists": {
                "name": "RegPathReputationBasicLists"
            }
        }, 
        {
            "IsIntegrationAvailable": {
                "name": "IsIntegrationAvailable"
            }
        }, 
        {
            "ExposeIncidentOwner": {
                "name": "ExposeIncidentOwner"
            }
        }, 
        {
            "EmailReputation": {
                "name": "EmailReputation", 
                "script_executions": [
                    "email"
                ]
            }
        }, 
        {
            "AwsCreateVolumeSnapshot": {
                "name": "AwsCreateVolumeSnapshot", 
                "depends_on": [
                    "create-volume-snapshot"
                ]
            }
        }, 
        {
            "CreateEmailHtmlBody": {
                "name": "CreateEmailHtmlBody", 
                "tests": [
                    "CreateEmailHtmlBody_test_pb"
                ]
            }
        }, 
        {
            "listExecutedCommands": {
                "name": "listExecutedCommands"
            }
        }, 
        {
            "EPOUpdateEndpoints": {
                "name": "EPOUpdateEndpoints", 
                "deprecated": true, 
                "depends_on": [
                    "epo-command"
                ]
            }
        }, 
        {
            "CheckSender": {
                "name": "CheckSender", 
                "depends_on": [
                    "pipl-search"
                ]
            }
        }, 
        {
            "NessusLaunchScan": {
                "name": "NessusLaunchScan", 
                "deprecated": true, 
                "depends_on": [
                    "scan-launch"
                ], 
                "command_to_integration": {
                    "scan-launch": "Nessus"
                }
            }
        }, 
        {
            "ADGetGroupUsers": {
                "name": "ADGetGroupUsers", 
                "deprecated": true, 
                "depends_on": [
                    "ad-search"
                ]
            }
        }, 
        {
            "CPTaskStatus": {
                "name": "CPTaskStatus", 
                "deprecated": true, 
                "depends_on": [
                    "checkpoint"
                ], 
                "script_executions": [
                    "checkpoint"
                ]
            }
        }, 
        {
            "80b5c44c-4eac-4e00-812f-6d409d57be31": {
                "name": "WhoisLookup", 
                "deprecated": true, 
                "depends_on": [
                    "whois"
                ]
            }
        }, 
        {
            "NetwitnessSAAddEventsToIncident": {
                "name": "NetwitnessSAAddEventsToIncident", 
                "depends_on": [
                    "nw-add-events-to-incident"
                ]
            }
        }, 
        {
            "StopScheduledTask": {
                "name": "StopScheduledTask", 
                "script_executions": [
                    "scheduleEntry"
                ]
            }
        }, 
        {
            "SalesforceAskUser": {
                "name": "SalesforceAskUser", 
                "depends_on": [
                    "salesforce-push-comment"
                ], 
                "script_executions": [
                    "addEntitlement"
                ]
            }
        }, 
        {
            "ADListUsersEx": {
                "name": "ADListUsersEx", 
                "deprecated": true, 
                "depends_on": [
                    "ad-search"
                ]
            }
        }, 
        {
            "OSQueryOpenSockets": {
                "name": "OSQueryOpenSockets", 
                "depends_on": [
                    "OSQueryBasicQuery"
                ], 
                "script_executions": [
                    "OSQueryBasicQuery"
                ]
            }
        }, 
        {
            "EsmExample": {
                "name": "EsmExample", 
                "depends_on": [
                    "search"
                ], 
                "command_to_integration": {
                    "search": "esm"
                }
            }
        }, 
        {
            "SetSeverityByScore": {
                "name": "SetSeverityByScore", 
                "script_executions": [
                    "IncidentSet"
                ]
            }
        }, 
        {
            "RSAArcherManualFetch": {
                "name": "RSAArcherManualFetch", 
                "depends_on": [
                    "archer-manually-fetch-incident"
                ], 
                "script_executions": [
                    "createNewIncident"
                ]
            }
        }, 
        {
            "CheckpointFWBackupStatus": {
                "name": "CheckpointFWBackupStatus", 
                "depends_on": [
                    "ssh"
                ], 
                "script_executions": [
                    "ssh"
                ]
            }
        }, 
        {
            "VolImageinfo": {
                "name": "VolImageinfo"
            }
        }, 
        {
            "CBPApproveHash": {
                "name": "CBPApproveHash", 
                "depends_on": [
                    "cbp-fileRule-update"
                ]
            }
        }, 
        {
            "ParseEmailFile": {
                "name": "ParseEmailFile", 
                "deprecated": true, 
                "script_executions": [
                    "getEntry", 
                    "getFilePath"
                ]
            }
        }, 
        {
            "GoogleappsRevokeUserRole": {
                "name": "GoogleappsRevokeUserRole", 
                "depends_on": [
                    "googleapps-revoke-user-role"
                ]
            }
        }, 
        {
            "DBotPredictPhishingEvaluation": {
                "name": "DBotPredictPhishingEvaluation", 
                "fromversion": "4.1.0", 
                "script_executions": [
                    "DBotPreparePhishingData", 
                    "setIncident"
                ], 
                "tests": [
                    "CreatePhishingClassifierMLTest"
                ]
            }
        }, 
        {
            "DemistoUploadFile": {
                "name": "DemistoUploadFile", 
                "depends_on": [
                    "demisto-api-multipart"
                ]
            }
        }, 
        {
            "SNListTickets": {
                "name": "SNListTickets", 
                "deprecated": true, 
                "depends_on": [
                    "servicenow-incidents-query"
                ]
            }
        }, 
        {
            "JiraIssueAddComment": {
                "name": "JiraIssueAddComment", 
                "deprecated": true, 
                "depends_on": [
                    "jira-issue-add-comment"
                ]
            }
        }, 
        {
            "AlgosecCreateTicket": {
                "name": "AlgosecCreateTicket", 
                "depends_on": [
                    "algosec-create-ticket"
                ]
            }
        }, 
        {
            "DeleteContext": {
                "name": "DeleteContext"
            }
        }, 
        {
            "ADGetUsersByEmail": {
                "name": "ADGetUsersByEmail", 
                "deprecated": true, 
                "depends_on": [
                    "ad-search"
                ]
            }
        }, 
        {
            "LanguageDetect": {
                "name": "LanguageDetect"
            }
        }, 
        {
            "IncapGetAppInfo": {
                "name": "IncapGetAppInfo", 
                "depends_on": [
                    "incap-get-app-info"
                ]
            }
        }, 
        {
            "SplunkEmailParser": {
                "name": "SplunkEmailParser", 
                "depends_on": [
                    "search"
                ], 
                "command_to_integration": {
                    "search": "splunk"
                }
            }
        }, 
        {
            "GetTime": {
                "name": "GetTime", 
                "tests": [
                    "GetTime-Test"
                ]
            }
        }, 
        {
            "PortListenCheck": {
                "name": "PortListenCheck"
            }
        }, 
        {
            "f99a85a6-c572-4c3a-8afd-5b4ac539000a": {
                "name": "WhileNotExistLoop", 
                "deprecated": true
            }
        }, 
        {
            "PanoramaBlockIP": {
                "name": "PanoramaBlockIP", 
                "deprecated": true, 
                "depends_on": [
                    "panorama"
                ], 
                "tests": [
                    "palo_alto_firewall_test_pb", 
                    "blockip_test_playbook"
                ]
            }
        }, 
        {
            "IdentifyAttachedEmail": {
                "name": "IdentifyAttachedEmail", 
                "script_executions": [
                    "getEntries"
                ]
            }
        }, 
        {
            "D2Services": {
                "name": "D2Services"
            }
        }, 
        {
            "AlgosecQuery": {
                "name": "AlgosecQuery", 
                "depends_on": [
                    "algosec-query"
                ]
            }
        }, 
        {
            "AwsStartInstance": {
                "name": "AwsStartInstance", 
                "depends_on": [
                    "start-instance"
                ]
            }
        }, 
        {
            "DomainReputation": {
                "name": "DomainReputation", 
                "script_executions": [
                    "domain"
                ]
            }
        }, 
        {
            "GetDuplicatesMlv2": {
                "name": "GetDuplicatesMlv2", 
                "fromversion": "3.5.0", 
                "script_executions": [
                    "findIndicators", 
                    "getIncidents"
                ]
            }
        }, 
        {
            "JIRAPrintIssue": {
                "name": "JIRAPrintIssue", 
                "depends_on": [
                    "jira-get-issue"
                ]
            }
        }, 
        {
            "FPDeleteRule": {
                "name": "FPDeleteRule", 
                "depends_on": [
                    "ssh"
                ], 
                "script_executions": [
                    "ssh"
                ]
            }
        }, 
        {
            "isError": {
                "name": "isError"
            }
        }, 
        {
            "CommonServerPython": {
                "name": "CommonServerPython", 
                "tests": [
                    "TestPYCommonServer"
                ]
            }
        }, 
        {
            "10cb3486-48f3-4d93-88af-b6be84ffd432": {
                "name": "OktaGetGroups", 
                "deprecated": true, 
                "depends_on": [
                    "okta-get-groups"
                ]
            }
        }, 
        {
            "DocumentationAutomation": {
                "name": "DocumentationAutomation", 
                "script_executions": [
                    "getFilePath"
                ], 
                "tests": [
                    "No test - Test not needed"
                ]
            }
        }, 
        {
            "FileReputation": {
                "name": "FileReputation", 
                "script_executions": [
                    "file"
                ]
            }
        }, 
        {
            "AreValuesEqual": {
                "name": "AreValuesEqual"
            }
        }, 
        {
            "LCMDetectedEntities": {
                "name": "LCMDetectedEntities", 
                "depends_on": [
                    "lcm-entities"
                ]
            }
        }, 
        {
            "UtilAnyResults": {
                "name": "UtilAnyResults"
            }
        }, 
        {
            "ExampleJSScript": {
                "name": "ExampleJSScript"
            }
        }, 
        {
            "UnEscapeIPs": {
                "name": "UnEscapeIPs"
            }
        }, 
        {
            "OSQueryLoggedInUsers": {
                "name": "OSQueryLoggedInUsers", 
                "depends_on": [
                    "OSQueryBasicQuery"
                ], 
                "script_executions": [
                    "OSQueryBasicQuery"
                ]
            }
        }, 
        {
            "FindSimilarIncidentsByText": {
                "name": "FindSimilarIncidentsByText"
            }
        }, 
        {
            "IncapWhitelistCompliance": {
                "name": "IncapWhitelistCompliance", 
                "depends_on": [
                    "incap-get-domain-approver-email", 
                    "RemoteExec", 
                    "incap-list-sites", 
                    "SendEmail"
                ], 
                "script_executions": [
                    "RemoteExec", 
                    "SendEmail"
                ]
            }
        }, 
        {
            "c99e196b-e05e-41f2-82cb-6798f33cb653": {
                "name": "cveSearch", 
                "deprecated": true, 
                "depends_on": [
                    "cve-search"
                ]
            }
        }, 
        {
            "5e125fdd-72f1-455f-89fa-e6f9405174a4": {
                "name": "NotInContextVerification"
            }
        }, 
        {
            "ExtractDomain": {
                "name": "ExtractDomain"
            }
        }, 
        {
            "DemistoCreateList": {
                "name": "DemistoCreateList", 
                "depends_on": [
                    "demisto-api-post"
                ]
            }
        }, 
        {
            "ServiceNowQueryIncident": {
                "name": "ServiceNowQueryIncident", 
                "depends_on": [
                    "servicenow-query-table"
                ], 
                "command_to_integration": {
                    "servicenow-query-table": "ServiceNow"
                }, 
                "tests": [
                    "No test - Hibernating instance"
                ]
            }
        }, 
        {
            "MimecastQuery": {
                "name": "MimecastQuery", 
                "depends_on": [
                    "mimecast-query"
                ]
            }
        }, 
        {
            "misp_download_sample": {
                "name": "misp_download_sample", 
                "deprecated": true, 
                "tests": [
                    "MISP V2 Test"
                ]
            }
        }, 
        {
            "ExchangeDeleteIDsFromContext": {
                "name": "ExchangeDeleteIDsFromContext", 
                "deprecated": true, 
                "depends_on": [
                    "ews-delete-items"
                ]
            }
        }, 
        {
            "DumpJSON": {
                "name": "DumpJSON"
            }
        }, 
        {
            "ADGetGroupComputers": {
                "name": "ADGetGroupComputers", 
                "deprecated": true, 
                "depends_on": [
                    "ad-search"
                ]
            }
        }, 
        {
            "TrendmicroAntiMalwareEventRetrieve": {
                "name": "TrendmicroAntiMalwareEventRetrieve", 
                "depends_on": [
                    "trendmicro-anti-malware-event-retrieve"
                ]
            }
        }, 
        {
            "Sleep": {
                "name": "Sleep"
            }
        }, 
        {
            "AdSearch": {
                "name": "AdSearch", 
                "deprecated": true, 
                "depends_on": [
                    "ad-search"
                ]
            }
        }, 
        {
            "XBNotable": {
                "name": "XBNotable", 
                "depends_on": [
                    "xb-notable"
                ]
            }
        }, 
        {
            "GoogleappsGetUser": {
                "name": "GoogleappsGetUser", 
                "deprecated": true, 
                "depends_on": [
                    "googleapps-get-user"
                ]
            }
        }, 
        {
            "CBLiveFetchFiles": {
                "name": "CBLiveFetchFiles", 
                "depends_on": [
                    "CBLiveGetFile"
                ], 
                "script_executions": [
                    "CBLiveGetFile"
                ]
            }
        }, 
        {
            "JiraIssueAddLink": {
                "name": "JiraIssueAddLink", 
                "deprecated": true, 
                "depends_on": [
                    "jira-issue-add-link"
                ]
            }
        }, 
        {
            "ContextSearchForString": {
                "name": "ContextSearchForString"
            }
        }, 
        {
            "ShowOnMap": {
                "name": "ShowOnMap"
            }
        }, 
        {
            "CBFindIP": {
                "name": "CBFindIP", 
                "depends_on": [
                    "CBSearch"
                ], 
                "script_executions": [
                    "CBSearch"
                ]
            }
        }, 
        {
            "D2Rekall": {
                "name": "D2Rekall"
            }
        }, 
        {
            "CuckooGetReport": {
                "name": "CuckooGetReport", 
                "depends_on": [
                    "cuckoo-get-task-report"
                ], 
                "tests": [
                    "No test"
                ]
            }
        }, 
        {
            "BinarySearchPy": {
                "name": "BinarySearchPy", 
                "depends_on": [
                    "cb-process"
                ], 
                "script_executions": [
                    "getEntries"
                ]
            }
        }, 
        {
            "Volatility": {
                "name": "Volatility"
            }
        }, 
        {
            "GrrGetFiles": {
                "name": "GrrGetFiles", 
                "depends_on": [
                    "grr_get_files"
                ], 
                "script_executions": [
                    "grr_get_files"
                ]
            }
        }, 
        {
            "FetchFileD2": {
                "name": "FetchFileD2"
            }
        }, 
        {
            "ToTable": {
                "name": "ToTable"
            }
        }, 
        {
            "XBLockouts": {
                "name": "XBLockouts", 
                "depends_on": [
                    "xb-lockouts"
                ]
            }
        }, 
        {
            "ExchangeAssignRole": {
                "name": "ExchangeAssignRole"
            }
        }, 
        {
            "GrrSetHunts": {
                "name": "GrrSetHunts", 
                "depends_on": [
                    "grr_set_hunts"
                ], 
                "script_executions": [
                    "grr_set_hunts"
                ]
            }
        }, 
        {
            "MaliciousRatioReputation": {
                "name": "MaliciousRatioReputation", 
                "fromversion": "4.0.0", 
                "script_executions": [
                    "findIndicators", 
                    "maliciousRatio"
                ]
            }
        }, 
        {
            "EPOFindSystem": {
                "name": "EPOFindSystem", 
                "depends_on": [
                    "epo-command"
                ]
            }
        }, 
        {
            "TaniumAskQuestionComplex": {
                "name": "TaniumAskQuestionComplex", 
                "deprecated": true, 
                "depends_on": [
                    "tn-add-question-complex", 
                    "tn-result-data", 
                    "tn-result-info"
                ]
            }
        }, 
        {
            "DataURLReputation": {
                "name": "DataURLReputation", 
                "deprecated": true
            }
        }, 
        {
            "DataHashReputation": {
                "name": "DataHashReputation", 
                "toversion": "3.0.1", 
                "deprecated": true, 
                "depends_on": [
                    "file"
                ]
            }
        }, 
        {
            "GetIndicatorDBotScore": {
                "name": "GetIndicatorDBotScore", 
                "fromversion": "3.5.0", 
                "script_executions": [
                    "getIndicator"
                ]
            }
        }, 
        {
            "HTTPListRedirects": {
                "name": "HTTPListRedirects"
            }
        }, 
        {
            "DataHashReputation": {
                "name": "DataHashReputation", 
                "deprecated": true, 
                "depends_on": [
                    "file"
                ], 
                "tests": [
                    "No test - deprecated old script"
                ]
            }
        }, 
        {
            "CBEvents": {
                "name": "CBEvents", 
                "depends_on": [
                    "cb-process", 
                    "process-events"
                ]
            }
        }, 
        {
            "Whois": {
                "name": "Whois", 
                "deprecated": true, 
                "depends_on": [
                    "whois"
                ]
            }
        }, 
        {
            "MarkAsNoteByTag": {
                "name": "MarkAsNoteByTag", 
                "script_executions": [
                    "getEntries", 
                    "markAsNote"
                ]
            }
        }, 
        {
            "TaniumApprovePendingActions": {
                "name": "TaniumApprovePendingActions", 
                "deprecated": true, 
                "depends_on": [
                    "tn-add-object", 
                    "tn-get-object"
                ]
            }
        }, 
        {
            "GenericPollingScheduledTask": {
                "name": "GenericPollingScheduledTask"
            }
        }, 
        {
            "NessusListScans": {
                "name": "NessusListScans", 
                "deprecated": true, 
                "depends_on": [
                    "scans-list"
                ], 
                "command_to_integration": {
                    "scans-list": "Nessus"
                }
            }
        }, 
        {
            "TaniumAskQuestion": {
                "name": "TaniumAskQuestion", 
                "deprecated": true, 
                "depends_on": [
                    "tn-result-data", 
                    "tn-result-info"
                ]
            }
        }, 
        {
            "ExportToCSV": {
                "name": "ExportToCSV"
            }
        }, 
        {
            "URLReputation": {
                "name": "URLReputation", 
                "script_executions": [
                    "url"
                ]
            }
        }, 
        {
            "IncidentAddSystem": {
                "name": "IncidentAddSystem"
            }
        }, 
        {
            "FindSimilarIncidents": {
                "name": "FindSimilarIncidents", 
                "script_executions": [
                    "getContext"
                ]
            }
        }, 
        {
            "CPDeleteRule": {
                "name": "CPDeleteRule", 
                "deprecated": true, 
                "depends_on": [
                    "checkpoint"
                ], 
                "script_executions": [
                    "checkpoint"
                ]
            }
        }, 
        {
            "RegexGroups": {
                "name": "RegexGroups", 
                "tests": [
                    "RegexGroups Test"
                ]
            }
        }, 
        {
            "RemoteExec": {
                "name": "RemoteExec", 
                "depends_on": [
                    "ssh"
                ]
            }
        }, 
        {
            "PublishEntriesToContext": {
                "name": "PublishEntriesToContext"
            }
        }, 
        {
            "http": {
                "name": "http", 
                "toversion": "3.1.0"
            }
        }, 
        {
            "GoogleappsGetUserRoles": {
                "name": "GoogleappsGetUserRoles", 
                "deprecated": true, 
                "depends_on": [
                    "googleapps-get-user-roles"
                ]
            }
        }, 
        {
            "ExchangeDeleteMail": {
                "name": "ExchangeDeleteMail"
            }
        }, 
        {
            "SbUpload": {
                "name": "SbUpload", 
                "depends_on": [
                    "sb-upload"
                ]
            }
        }, 
        {
            "3dd62013-4fed-43eb-8ae4-91b1b4250599": {
                "name": "OktaSetPassword", 
                "deprecated": true, 
                "depends_on": [
                    "okta-set-password"
                ]
            }
        }, 
        {
            "D2Processes": {
                "name": "D2Processes"
            }
        }, 
        {
            "IncapListSites": {
                "name": "IncapListSites", 
                "depends_on": [
                    "incap-list-sites"
                ]
            }
        }, 
        {
            "ADGetEmailForAllUsers": {
                "name": "ADGetEmailForAllUsers", 
                "deprecated": true, 
                "depends_on": [
                    "ad-search"
                ]
            }
        }, 
        {
            "CuckooTaskStatus": {
                "name": "CuckooTaskStatus", 
                "depends_on": [
                    "cuckoo-view-task"
                ], 
                "tests": [
                    "No test"
                ]
            }
        }, 
        {
            "PWEvents": {
                "name": "PWEvents", 
                "deprecated": true, 
                "depends_on": [
                    "search"
                ], 
                "script_executions": [
                    "search"
                ], 
                "command_to_integration": {
                    "search": "ProtectWise"
                }
            }
        }, 
        {
            "NexposeEmailParserForVuln": {
                "name": "NexposeEmailParserForVuln", 
                "depends_on": [
                    "nexpose"
                ]
            }
        }, 
        {
            "CloseInvestigationAsDuplicate": {
                "name": "CloseInvestigationAsDuplicate", 
                "script_executions": [
                    "linkIncidents"
                ]
            }
        }, 
        {
            "GetDuplicatesMl": {
                "name": "GetDuplicatesMl", 
                "fromversion": "3.5.0", 
                "deprecated": true, 
                "script_executions": [
                    "findIndicators", 
                    "getIncidents"
                ]
            }
        }, 
        {
            "FailedInstances": {
                "name": "FailedInstances", 
                "fromversion": "4.0.0"
            }
        }, 
        {
            "UnPackFile": {
                "name": "UnPackFile", 
                "script_executions": [
                    "getEntries", 
                    "getFilePath"
                ]
            }
        }, 
        {
            "http": {
                "name": "http", 
                "fromversion": "3.5.0"
            }
        }, 
        {
            "DBotPredictPhishingLabel": {
                "name": "DBotPredictPhishingLabel", 
                "fromversion": "4.1.0", 
                "script_executions": [
                    "DBotPredictTextLabel"
                ], 
                "tests": [
                    "CreatePhishingClassifierMLTest"
                ]
            }
        }, 
        {
            "CPCreateBackup": {
                "name": "CPCreateBackup", 
                "deprecated": true, 
                "depends_on": [
                    "ssh"
                ], 
                "script_executions": [
                    "ssh"
                ]
            }
        }, 
        {
            "ExtractIP": {
                "name": "ExtractIP"
            }
        }, 
        {
            "CheckURLs": {
                "name": "CheckURLs", 
                "deprecated": true, 
                "script_executions": [
                    "url"
                ]
            }
        }, 
        {
            "SplunkPySearch": {
                "name": "SplunkPySearch", 
                "depends_on": [
                    "splunk-search"
                ]
            }
        }, 
        {
            "GrrGetHunts": {
                "name": "GrrGetHunts", 
                "depends_on": [
                    "grr_get_hunts"
                ], 
                "script_executions": [
                    "grr_get_hunts"
                ]
            }
        }, 
        {
            "ImpSfSetEndpointStatus": {
                "name": "ImpSfSetEndpointStatus", 
                "depends_on": [
                    "imp-sf-set-endpoint-status"
                ]
            }
        }, 
        {
            "PCAPMiner": {
                "name": "PCAPMiner", 
                "script_executions": [
                    "getFilePath"
                ]
            }
        }, 
        {
            "D2GetFile": {
                "name": "D2GetFile"
            }
        }, 
        {
            "PagerDutyAssignOnCallUser": {
                "name": "PagerDutyAssignOnCallUser", 
                "depends_on": [
                    "PagerDuty-get-users-on-call-now"
                ]
            }
        }, 
        {
            "ExtractHTMLTables": {
                "name": "ExtractHTMLTables"
            }
        }, 
        {
            "ContainsCreditCardInfo": {
                "name": "ContainsCreditCardInfo"
            }
        }, 
        {
            "CBSearch": {
                "name": "CBSearch"
            }
        }, 
        {
            "DataDomainReputation": {
                "name": "DataDomainReputation", 
                "toversion": "3.0.1"
            }
        }, 
        {
            "DBotClosedIncidentsPercentage": {
                "name": "DBotClosedIncidentsPercentage"
            }
        }, 
        {
            "CybereasonPreProcessingExample": {
                "name": "CybereasonPreProcessingExample", 
                "script_executions": [
                    "getIncidents", 
                    "setIncident"
                ], 
                "tests": [
                    "No test"
                ]
            }
        }, 
        {
            "CBAlerts": {
                "name": "CBAlerts", 
                "depends_on": [
                    "cb-alert"
                ]
            }
        }, 
        {
            "ParseWordDoc": {
                "name": "ParseWordDoc", 
                "script_executions": [
                    "getFilePath"
                ]
            }
        }, 
        {
            "VolJson": {
                "name": "VolJson"
            }
        }, 
        {
            "SlackSend": {
                "name": "SlackSend", 
                "deprecated": true, 
                "depends_on": [
                    "slack-send"
                ]
            }
        }, 
        {
            "ExposeList": {
                "name": "ExposeList", 
                "deprecated": true
            }
        }, 
        {
            "VectraHealth": {
                "name": "VectraHealth", 
                "deprecated": true, 
                "depends_on": [
                    "vec-health"
                ]
            }
        }, 
        {
            "D2ExecuteCommand": {
                "name": "D2ExecuteCommand"
            }
        }, 
        {
            "46e2109c-b735-458e-884f-030229a20830": {
                "name": "SetByIncidentId", 
                "tests": [
                    "No test"
                ]
            }
        }, 
        {
            "dfa728bb-8291-4f8c-8185-53fad210f1b5": {
                "name": "VerifyHumanReadableContains"
            }
        }, 
        {
            "ContextGetPathForString": {
                "name": "ContextGetPathForString"
            }
        }, 
        {
            "LCMResolveHost": {
                "name": "LCMResolveHost", 
                "depends_on": [
                    "lcm-resolve-host"
                ]
            }
        }, 
        {
            "IsGreaterThan": {
                "name": "IsGreaterThan"
            }
        }, 
        {
            "SbQuota": {
                "name": "SbQuota", 
                "depends_on": [
                    "sb-quota"
                ]
            }
        }, 
        {
            "ContextFilter": {
                "name": "ContextFilter"
            }
        }, 
        {
            "CopyContextToField": {
                "name": "CopyContextToField", 
                "script_executions": [
                    "getContext", 
                    "getIncidents", 
                    "setIncident"
                ], 
                "tests": [
                    "CopyContextToFieldTest"
                ]
            }
        }, 
        {
            "O365SearchEmails": {
                "name": "O365SearchEmails", 
                "script_executions": [
                    "D2O365ComplianceSearch", 
                    "D2O365SearchAndDelete"
                ]
            }
        }, 
        {
            "AnalyzeOSX": {
                "name": "AnalyzeOSX", 
                "depends_on": [
                    "url", 
                    "file"
                ], 
                "tests": [
                    "No test - need to revisit"
                ]
            }
        }, 
        {
            "PWEventPcapDownload": {
                "name": "PWEventPcapDownload", 
                "depends_on": [
                    "event-pcap-download"
                ], 
                "command_to_integration": {
                    "event-pcap-download": "ProtectWise"
                }
            }
        }, 
        {
            "AnalyzeMemImage": {
                "name": "AnalyzeMemImage"
            }
        }, 
        {
            "8bb47409-fffb-40c4-8601-d5fd20384e26": {
                "name": "SetTime", 
                "script_executions": [
                    "setIncident"
                ]
            }
        }, 
        {
            "JiraGetIssue": {
                "name": "JiraGetIssue", 
                "deprecated": true, 
                "depends_on": [
                    "jira-get-issue"
                ]
            }
        }, 
        {
            "ADExpirePassword": {
                "name": "ADExpirePassword", 
                "deprecated": true, 
                "depends_on": [
                    "ad-expire-password"
                ]
            }
        }, 
        {
            "ImpSfRevokeUnaccessedDevices": {
                "name": "ImpSfRevokeUnaccessedDevices", 
                "depends_on": [
                    "ImpSfSetEndpointStatus", 
                    "ImpSfListEndpoints"
                ], 
                "script_executions": [
                    "ImpSfListEndpoints", 
                    "ImpSfSetEndpointStatus", 
                    "SendEmail"
                ]
            }
        }, 
        {
            "ADGetUser": {
                "name": "ADGetUser", 
                "depends_on": [
                    "ad-search"
                ]
            }
        }, 
        {
            "SendEmail": {
                "name": "SendEmail", 
                "depends_on": [
                    "send-mail"
                ]
            }
        }, 
        {
            "EPOCheckLatestDAT": {
                "name": "EPOCheckLatestDAT", 
                "deprecated": true
            }
        }, 
        {
            "PagerDutyAlertOnIncident": {
                "name": "PagerDutyAlertOnIncident", 
                "depends_on": [
                    "PagerDuty-submit-event"
                ], 
                "tests": [
                    "PagerDuty Test"
                ]
            }
        }, 
        {
            "URLExtract": {
                "name": "URLExtract", 
                "deprecated": true
            }
        }, 
        {
            "AbuseIPDBPopulateIndicators": {
                "name": "AbuseIPDBPopulateIndicators", 
                "depends_on": [
                    "abuseipdb-get-blacklist", 
                    "createNewIndicator"
                ], 
                "command_to_integration": {
                    "createNewIndicator": "Builtin"
                }, 
                "tests": [
                    "AbuseIPDB PopulateIndicators Test"
                ]
            }
        }, 
        {
            "TaniumDeployAction": {
                "name": "TaniumDeployAction", 
                "deprecated": true, 
                "depends_on": [
                    "tn-deploy-package"
                ]
            }
        }, 
        {
            "SendEmailToManager": {
                "name": "SendEmailToManager", 
                "toversion": "3.1.0", 
                "depends_on": [
                    "ad-search", 
                    "send-mail"
                ], 
                "script_executions": [
                    "AdSearch", 
                    "addOneTimeEntitlement"
                ]
            }
        }, 
        {
            "StringReplace": {
                "name": "StringReplace"
            }
        }, 
        {
            "TextFromHTML": {
                "name": "TextFromHTML"
            }
        }, 
        {
            "CPShowBackupStatus": {
                "name": "CPShowBackupStatus", 
                "deprecated": true, 
                "depends_on": [
                    "ssh"
                ], 
                "script_executions": [
                    "ssh"
                ]
            }
        }, 
        {
            "RunPollingCommand": {
                "name": "RunPollingCommand", 
                "fromversion": "4.0.0"
            }
        }, 
        {
            "CBWatchlists": {
                "name": "CBWatchlists", 
                "depends_on": [
                    "cb-watchlist-get"
                ]
            }
        }, 
        {
            "DamSensorDown": {
                "name": "DamSensorDown", 
                "depends_on": [
                    "dam-get-latest-by-rule"
                ]
            }
        }, 
        {
            "94f72ed9-49c8-40e5-89bb-7c98f914d2cc": {
                "name": "OktaDeactivateUser", 
                "deprecated": true, 
                "depends_on": [
                    "okta-deactivate-user"
                ]
            }
        }, 
        {
            "34f0498c-d3da-4ac3-8cad-a28804bf1f21": {
                "name": "NetwitnessQuery", 
                "depends_on": [
                    "nw-sdk-query"
                ]
            }
        }, 
        {
            "CBSensors": {
                "name": "CBSensors", 
                "depends_on": [
                    "cb-list-sensors"
                ]
            }
        }, 
        {
            "VolRunCmds": {
                "name": "VolRunCmds"
            }
        }, 
        {
            "ADGetComputer": {
                "name": "ADGetComputer", 
                "depends_on": [
                    "ad-search"
                ]
            }
        }, 
        {
            "DemistoUploadFileToIncident": {
                "name": "DemistoUploadFileToIncident", 
                "depends_on": [
                    "demisto-api-multipart"
                ], 
                "tests": [
                    "DemistoUploadFileToIncident Test"
                ]
            }
        }, 
        {
            "SbDownload": {
                "name": "SbDownload", 
                "depends_on": [
                    "sb-download"
                ]
            }
        }, 
        {
            "OSQueryBasicQuery": {
                "name": "OSQueryBasicQuery", 
                "depends_on": [
                    "RemoteExec"
                ], 
                "script_executions": [
                    "RemoteExec"
                ]
            }
        }, 
        {
            "AggregateIOCs": {
                "name": "AggregateIOCs", 
                "deprecated": true
            }
        }, 
        {
            "LinkIncidentsWithRetry": {
                "name": "LinkIncidentsWithRetry", 
                "script_executions": [
                    "linkIncidents"
                ]
            }
        }, 
        {
            "PDFUnlocker": {
                "name": "PDFUnlocker", 
                "script_executions": [
                    "getFilePath"
                ]
            }
        }, 
        {
            "D2RegQuery": {
                "name": "D2RegQuery"
            }
        }, 
        {
            "ExtractURL": {
                "name": "ExtractURL"
            }
        }, 
        {
            "StringContains": {
                "name": "StringContains"
            }
        }, 
        {
            "CPBlockIP": {
                "name": "CPBlockIP", 
                "deprecated": true, 
                "depends_on": [
                    "checkpoint"
                ], 
                "script_executions": [
                    "checkpoint"
                ], 
                "tests": [
                    "blockip_test_playbook"
                ]
            }
        }, 
        {
            "TrendmicroSecurityProfileAssignToHost": {
                "name": "TrendmicroSecurityProfileAssignToHost", 
                "depends_on": [
                    "trendmicro-security-profile-assign-to-host"
                ]
            }
        }, 
        {
            "JiraCreateIssue-example": {
                "name": "JiraCreateIssue-example", 
                "depends_on": [
                    "jira-create-issue", 
                    "jira-delete-issue"
                ], 
                "tests": [
                    "JiraCreateIssue-example-test"
                ]
            }
        }, 
        {
            "VolApihooks": {
                "name": "VolApihooks"
            }
        }, 
        {
            "ADGetCommonGroups": {
                "name": "ADGetCommonGroups", 
                "deprecated": true, 
                "depends_on": [
                    "ad-search"
                ], 
                "script_executions": [
                    "ADGetUserGroups"
                ]
            }
        }, 
        {
            "NetwitnessSAGetComponents": {
                "name": "NetwitnessSAGetComponents", 
                "depends_on": [
                    "nw-get-components"
                ]
            }
        }, 
        {
            "QRadarGetCorrelationLogs": {
                "name": "QRadarGetCorrelationLogs", 
                "depends_on": [
                    "qradar-searches"
                ], 
                "script_executions": [
                    "QRadarFullSearch"
                ], 
                "tests": [
                    "No test"
                ]
            }
        }, 
        {
            "CountArraySize": {
                "name": "CountArraySize"
            }
        }, 
        {
            "ConvertXmlToJson": {
                "name": "ConvertXmlToJson"
            }
        }, 
        {
            "D2PEDump": {
                "name": "D2PEDump"
            }
        }, 
        {
            "CBPFindComputer": {
                "name": "CBPFindComputer", 
                "depends_on": [
                    "cbp-computer-search"
                ]
            }
        }, 
        {
            "ClassifierNotifyAdmin": {
                "name": "ClassifierNotifyAdmin", 
                "depends_on": [
                    "send-mail"
                ]
            }
        }, 
        {
            "SlackAskUser": {
                "name": "SlackAskUser", 
                "fromversion": "3.5.0", 
                "depends_on": [
                    "slack-send"
                ], 
                "script_executions": [
                    "addEntitlement"
                ]
            }
        }, 
        {
            "Exists": {
                "name": "Exists"
            }
        }, 
        {
            "NetwitnessSAGetEvents": {
                "name": "NetwitnessSAGetEvents", 
                "depends_on": [
                    "nw-get-events"
                ]
            }
        }, 
        {
            "DBotTrainTextClassifier": {
                "name": "DBotTrainTextClassifier", 
                "fromversion": "4.1.0", 
                "script_executions": [
                    "createList", 
                    "getFilePath"
                ], 
                "tests": [
                    "CreatePhishingClassifierMLTest"
                ]
            }
        }, 
        {
            "CommonServer": {
                "name": "CommonServer"
            }
        }, 
        {
            "LCMDetectedIndicators": {
                "name": "LCMDetectedIndicators", 
                "depends_on": [
                    "lcm-indicators"
                ]
            }
        }, 
        {
            "SplunkSearch": {
                "name": "SplunkSearch", 
                "deprecated": true, 
                "depends_on": [
                    "search"
                ], 
                "command_to_integration": {
                    "search": "splunk"
                }
            }
        }, 
        {
            "IsIPInSubnet": {
                "name": "IsIPInSubnet", 
                "deprecated": true
            }
        }, 
        {
            "TrendmicroHostRetrieveAll": {
                "name": "TrendmicroHostRetrieveAll", 
                "depends_on": [
                    "trendmicro-host-retrieve-all"
                ]
            }
        }, 
        {
            "getMlFeatures": {
                "name": "getMlFeatures", 
                "fromversion": "3.5.0", 
                "script_executions": [
                    "findIndicators", 
                    "getIncidents"
                ]
            }
        }, 
        {
            "2aa9f737-8c7c-42f5-815f-4d104bb3af06": {
                "name": "SEPScan", 
                "depends_on": [
                    "sep-command-status"
                ]
            }
        }, 
        {
            "PrintContext": {
                "name": "PrintContext"
            }
        }, 
        {
            "D2O365SearchAndDelete": {
                "name": "D2O365SearchAndDelete"
            }
        }, 
        {
            "DBotPreparePhishingData": {
                "name": "DBotPreparePhishingData", 
                "fromversion": "4.1.0", 
                "script_executions": [
                    "WordTokenizer", 
                    "createList", 
                    "getContext", 
                    "getIncidents"
                ], 
                "tests": [
                    "CreatePhishingClassifierMLTest"
                ]
            }
        }, 
        {
            "QRadarGetOffenseCorrelations": {
                "name": "QRadarGetOffenseCorrelations", 
                "depends_on": [
                    "qradar-searches"
                ], 
                "script_executions": [
                    "QRadarFullSearch"
                ], 
                "tests": [
                    "No test"
                ]
            }
        }, 
        {
            "ShowScheduledEntries": {
                "name": "ShowScheduledEntries"
            }
        }, 
        {
            "EmailAskUserResponse": {
                "name": "EmailAskUserResponse"
            }
        }, 
        {
            "IsEmailAddressInternal": {
                "name": "IsEmailAddressInternal"
            }
        }, 
        {
            "DemistoGetIncidentTasksByState": {
                "name": "DemistoGetIncidentTasksByState"
            }
        }, 
        {
            "VectraGetHostById": {
                "name": "VectraGetHostById", 
                "deprecated": true, 
                "depends_on": [
                    "vec-get-host-by-id"
                ]
            }
        }, 
        {
            "DefaultIncidentClassifier": {
                "name": "DefaultIncidentClassifier"
            }
        }, 
        {
            "TestCreateTagTextFile": {
                "name": "TestCreateTagTextFile", 
                "script_executions": [
                    "createList"
                ]
            }
        }, 
        {
            "TestCreateWordFile": {
                "name": "TestCreateWordFile"
            }
        }, 
        {
            "GenerateImageFileEntry": {
                "name": "GenerateImageFileEntry"
            }
        }, 
        {
            "a18ff76e-c462-4daa-8be2-6a1b5308713f": {
                "name": "TestCreateDuplicates"
            }
        }, 
        {
            "c5cb179f-d6d2-4d87-8857-b224689d5b00": {
                "name": "VerifyTreeToFlatObject"
            }
        }, 
        {
            "GenerateUUID": {
                "name": "GenerateUUID"
            }
        }, 
        {
            "TestXml2JSON": {
                "name": "TestXml2JSON"
            }
        }, 
        {
            "3b260f00-772c-4d4e-84ea-e47226637497": {
                "name": "VerifyHumanReadableEquals", 
                "fromversion": "3.6.0"
            }
        }, 
        {
            "ValidateErrorExistence": {
                "name": "ValidateErrorExistence", 
                "script_executions": [
                    "getEntries"
                ]
            }
        }, 
        {
            "CompleteManualTask": {
                "name": "CompleteManualTask", 
                "script_executions": [
                    "DemistoGetIncidentTasksByState", 
                    "taskComplete"
                ]
            }
        }, 
        {
            "GenerateIP": {
                "name": "GenerateIP"
            }
        }, 
        {
            "CarbonBlackResponseFilterSensors": {
                "name": "CarbonBlackResponseFilterSensors"
            }
        }, 
        {
            "RaiseError": {
                "name": "RaiseError"
            }
        }, 
        {
            "GenerateEmail": {
                "name": "GenerateEmail"
            }
        }, 
        {
            "PhishingIncident": {
                "name": "PhishingIncident", 
                "script_executions": [
                    "setIncident"
                ]
            }
        }, 
        {
            "VerifyTableToMarkDown": {
                "name": "VerifyTableToMarkDown"
            }
        }, 
        {
            "TestFormatTableValues": {
                "name": "TestFormatTableValues"
            }
        }, 
        {
            "TestCreateIncidents": {
                "name": "TestCreateIncidents", 
                "script_executions": [
                    "createNewIncident"
                ]
            }
        }, 
        {
            "TestPYCommonServer": {
                "name": "TestPYCommonServer", 
                "tests": [
                    "Test CommonServer"
                ]
            }
        }, 
        {
            "CreateDuplicateIncident": {
                "name": "CreateDuplicateIncident", 
                "script_executions": [
                    "createNewIncident"
                ]
            }
        }, 
        {
            "c0eb84c3-8771-4f9f-833e-1017112d6215": {
                "name": "ThrowException"
            }
        }, 
        {
            "SsdeepReputationTest": {
                "name": "SsdeepReputationTest", 
                "script_executions": [
                    "createNewIndicator", 
                    "findIndicators"
                ]
            }
        }, 
        {
            "CreateBinaryFile": {
                "name": "CreateBinaryFile"
            }
        }, 
        {
            "GetFirstObject": {
                "name": "GetFirstObject"
            }
        }, 
        {
            "CybereasonPreProcessingExample": {
                "name": "CybereasonPreProcessingExample", 
                "script_executions": [
                    "getIncidents", 
                    "setIncident"
                ]
            }
        }, 
        {
            "StringContainsArray": {
                "name": "StringContainsArray", 
                "tests": [
                    "StringContainsArray_test"
                ]
            }
        }
    ], 
    "playbooks": [
        {
            "Phishing Investigation - Generic": {
                "name": "Phishing Investigation - Generic", 
                "fromversion": "4.1.0", 
                "implementing_scripts": [
                    "AssignAnalystToIncident", 
                    "Set", 
                    "SendEmail"
                ], 
                "implementing_playbooks": [
                    "Search And Delete Emails - Generic", 
                    "Detonate File - Generic", 
                    "Extract Indicators From File - Generic", 
                    "Entity Enrichment - Generic", 
                    "Process Email - Generic", 
                    "Block Indicators - Generic", 
                    "Email Address Enrichment - Generic", 
                    "Calculate Severity - Generic"
                ], 
                "implementing_commands": [
                    "closeInvestigation", 
                    "send-mail"
                ], 
                "tests": [
                    "Phishing test - attachment", 
                    "Phishing test - Inline"
                ]
            }
        }, 
        {
            "search_and_delete_emails_-_generic": {
                "name": "Search And Delete Emails - Generic", 
                "fromversion": "3.6.0", 
                "implementing_playbooks": [
                    "Search And Delete Emails - EWS"
                ]
            }
        }, 
        {
            "email_address_enrichment_-_generic": {
                "name": "Email Address Enrichment - Generic", 
                "fromversion": "3.6.0", 
                "implementing_scripts": [
                    "IsEmailAddressInternal", 
                    "EmailReputation", 
                    "ADGetUser", 
                    "Exists", 
                    "EmailDomainSquattingReputation"
                ]
            }
        }, 
        {
            "process_email_-_generic": {
                "name": "Process Email - Generic", 
                "toversion": "3.6.0", 
                "fromversion": "3.6.0", 
                "implementing_scripts": [
                    "Set", 
                    "Exists", 
                    "ParseEmailFiles"
                ], 
                "implementing_commands": [
                    "setIncident", 
                    "rasterize-email"
                ], 
                "tests": [
                    "Phishing test - attachment", 
                    "Phishing test - Inline"
                ]
            }
        }, 
        {
            "playbook12": {
                "name": "McAfee ePO Endpoint Compliance Playbook", 
                "fromversion": "2.5.0", 
                "implementing_scripts": [
                    "CloseInvestigation", 
                    "IncidentSet", 
                    "commentsToContext"
                ], 
                "implementing_commands": [
                    "epo-update-client-dat", 
                    "servicenow-incidents-query", 
                    "epo-get-latest-dat", 
                    "epo-get-current-dat", 
                    "servicenow-incident-create"
                ], 
                "tests": [
                    "No test"
                ]
            }
        }, 
        {
            "get_original_email_-_generic": {
                "name": "Get Original Email - Generic", 
                "fromversion": 4.0, 
                "implementing_playbooks": [
                    "Get Original Email - Gmail", 
                    "Get Original Email - EWS"
                ], 
                "tests": [
                    "Phishing test - attachment", 
                    "Phishing test - Inline"
                ]
            }
        }, 
        {
            "Detonate URL - Phish.AI": {
                "name": "Detonate URL - Phish.AI", 
                "fromversion": "4.0.0", 
                "implementing_playbooks": [
                    "GenericPolling"
                ], 
                "implementing_commands": [
                    "phish-ai-check-status", 
                    "phish-ai-scan-url"
                ], 
                "tests": [
                    "Test-Detonate URL - Phish.AI"
                ]
            }
        }, 
        {
            "Detonate URL - Cuckoo": {
                "name": "Detonate URL - Cuckoo", 
                "fromversion": "4.0.0", 
                "implementing_scripts": [
                    "Sleep"
                ], 
                "implementing_playbooks": [
                    "GenericPolling"
                ], 
                "implementing_commands": [
                    "cuckoo-view-task", 
                    "cuckoo-get-task-report", 
                    "cuckoo-create-task-from-url"
                ], 
                "tests": [
                    "CuckooTest"
                ]
            }
        }, 
        {
            "get_file_sample_by_hash_-_generic": {
                "name": "Get File Sample By Hash - Generic", 
                "fromversion": "3.5.0", 
                "implementing_playbooks": [
                    "Get File Sample By Hash - Cylance Protect", 
                    "Get File Sample By Hash - Carbon Black Enterprise Response"
                ]
            }
        }, 
        {
            "search_endpoints_by_hash_-_crowdstrike": {
                "name": "Search Endpoints By Hash - CrowdStrike", 
                "fromversion": "3.5.0", 
                "implementing_commands": [
                    "cs-device-ran-on", 
                    "cs-device-details"
                ]
            }
        }, 
        {
            "get_file_sample_from_path_-_generic": {
                "name": "Get File Sample From Path - Generic", 
                "fromversion": "3.5.0", 
                "implementing_playbooks": [
                    "Get File Sample From Path - Carbon Black Enterprise Response", 
                    "Get File Sample From Path - D2"
                ]
            }
        }, 
        {
            "process_email_-_generic": {
                "name": "Process Email - Generic", 
                "toversion": "3.5.9", 
                "fromversion": "3.5.0", 
                "implementing_scripts": [
                    "Set", 
                    "Exists", 
                    "ParseEmailFiles"
                ], 
                "implementing_commands": [
                    "rasterize-email"
                ]
            }
        }, 
        {
            "Detonate File - Lastline": {
                "name": "Detonate File - Lastline", 
                "fromversion": "4.0.0", 
                "implementing_scripts": [
                    "Set"
                ], 
                "implementing_playbooks": [
                    "GenericPolling"
                ], 
                "implementing_commands": [
                    "lastline-upload-file", 
                    "lastline-get-report"
                ], 
                "tests": [
                    "Lastline - testplaybook"
                ]
            }
        }, 
        {
            "url_enrichment_-_generic": {
                "name": "URL Enrichment - Generic", 
                "toversion": "3.5.1", 
                "fromversion": "3.5.0", 
                "implementing_scripts": [
                    "URLSSLVerification", 
                    "Exists", 
                    "URLReputation"
                ], 
                "implementing_commands": [
                    "rasterize"
                ]
            }
        }, 
        {
            "GenericPolling": {
                "name": "GenericPolling", 
                "fromversion": "4.0.0", 
                "implementing_scripts": [
                    "ScheduleGenericPolling", 
                    "RunPollingCommand", 
                    "PrintErrorEntry"
                ]
            }
        }, 
        {
            "playbook1": {
                "name": "Malware Playbook - Manual", 
                "fromversion": "2.5.0", 
                "implementing_scripts": [
                    "ExposeModules", 
                    "Autoruns", 
                    "Exists"
                ]
            }
        }, 
        {
            "Calculate Severity - Generic": {
                "name": "Calculate Severity - Generic", 
                "fromversion": "3.6.0", 
                "implementing_playbooks": [
                    "Calculate Severity - Indicators DBotScore", 
                    "Calculate Severity - 3rd-party integrations", 
                    "Calculate Severity - Critical assets"
                ], 
                "implementing_commands": [
                    "setIncident"
                ]
            }
        }, 
        {
            "search_endpoints_by_hash_-_carbon_black_protection": {
                "name": "Search Endpoints By Hash - Carbon Black Protection", 
                "fromversion": "3.5.0", 
                "implementing_scripts": [
                    "CBPFindRule", 
                    "Set", 
                    "CBPCatalogFindHash", 
                    "Exists"
                ], 
                "implementing_commands": [
                    "cbp-computer-get"
                ]
            }
        }, 
        {
            "Incident Enrichment": {
                "name": "Incident Enrichment", 
                "fromversion": "2.5.0", 
                "implementing_scripts": [
                    "ExtractURL", 
                    "ExtractHash", 
                    "ExtractIP"
                ], 
                "implementing_playbooks": [
                    "Enrichment Playbook"
                ]
            }
        }, 
        {
            "playbook16": {
                "name": "CrowdStrike Rapid IOC Hunting", 
                "fromversion": "2.5.0", 
                "implementing_scripts": [
                    "Exists", 
                    "SendEmail"
                ], 
                "implementing_commands": [
                    "cs-device-ran-on", 
                    "cs-device-search"
                ]
            }
        }, 
        {
            "CrowdStrike Falcon Sandbox - Detonate file": {
                "name": "CrowdStrike Falcon Sandbox - Detonate file", 
                "toversion": "3.6.0", 
                "fromversion": "3.5.0", 
                "implementing_scripts": [
                    "Set"
                ], 
                "implementing_commands": [
                    "crowdstrike-detonate-file"
                ]
            }
        }, 
        {
            "Enrich McAfee DXL using 3rd party sandbox": {
                "name": "Enrich McAfee DXL using 3rd party sandbox", 
                "implementing_scripts": [
                    "CloseInvestigation", 
                    "Exists"
                ], 
                "implementing_playbooks": [
                    "WildFire - Detonate file"
                ], 
                "implementing_commands": [
                    "dxl-send-event"
                ]
            }
        }, 
        {
            "Get File Sample From Hash - Carbon Black Enterprise Response": {
                "name": "Get File Sample From Hash - Carbon Black Enterprise Response", 
                "toversion": "3.1.0", 
                "fromversion": "2.5.0", 
                "implementing_scripts": [
                    "Exists"
                ], 
                "implementing_commands": [
                    "cb-binary-get"
                ]
            }
        }, 
        {
            "Calculate Severity - Generic": {
                "name": "Calculate Severity - Generic", 
                "toversion": "3.5.1", 
                "fromversion": "3.5.0", 
                "implementing_scripts": [
                    "StringContains", 
                    "Exists"
                ], 
                "implementing_commands": [
                    "setIncident"
                ]
            }
        }, 
        {
            "Tenable.io Scan": {
                "name": "Tenable.io Scan", 
                "fromversion": "4.0.0", 
                "implementing_playbooks": [
                    "GenericPolling"
                ], 
                "implementing_commands": [
                    "tenable-io-launch-scan", 
                    "tenable-io-get-scan-report", 
                    "tenable-io-get-scan-status"
                ], 
                "tests": [
                    "Tenable.io Scan Test"
                ]
            }
        }, 
        {
            "block_indicators_-_generic": {
                "name": "Block Indicators - Generic", 
                "fromversion": "4.0.0", 
                "implementing_playbooks": [
                    "Block URL - Generic", 
                    "Block File - Generic", 
                    "Block IP - Generic", 
                    "Block Account - Generic"
                ], 
                "tests": [
                    "block_indicators_-_generic_-_test"
                ]
            }
        }, 
        {
            "detonate_url_-_threatgrid": {
                "name": "Detonate URL - ThreatGrid", 
                "fromversion": "4.0.0", 
                "implementing_playbooks": [
                    "GenericPolling"
                ], 
                "implementing_commands": [
                    "threat-grid-upload-sample", 
                    "threat-grid-get-samples-state", 
                    "threat-grid-url-to-file"
                ], 
                "tests": [
                    "Test-Detonate URL - ThreatGrid"
                ]
            }
        }, 
        {
            "TrendMicro Malware Alert Playbook": {
                "name": "TrendMicro Malware Alert Playbook", 
                "fromversion": "2.5.0", 
                "implementing_scripts": [
                    "TrendMicroGetPolicyID", 
                    "TrendmicroSecurityProfileAssignToHost", 
                    "TrendmicroAntiMalwareEventRetrieve", 
                    "TrendMicroGetHostID"
                ]
            }
        }, 
        {
            "Google-Vault-Display-Results": {
                "name": "Google Vault - Display Results", 
                "fromversion": "4.0.0", 
                "implementing_scripts": [
                    "PrintErrorEntry"
                ], 
                "implementing_playbooks": [
                    "GenericPolling"
                ], 
                "implementing_commands": [
                    "gvault-get-drive-results", 
                    "gvault-get-groups-results", 
                    "gvault-download-results", 
                    "gvault-export-status", 
                    "gvault-get-mail-results"
                ], 
                "tests": [
                    "Google_Vault-Search_And_Display_Results_test"
                ]
            }
        }, 
        {
            "calculate_severity_-_3rd-party_integrations": {
                "name": "Calculate Severity - 3rd-party integrations", 
                "fromversion": "3.6.0", 
                "implementing_scripts": [
                    "Set"
                ]
            }
        }, 
        {
            "Phishing Investigation - Generic": {
                "name": "Phishing Investigation - Generic", 
                "toversion": "3.5.9", 
                "fromversion": "3.5.0", 
                "implementing_scripts": [
                    "CloseInvestigation", 
                    "AssignAnalystToIncident", 
                    "Set", 
                    "SendEmail"
                ], 
                "implementing_playbooks": [
                    "Detonate File - Generic", 
                    "Extract Indicators - Generic", 
                    "Entity Enrichment - Generic", 
                    "Process Email - Generic", 
                    "Calculate Severity - Generic", 
                    "Email Address Enrichment - Generic"
                ]
            }
        }, 
        {
            "detonate_url_-_joesecurity": {
                "name": "Detonate URL - JoeSecurity", 
                "fromversion": "4.0.0", 
                "implementing_scripts": [
                    "Set"
                ], 
                "implementing_playbooks": [
                    "GenericPolling"
                ], 
                "implementing_commands": [
                    "joe-download-report", 
                    "joe-analysis-submit-url", 
                    "joe-analysis-info"
                ]
            }
        }, 
        {
            "CrowdStrike Falcon Sandbox - Detonate file": {
                "name": "CrowdStrike Falcon Sandbox - Detonate file", 
                "fromversion": "4.0.0", 
                "implementing_scripts": [
                    "Set"
                ], 
                "implementing_playbooks": [
                    "GenericPolling"
                ], 
                "implementing_commands": [
                    "crowdstrike-submit-sample", 
                    "crowdstrike-scan"
                ], 
                "tests": [
                    "VxStream Test", 
                    "detonate_file_-_generic_test"
                ]
            }
        }, 
        {
            "crowdstrike_endpoint_enrichment": {
                "name": "CrowdStrike Endpoint Enrichment", 
                "fromversion": "3.5.0", 
                "implementing_commands": [
                    "cs-device-search", 
                    "cs-device-details"
                ], 
                "tests": [
                    "No test"
                ]
            }
        }, 
        {
            "cve_enrichment_-_generic": {
                "name": "CVE Enrichment - Generic", 
                "fromversion": "3.6.0", 
                "implementing_scripts": [
                    "cveReputation"
                ], 
                "implementing_commands": [
                    "cve-search"
                ]
            }
        }, 
        {
            "get_file_sample_by_hash_-_cylance_protect": {
                "name": "Get File Sample By Hash - Cylance Protect", 
                "fromversion": "3.5.0", 
                "implementing_scripts": [
                    "http", 
                    "UnzipFile", 
                    "Exists"
                ], 
                "implementing_commands": [
                    "cylance-protect-download-threat"
                ]
            }
        }, 
        {
            "dedup_incidents_-_ml": {
                "name": "DeDup incidents - ML", 
                "fromversion": "3.5.0", 
                "implementing_scripts": [
                    "Print", 
                    "CloseInvestigationAsDuplicate", 
                    "GetDuplicatesMl"
                ]
            }
        }, 
        {
            "playbook5": {
                "name": "Phishing Playbook - Automated", 
                "fromversion": "3.5.0", 
                "implementing_scripts": [
                    "Set", 
                    "Exists", 
                    "SendEmail", 
                    "CheckSenderDomainDistance", 
                    "CloseInvestigation", 
                    "ExtractIP", 
                    "IsMaliciousIndicatorFound", 
                    "ExtractURL"
                ], 
                "implementing_playbooks": [
                    "Process Email", 
                    "Enrichment Playbook", 
                    "Hunt for bad IOCs", 
                    "Account Enrichment", 
                    "Detonate File - Generic"
                ], 
                "tests": [
                    "No test - Deprecated playbook"
                ]
            }
        }, 
        {
            "TIE - IOC Hunt": {
                "name": "TIE - IOC Hunt", 
                "fromversion": "2.5.0", 
                "implementing_scripts": [
                    "EPOFindSystem", 
                    "Exists"
                ], 
                "implementing_commands": [
                    "tie-file-references"
                ]
            }
        }, 
        {
            "vulnerability_management_-_qualys_Job": {
                "name": "Vulnerability Management - Qualys (Job)", 
                "fromversion": "3.6.0", 
                "implementing_scripts": [
                    "QualysCreateIncidentFromReport", 
                    "Set"
                ], 
                "implementing_commands": [
                    "qualys-report-fetch", 
                    "closeInvestigation", 
                    "qualys-report-list"
                ]
            }
        }, 
        {
            "get_original_email_-_gmail": {
                "name": "Get Original Email - Gmail", 
                "fromversion": 4.0, 
                "implementing_scripts": [
                    "Set", 
                    "DeleteContext"
                ], 
                "implementing_commands": [
                    "gmail-get-attachments", 
                    "gmail-search", 
                    "gmail-get-mail"
                ], 
                "tests": [
                    "No test"
                ]
            }
        }, 
        {
            "detonate_url_-_mcafee_atd": {
                "name": "Detonate URL - McAfee ATD", 
                "fromversion": "4.0.0", 
                "implementing_scripts": [
                    "Set"
                ], 
                "implementing_playbooks": [
                    "GenericPolling"
                ], 
                "implementing_commands": [
                    "atd-get-report", 
                    "atd-check-status", 
                    "atd-file-upload"
                ], 
                "tests": [
                    "Test Playbook McAfee ATD", 
                    "Detonate URL - Generic Test"
                ]
            }
        }, 
        {
            "Detonate URL - Lastline": {
                "name": "Detonate URL - Lastline", 
                "fromversion": "4.0.0", 
                "implementing_playbooks": [
                    "GenericPolling"
                ], 
                "implementing_commands": [
                    "lastline-get-report", 
                    "lastline-upload-url"
                ], 
                "tests": [
                    "Lastline - testplaybook"
                ]
            }
        }, 
        {
            "Detonate File - Generic": {
                "name": "Detonate File - Generic", 
                "toversion": "3.6.0", 
                "fromversion": "3.5.0", 
                "implementing_playbooks": [
                    "CrowdStrike Falcon Sandbox - Detonate file", 
                    "WildFire - Detonate file"
                ]
            }
        }, 
        {
            "process_email_-_ews": {
                "name": "Process Email - EWS", 
                "fromversion": "3.6.0", 
                "implementing_scripts": [
                    "Set"
                ], 
                "implementing_commands": [
                    "ews-get-attachment"
                ]
            }
        }, 
        {
            "playbook7": {
                "name": "Hunting C&C Communication Playbook", 
                "fromversion": "2.5.0", 
                "implementing_scripts": [
                    "IsIntegrationAvailable", 
                    "Exists"
                ], 
                "implementing_commands": [
                    "slack-send", 
                    "ExposeModules"
                ]
            }
        }, 
        {
            "get_file_sample_from_path_-_d2": {
                "name": "Get File Sample From Path - D2", 
                "fromversion": "3.5.0", 
                "implementing_scripts": [
                    "IncidentAddSystem", 
                    "FetchFileD2"
                ]
            }
        }, 
        {
            "get_original_email_-_ews": {
                "name": "Get Original Email - EWS", 
                "fromversion": 4.0, 
                "implementing_scripts": [
                    "DeleteContext", 
                    "Set"
                ], 
                "implementing_commands": [
                    "ews-search-mailbox", 
                    "ews-get-attachment", 
                    "ews-get-items"
                ], 
                "tests": [
                    "Phishing test - attachment", 
                    "Phishing test - Inline"
                ]
            }
        }, 
        {
            "playbook17": {
                "name": "Carbon black Protection Rapid IOC Hunting", 
                "fromversion": "2.5.0", 
                "implementing_scripts": [
                    "CBPFindRule", 
                    "CBPCatalogFindHash", 
                    "Exists"
                ]
            }
        }, 
        {
            "calculate_severity_-_critical_assets": {
                "name": "Calculate Severity - Critical assets", 
                "toversion": "3.6.1", 
                "fromversion": "3.6.0", 
                "implementing_scripts": [
                    "StringContains", 
                    "Set", 
                    "Exists"
                ]
            }
        }, 
        {
            "playbook14": {
                "name": "Checkpoint Firewall Configuration Backup Playbook", 
                "fromversion": "2.5.0", 
                "implementing_scripts": [
                    "UtilAnyResults", 
                    "SendEmail", 
                    "CPShowBackupStatus", 
                    "CloseInvestigation", 
                    "SNOpenTicket", 
                    "SCPPullFiles", 
                    "CPCreateBackup"
                ]
            }
        }, 
        {
            "endpoint_enrichment_-_generic": {
                "name": "Endpoint Enrichment - Generic", 
                "fromversion": "3.5.0", 
                "implementing_scripts": [
                    "EPOFindSystem", 
                    "Exists", 
                    "ADGetComputer"
                ], 
                "implementing_playbooks": [
                    "CrowdStrike Endpoint Enrichment"
                ], 
                "implementing_commands": [
                    "cylance-protect-get-devices", 
                    "cb-sensor-info", 
                    "so-agents-query"
                ]
            }
        }, 
        {
            "access_investigation_-_qradar": {
                "name": "Access Investigation - QRadar", 
                "fromversion": "3.6.0", 
                "implementing_playbooks": [
                    "QRadar - Get offense correlations", 
                    "Access Investigation - Generic"
                ], 
                "implementing_commands": [
                    "setIncident"
                ]
            }
        }, 
        {
            "Google-Vault-Search-Groups": {
                "name": "Google Vault - Search Groups", 
                "fromversion": "4.0.0", 
                "implementing_scripts": [
                    "PrintErrorEntry"
                ], 
                "implementing_playbooks": [
                    "GenericPolling"
                ], 
                "implementing_commands": [
                    "gvault-export-status", 
                    "gvault-download-results", 
                    "gvault-create-export-groups", 
                    "gvault-get-groups-results"
                ], 
                "tests": [
                    "Google_Vault-Search_And_Display_Results_test"
                ]
            }
        }, 
        {
            "DBotCreatePhishingClassifier": {
                "name": "DBot Create Phishing Classifier", 
                "fromversion": "4.1.0", 
                "implementing_scripts": [
                    "DBotTrainTextClassifier", 
                    "Base64ListToFile", 
                    "DBotPredictPhishingEvaluation", 
                    "DBotPreparePhishingData"
                ], 
                "tests": [
                    "CreatePhishingClassifierMLTest"
                ]
            }
        }, 
        {
            "detonate_url_-_generic": {
                "name": "Detonate URL - Generic", 
                "fromversion": "4.0.0", 
                "implementing_playbooks": [
                    "Detonate URL - CrowdStrike", 
                    "Detonate URL - JoeSecurity", 
                    "Detonate URL - Cuckoo", 
                    "Detonate URL - Lastline", 
                    "Detonate URL - ThreatGrid", 
                    "Detonate URL - McAfee ATD"
                ], 
                "tests": [
                    "Detonate URL - Generic Test"
                ]
            }
        }, 
        {
            "tenable-sc-scan": {
                "name": "Launch Scan - Tenable.sc", 
                "fromversion": "4.0.0", 
                "implementing_playbooks": [
                    "GenericPolling"
                ], 
                "implementing_commands": [
                    "tenable-sc-get-scan-report", 
                    "tenable-sc-launch-scan"
                ], 
                "tests": [
                    "tenable-sc-test"
                ]
            }
        }, 
        {
            "detonate_file_from_url_-_wildfire": {
                "name": "Detonate File From URL - WildFire", 
                "fromversion": "4.0.0", 
                "implementing_playbooks": [
                    "GenericPolling"
                ], 
                "implementing_commands": [
                    "wildfire-upload-file-remote", 
                    "wildfire-report"
                ]
            }
        }, 
        {
            "block_endpoint_-_carbon_black_response": {
                "name": "Block Endpoint - Carbon Black Response", 
                "fromversion": "3.5.0", 
                "implementing_commands": [
                    "cb-sensor-info", 
                    "cb-quarantine-device"
                ]
            }
        }, 
        {
            "close_incident_if_duplicate_found": {
                "name": "DeDup incidents", 
                "fromversion": "3.5.0", 
                "implementing_scripts": [
                    "FindSimilarIncidents", 
                    "CloseInvestigationAsDuplicate"
                ]
            }
        }, 
        {
            "scan_assets_nexpose": {
                "name": "Scan Assets - Nexpose", 
                "fromversion": "4.0.0", 
                "implementing_playbooks": [
                    "GenericPolling"
                ], 
                "implementing_commands": [
                    "nexpose-start-assets-scan", 
                    "nexpose-get-scan"
                ]
            }
        }, 
        {
            "extract_indicators_-_generic": {
                "name": "Extract Indicators - Generic", 
                "fromversion": "3.5.0", 
                "implementing_scripts": [
                    "ExtractHash", 
                    "ExtractDomain", 
                    "ExtractURL", 
                    "ExtractEmail", 
                    "ExtractIP"
                ]
            }
        }, 
        {
            "playbook0": {
                "name": "Default", 
                "toversion": "3.1.0", 
                "fromversion": "2.5.0", 
                "implementing_scripts": [
                    "TrendMicroClassifier", 
                    "Exists", 
                    "IncidentSet", 
                    "SplunkEmailParser", 
                    "QRadarClassifier", 
                    "MapValues", 
                    "Print", 
                    "VectraClassifier", 
                    "NexposeEmailParser"
                ], 
                "implementing_playbooks": [
                    "Enrichment Playbook"
                ]
            }
        }, 
        {
            "dedup_-_generic": {
                "name": "Dedup - Generic", 
                "fromversion": "4.0.0", 
                "implementing_scripts": [
                    "FindSimilarIncidentsByText", 
                    "GetDuplicatesMlv2", 
                    "CloseInvestigationAsDuplicate", 
                    "FindSimilarIncidents"
                ]
            }
        }, 
        {
            "malware_investigation-_generic_-_setup": {
                "name": "Malware Investigation - Generic - Setup", 
                "fromversion": "3.5.0", 
                "implementing_scripts": [
                    "Set"
                ], 
                "implementing_playbooks": [
                    "Get File Sample From Path - Generic", 
                    "Get File Sample By Hash - Generic", 
                    "Search Endpoints By Hash - Generic"
                ]
            }
        }, 
        {
            "block_file_-_carbon_black_response": {
                "name": "Block File - Carbon Black Response", 
                "fromversion": "4.0.0", 
                "implementing_commands": [
                    "cb-get-hash-blacklist", 
                    "cb-block-hash"
                ], 
                "tests": [
                    "block_indicators_-_generic_-_test"
                ]
            }
        }, 
        {
            "search_and_delete_emails_-_ews": {
                "name": "Search And Delete Emails - EWS", 
                "fromversion": "3.6.0", 
                "implementing_scripts": [
                    "BuildEWSQuery"
                ], 
                "implementing_commands": [
                    "ews-search-mailboxes", 
                    "ews-delete-items"
                ]
            }
        }, 
        {
            "Detonate File - BitDam": {
                "name": "Detonate File - BitDam", 
                "fromversion": "4.0.0", 
                "implementing_scripts": [
                    "Set"
                ], 
                "implementing_playbooks": [
                    "GenericPolling"
                ], 
                "implementing_commands": [
                    "bitdam-upload-file", 
                    "bitdam-get-verdict"
                ], 
                "tests": [
                    "Detonate File - BitDam Test"
                ]
            }
        }, 
        {
            "MAR - Endpoint data collection": {
                "name": "MAR - Endpoint data collection", 
                "implementing_scripts": [
                    "EPOFindSystem", 
                    "Exists"
                ], 
                "implementing_commands": [
                    "mar-search-multiple"
                ]
            }
        }, 
        {
            "Google-Vault-Search-Drive": {
                "name": "Google Vault - Search Drive", 
                "fromversion": "4.0.0", 
                "implementing_scripts": [
                    "PrintErrorEntry"
                ], 
                "implementing_playbooks": [
                    "GenericPolling"
                ], 
                "implementing_commands": [
                    "gvault-create-export-drive", 
                    "gvault-get-drive-results", 
                    "gvault-export-status", 
                    "gvault-download-results"
                ], 
                "tests": [
                    "Google_Vault-Search_And_Display_Results_test"
                ]
            }
        }, 
        {
            "process_email_-_add_custom_fields": {
                "name": "Process Email - Add custom fields", 
                "fromversion": "3.6.0", 
                "implementing_scripts": [
                    "IncidentSet"
                ]
            }
        }, 
        {
            "detonate_url_-_crowdstrike": {
                "name": "Detonate URL - CrowdStrike", 
                "fromversion": "4.0.0", 
                "implementing_playbooks": [
                    "GenericPolling"
                ], 
                "implementing_commands": [
                    "crowdstrike-submit-url", 
                    "crowdstrike-scan"
                ]
            }
        }, 
        {
            "ip_enrichment_generic": {
                "name": "IP Enrichment - Generic", 
                "fromversion": "3.6.0", 
                "implementing_scripts": [
                    "IsIPInRanges", 
                    "IPToHost", 
                    "IPReputation"
                ], 
                "implementing_playbooks": [
                    "Endpoint Enrichment - Generic"
                ], 
                "implementing_commands": [
                    "vt-private-get-ip-report"
                ]
            }
        }, 
        {
            "domain_enrichment_generic": {
                "name": "Domain Enrichment - Generic", 
                "toversion": "3.5.1", 
                "fromversion": "3.5.0", 
                "implementing_scripts": [
                    "DomainReputation"
                ]
            }
        }, 
        {
            "QRadarFullSearch": {
                "name": "QRadarFullSearch", 
                "fromversion": "4.0.0", 
                "implementing_playbooks": [
                    "GenericPolling"
                ], 
                "implementing_commands": [
                    "qradar-get-search", 
                    "qradar-get-search-results", 
                    "qradar-searches"
                ], 
                "tests": [
                    "test_Qradar"
                ]
            }
        }, 
        {
            "Arcsight - Get events related to the Case": {
                "name": "Arcsight - Get events related to the Case", 
                "implementing_scripts": [
                    "IncidentSet", 
                    "Set", 
                    "Exists"
                ], 
                "implementing_commands": [
                    "as-get-security-events", 
                    "as-get-case", 
                    "as-get-case-event-ids"
                ]
            }
        }, 
        {
            "Account Enrichment": {
                "name": "Account Enrichment", 
                "toversion": "3.1.0", 
                "fromversion": "2.5.0", 
                "implementing_scripts": [
                    "ADGetUser", 
                    "Exists"
                ]
            }
        }, 
        {
            "malware_investigation-_generic": {
                "name": "Malware Investigation - Generic", 
                "toversion": "3.6.0", 
                "fromversion": "3.5.0", 
                "implementing_scripts": [
                    "CloseInvestigation", 
                    "AssignAnalystToIncident"
                ], 
                "implementing_playbooks": [
                    "Malware Investigation - Generic - Setup", 
                    "Extract Indicators - Generic", 
                    "Calculate Severity - Generic", 
                    "Entity Enrichment - Generic", 
                    "Detonate File - Generic"
                ], 
                "tests": [
                    "No test"
                ]
            }
        }, 
        {
            "QRadar - Get offense correlations ": {
                "name": "QRadar - Get offense correlations ", 
                "toversion": "3.1.0", 
                "implementing_scripts": [
                    "AreValuesEqual", 
                    "QRadarGetCorrelationLogs", 
                    "QRadarGetOffenseCorrelations", 
                    "Exists"
                ]
            }
        }, 
        {
            "QRadar - Get offense correlations ": {
                "name": "QRadar - Get offense correlations", 
                "fromversion": "3.5.0", 
                "implementing_scripts": [
                    "QRadarGetCorrelationLogs", 
                    "QRadarGetOffenseCorrelations"
                ]
            }
        }, 
        {
            "block_ip_-_generic": {
                "name": "Block IP - Generic", 
                "fromversion": "4.0.0", 
                "implementing_scripts": [
                    "PanoramaBlockIP"
                ], 
                "implementing_playbooks": [
                    "Add Indicator to Miner - Palo Alto MineMeld"
                ], 
                "implementing_commands": [
                    "zscaler-blacklist-ip", 
                    "checkpoint-block-ip"
                ], 
                "tests": [
                    "block_indicators_-_generic_-_test"
                ]
            }
        }, 
        {
            "vulnerability_handling_-_qualys_-_add _ustom_fields_to_default_layout": {
                "name": "Vulnerability Handling - Qualys - Add custom fields to default layout", 
                "fromversion": "3.6.0", 
                "implementing_scripts": [
                    "IncidentSet"
                ]
            }
        }, 
        {
            "playbook3": {
                "name": "Ransomware Playbook - Manual", 
                "fromversion": "2.5.0"
            }
        }, 
        {
            "Enrich DXL with ATD verdict": {
                "name": "Enrich DXL with ATD verdict", 
                "implementing_scripts": [
                    "CloseInvestigation", 
                    "Exists"
                ], 
                "implementing_playbooks": [
                    "ATD - Detonate File"
                ], 
                "implementing_commands": [
                    "dxl-send-event"
                ]
            }
        }, 
        {
            "Detonate File - SNDBOX": {
                "name": "Detonate File - SNDBOX", 
                "fromversion": "4.0.0", 
                "implementing_scripts": [
                    "Set"
                ], 
                "implementing_playbooks": [
                    "GenericPolling"
                ], 
                "implementing_commands": [
                    "sndbox-analysis-info", 
                    "sndbox-analysis-submit-sample", 
                    "sndbox-download-report"
                ], 
                "tests": [
                    "Detonate File - SNDBOX - Test"
                ]
            }
        }, 
        {
            "Phishing Investigation - Generic": {
                "name": "Phishing Investigation - Generic", 
                "toversion": "4.0.9", 
                "fromversion": "4.0.0", 
                "implementing_scripts": [
                    "AssignAnalystToIncident", 
                    "Set", 
                    "SendEmail"
                ], 
                "implementing_playbooks": [
                    "Search And Delete Emails - Generic", 
                    "Detonate File - Generic", 
                    "Extract Indicators From File - Generic", 
                    "Entity Enrichment - Generic", 
                    "Process Email - Generic", 
                    "Block Indicators - Generic", 
                    "Email Address Enrichment - Generic", 
                    "Calculate Severity - Generic"
                ], 
                "implementing_commands": [
                    "closeInvestigation", 
                    "send-mail"
                ], 
                "tests": [
                    "Phishing test - attachment", 
                    "Phishing test - Inline"
                ]
            }
        }, 
        {
            "playbook2": {
                "name": "Phishing Playbook - Manual", 
                "fromversion": "2.5.0"
            }
        }, 
        {
            "Hunt for bad IOCs": {
                "name": "Hunt for bad IOCs", 
                "fromversion": "2.5.0", 
                "implementing_playbooks": [
                    "CrowdStrike Rapid IOC Hunting", 
                    "Carbon Black Rapid IOC Hunting", 
                    "TIE - IOC Hunt", 
                    "Carbon black Protection Rapid IOC Hunting"
                ]
            }
        }, 
        {
            "extract_indicators_from_file_-_generic": {
                "name": "Extract Indicators From File - Generic", 
                "fromversion": "3.6.0", 
                "implementing_scripts": [
                    "ReadPDFFile", 
                    "Set", 
                    "ExtractIndicatorsFromTextFile"
                ], 
                "tests": [
                    "Extract Indicators From File - test"
                ]
            }
        }, 
        {
            "Sentinel One - Endpoint data collection": {
                "name": "Sentinel One - Endpoint data collection", 
                "implementing_scripts": [
                    "Print", 
                    "Exists"
                ], 
                "implementing_commands": [
                    "so-agents-query", 
                    "so-get-agent-processes"
                ]
            }
        }, 
        {
            "process_email_-_generic": {
                "name": "Process Email - Generic", 
                "fromversion": "4.0.0", 
                "implementing_scripts": [
                    "Set", 
                    "Exists", 
                    "ParseEmailFiles"
                ], 
                "implementing_playbooks": [
                    "Get Original Email - Generic"
                ], 
                "implementing_commands": [
                    "setIncident", 
                    "rasterize-email"
                ], 
                "tests": [
                    "No test"
                ]
            }
        }, 
        {
            "playbook13": {
                "name": "McAfee ePO Endpoint Connectivity Diagnostics Playbook", 
                "fromversion": "2.5.0", 
                "implementing_scripts": [
                    "CloseInvestigation", 
                    "commentsToContext", 
                    "Ping"
                ], 
                "implementing_commands": [
                    "servicenow-incident-create"
                ], 
                "tests": [
                    "No test"
                ]
            }
        }, 
        {
            "vulnerability_handling_-_nexpose": {
                "name": "Vulnerability Handling - Nexpose", 
                "fromversion": "3.6.0", 
                "implementing_playbooks": [
                    "CVE Enrichment - Generic", 
                    "Endpoint Enrichment - Generic", 
                    "Calculate Severity - Generic"
                ], 
                "implementing_commands": [
                    "closeInvestigation", 
                    "nexpose-get-asset-vulnerability", 
                    "nexpose-get-asset", 
                    "setIncident"
                ], 
                "tests": [
                    "No test - Should review soon"
                ]
            }
        }, 
        {
            "Calculate Severity - Generic": {
                "name": "Calculate Severity - Generic", 
                "toversion": "3.1.0", 
                "fromversion": "2.5.0", 
                "implementing_scripts": [
                    "Print", 
                    "StringContains", 
                    "Exists"
                ], 
                "implementing_commands": [
                    "setIncident"
                ], 
                "tests": [
                    "No test - tested manually"
                ]
            }
        }, 
        {
            "playbook8": {
                "name": "Lost / Stolen Device Playbook", 
                "fromversion": "2.5.0"
            }
        }, 
        {
            "vulnerability_handling_-_qualys": {
                "name": "Vulnerability Handling - Qualys", 
                "fromversion": "3.6.0", 
                "implementing_scripts": [
                    "CloseInvestigation", 
                    "DisplayHTML"
                ], 
                "implementing_playbooks": [
                    "CVE Enrichment - Generic", 
                    "Vulnerability Handling - Qualys - Add custom fields to default layout", 
                    "Endpoint Enrichment - Generic", 
                    "Calculate Severity - Generic"
                ], 
                "implementing_commands": [
                    "qualys-host-list", 
                    "qualys-vulnerability-list"
                ], 
                "tests": [
                    "No test - Should review soon"
                ]
            }
        }, 
        {
            "playbook10": {
                "name": "Rapid IOC Hunting Playbook", 
                "fromversion": "2.5.0", 
                "implementing_scripts": [
                    "ExtractHash", 
                    "Exists", 
                    "ReadFile", 
                    "ExtractIP", 
                    "Print", 
                    "ExtractURL"
                ], 
                "implementing_playbooks": [
                    "Hunt for bad IOCs"
                ]
            }
        }, 
        {
            "search_endpoints_by_hash_-_carbon_black_response": {
                "name": "Search Endpoints By Hash - Carbon Black Response", 
                "fromversion": "3.5.0", 
                "implementing_scripts": [
                    "Set", 
                    "CBFindHash"
                ]
            }
        }, 
        {
            "scan_site_nexpose": {
                "name": "Scan Site - Nexpose", 
                "fromversion": "4.0.0", 
                "implementing_playbooks": [
                    "GenericPolling"
                ], 
                "implementing_commands": [
                    "nexpose-start-site-scan", 
                    "nexpose-get-scan"
                ]
            }
        }, 
        {
            "PanoramaCommitConfiguration": {
                "name": "PanoramaCommitConfiguration", 
                "fromversion": "4.0.0", 
                "implementing_playbooks": [
                    "GenericPolling"
                ], 
                "implementing_commands": [
                    "panorama-push-to-device-group", 
                    "panorama-push-status", 
                    "panorama-commit", 
                    "panorama-commit-status"
                ], 
                "tests": [
                    "palo_alto_firewall_test_pb"
                ]
            }
        }, 
        {
            "Failed Login Playbook With Slack": {
                "name": "Failed Login Playbook With Slack", 
                "fromversion": "2.5.0", 
                "implementing_scripts": [
                    "CloseInvestigation", 
                    "IncidentSet", 
                    "ADExpirePassword", 
                    "SlackAskUser"
                ], 
                "implementing_commands": [
                    "slack-send"
                ]
            }
        }, 
        {
            "WildFire - Detonate file": {
                "name": "WildFire - Detonate file", 
                "toversion": "3.1.0", 
                "implementing_scripts": [
                    "Exists"
                ], 
                "implementing_commands": [
                    "wildfire-upload", 
                    "wildfire-report"
                ]
            }
        }, 
        {
            "File Enrichment - Generic": {
                "name": "File Enrichment - Generic", 
                "fromversion": "3.6.0", 
                "implementing_playbooks": [
                    "File Enrichment - File reputation", 
                    "File Enrichment - Virus Total Private API"
                ], 
                "implementing_commands": [
                    "cylance-protect-get-threat", 
                    "pan-appframework-search-by-file-hash"
                ]
            }
        }, 
        {
            "vulnerability_management_-_nexpose_job": {
                "name": "Vulnerability Management - Nexpose (Job)", 
                "fromversion": "3.6.0", 
                "implementing_scripts": [
                    "NexposeCreateIncidentsFromAssets"
                ], 
                "implementing_commands": [
                    "closeInvestigation", 
                    "nexpose-create-assets-report", 
                    "nexpose-search-assets"
                ]
            }
        }, 
        {
            "Archer initiate incident": {
                "name": "Archer initiate incident", 
                "fromversion": "3.5.0", 
                "implementing_commands": [
                    "archer-get-file"
                ]
            }
        }, 
        {
            "block_file_-_generic": {
                "name": "Block File - Generic", 
                "fromversion": "4.0.0", 
                "implementing_playbooks": [
                    "Block File - Carbon Black Response"
                ], 
                "tests": [
                    "block_indicators_-_generic_-_test"
                ]
            }
        }, 
        {
            "calculate_severity_-_critical_assets": {
                "name": "Calculate Severity - Critical assets", 
                "fromversion": "4.0.0", 
                "implementing_scripts": [
                    "Set"
                ], 
                "tests": [
                    "calculate_severity_-_critical_assets_-_test"
                ]
            }
        }, 
        {
            "add_indicator_to_miner_-_palo_alto_mineMeld": {
                "name": "Add Indicator to Miner - Palo Alto MineMeld", 
                "fromversion": "4.0.0", 
                "implementing_commands": [
                    "minemeld-add-to-miner"
                ], 
                "tests": [
                    "block_indicators_-_generic_-_test"
                ]
            }
        }, 
        {
            "domain_enrichment_generic": {
                "name": "Domain Enrichment - Generic", 
                "fromversion": "3.6.0", 
                "implementing_scripts": [
                    "DomainReputation"
                ], 
                "implementing_commands": [
                    "vt-private-get-domain-report"
                ]
            }
        }, 
        {
            "playbook11": {
                "name": "McAfee ePO Repository Compliance Playbook", 
                "fromversion": "2.5.0", 
                "implementing_scripts": [
                    "CloseInvestigation", 
                    "IncidentSet", 
                    "Sleep", 
                    "AreValuesEqual", 
                    "SendEmail"
                ], 
                "implementing_commands": [
                    "epo-update-repository", 
                    "epo-get-latest-dat", 
                    "epo-get-current-dat"
                ]
            }
        }, 
        {
            "url_enrichment_-_generic": {
                "name": "URL Enrichment - Generic", 
                "fromversion": "3.6.0", 
                "implementing_scripts": [
                    "URLSSLVerification", 
                    "Exists", 
                    "URLReputation"
                ], 
                "implementing_commands": [
                    "vt-private-get-url-report", 
                    "rasterize"
                ]
            }
        }, 
        {
            "entity_enrichment_generic": {
                "name": "Entity Enrichment - Generic", 
                "fromversion": "3.6.0", 
                "implementing_playbooks": [
                    "Account Enrichment - Generic", 
                    "Endpoint Enrichment - Generic", 
                    "Email Address Enrichment - Generic", 
                    "URL Enrichment - Generic", 
                    "File Enrichment - Generic", 
                    "Domain Enrichment - Generic", 
                    "IP Enrichment - Generic"
                ]
            }
        }, 
        {
            "search_endpoints_by_hash_-_generic": {
                "name": "Search Endpoints By Hash - Generic", 
                "fromversion": "3.5.0", 
                "implementing_playbooks": [
                    "Search Endpoints By Hash - Carbon Black Response", 
                    "Search Endpoints By Hash - CrowdStrike", 
                    "Search Endpoints By Hash - TIE", 
                    "Search Endpoints By Hash - Carbon Black Protection"
                ]
            }
        }, 
        {
            "malware_investigation-_generic": {
                "name": "Malware Investigation - Generic", 
                "fromversion": "3.6.0", 
                "implementing_scripts": [
                    "CloseInvestigation", 
                    "AssignAnalystToIncident"
                ], 
                "implementing_playbooks": [
                    "Malware Investigation - Generic - Setup", 
                    "Calculate Severity - Generic", 
                    "Entity Enrichment - Generic", 
                    "Detonate File - Generic"
                ], 
                "tests": [
                    "No test"
                ]
            }
        }, 
        {
            "calculate_severity_-_indicators_dbotscore": {
                "name": "Calculate Severity - Indicators DBotScore", 
                "fromversion": "3.6.0", 
                "implementing_scripts": [
                    "Set"
                ]
            }
        }, 
        {
            "Detonate File - Cuckoo": {
                "name": "Detonate File - Cuckoo", 
                "fromversion": "4.0.0", 
                "implementing_scripts": [
                    "Sleep"
                ], 
                "implementing_playbooks": [
                    "GenericPolling"
                ], 
                "implementing_commands": [
                    "cuckoo-task-screenshot", 
                    "cuckoo-get-task-report", 
                    "cuckoo-view-task", 
                    "cuckoo-create-task-from-file"
                ], 
                "tests": [
                    "CuckooTest"
                ]
            }
        }, 
        {
            "Account Enrichment": {
                "name": "Account Enrichment", 
                "fromversion": "3.5.0", 
                "implementing_scripts": [
                    "ADGetUser", 
                    "Exists"
                ]
            }
        }, 
        {
            "entity_enrichment_generic": {
                "name": "Entity Enrichment - Generic", 
                "toversion": "3.5.1", 
                "fromversion": "3.5.0", 
                "implementing_playbooks": [
                    "Account Enrichment - Generic", 
                    "Endpoint Enrichment - Generic", 
                    "DBot Indicator Enrichment - Generic", 
                    "Email Address Enrichment - Generic", 
                    "URL Enrichment - Generic", 
                    "File Enrichment - Generic", 
                    "Domain Enrichment - Generic", 
                    "IP Enrichment - Generic"
                ]
            }
        }, 
        {
            "Phishing Investigation - Generic": {
                "name": "Phishing Investigation - Generic", 
                "toversion": "3.9.9", 
                "fromversion": "3.6.0", 
                "implementing_scripts": [
                    "CloseInvestigation", 
                    "AssignAnalystToIncident", 
                    "Set", 
                    "SendEmail"
                ], 
                "implementing_playbooks": [
                    "Search And Delete Emails - Generic", 
                    "Detonate File - Generic", 
                    "Extract Indicators From File - Generic", 
                    "Process Email - Generic", 
                    "Entity Enrichment - Generic", 
                    "Email Address Enrichment - Generic", 
                    "Calculate Severity - Generic"
                ], 
                "tests": [
                    "Phishing test - attachment", 
                    "Phishing test - Inline"
                ]
            }
        }, 
        {
            "DBotCreatePhishingClassifierJob": {
                "name": "DBot Create Phishing Classifier Job", 
                "fromversion": "4.1.0", 
                "implementing_scripts": [
                    "DeleteContext"
                ], 
                "implementing_playbooks": [
                    "DBot Create Phishing Classifier"
                ], 
                "implementing_commands": [
                    "closeInvestigation"
                ], 
                "tests": [
                    "CreatePhishingClassifierMLTest"
                ]
            }
        }, 
        {
            "playbook5": {
                "name": "Phishing Playbook - Automated", 
                "toversion": "3.1.0", 
                "fromversion": "2.5.0", 
                "implementing_scripts": [
                    "Set", 
                    "Exists", 
                    "SendEmail", 
                    "CheckSenderDomainDistance", 
                    "CloseInvestigation", 
                    "ExtractIP", 
                    "IsMaliciousIndicatorFound", 
                    "ExtractURL"
                ], 
                "implementing_playbooks": [
                    "Process Email", 
                    "Detonate files", 
                    "Hunt for bad IOCs", 
                    "Account Enrichment", 
                    "Enrichment Playbook"
                ]
            }
        }, 
        {
            "Demisto_Self-Defense_-_Account_policy_monitoring_playbook": {
                "name": "Demisto Self-Defense - Account policy monitoring playbook", 
                "fromversion": "3.5.0", 
                "implementing_scripts": [
                    "CloseInvestigation"
                ], 
                "implementing_commands": [
                    "TwilioSendSMS", 
                    "slack-send", 
                    "demisto-api-get", 
                    "setIncident"
                ], 
                "tests": [
                    "No test"
                ]
            }
        }, 
        {
            "Google-Vault-Search-Mail": {
                "name": "Google Vault - Search Mail", 
                "fromversion": "4.0.0", 
                "implementing_scripts": [
                    "PrintErrorEntry"
                ], 
                "implementing_playbooks": [
                    "GenericPolling"
                ], 
                "implementing_commands": [
                    "gvault-get-mail-results", 
                    "gvault-create-export-mail", 
                    "gvault-export-status", 
                    "gvault-download-results"
                ], 
                "tests": [
                    "Google_Vault-Search_And_Display_Results_test"
                ]
            }
        }, 
        {
            "ATD - Detonate File": {
                "name": "ATD - Detonate File", 
                "toversion": "3.6.0", 
                "implementing_scripts": [
                    "Exists"
                ], 
                "implementing_commands": [
                    "detonate-file"
                ]
            }
        }, 
        {
            "block_account_-_generic": {
                "name": "Block Account - Generic", 
                "fromversion": "4.0.0", 
                "implementing_commands": [
                    "ad-disable-account"
                ], 
                "tests": [
                    "block_indicators_-_generic_-_test"
                ]
            }
        }, 
        {
            "file_enrichment_-_virus_total_private_api": {
                "name": "File Enrichment - Virus Total Private API", 
                "fromversion": "3.6.0", 
                "implementing_commands": [
                    "vt-private-check-file-behaviour", 
                    "vt-private-get-file-report"
                ]
            }
        }, 
        {
            "file_enrichment_-_file_reputation": {
                "name": "File Enrichment - File reputation", 
                "fromversion": "3.6.0", 
                "implementing_scripts": [
                    "FileReputation"
                ]
            }
        }, 
        {
            "block_url_-_generic": {
                "name": "Block URL - Generic", 
                "fromversion": "4.0.0", 
                "implementing_playbooks": [
                    "Add Indicator to Miner - Palo Alto MineMeld"
                ], 
                "implementing_commands": [
                    "zscaler-blacklist-url"
                ], 
                "tests": [
                    "block_indicators_-_generic_-_test"
                ]
            }
        }, 
        {
            "Process Email": {
                "name": "Process Email", 
                "fromversion": "2.5.0", 
                "implementing_scripts": [
                    "Set", 
                    "Exists", 
                    "ParseEmailFiles"
                ]
            }
        }, 
        {
            "playbook15": {
                "name": "Tanium Demo Playbook", 
                "fromversion": "2.5.0", 
                "implementing_commands": [
                    "tn-deploy-package", 
                    "tn-ask-question", 
                    "tn-get-saved-question"
                ], 
                "tests": [
                    "No test"
                ]
            }
        }, 
        {
            "get_file_sample_by_hash_-_carbon_black_enterprise_Response": {
                "name": "Get File Sample By Hash - Carbon Black Enterprise Response", 
                "fromversion": "3.5.0", 
                "implementing_scripts": [
                    "Exists"
                ], 
                "implementing_commands": [
                    "cb-binary-get"
                ]
            }
        }, 
        {
            "Get File Sample From Hash - Cylance Protect": {
                "name": "Get File Sample From Hash - Cylance Protect", 
                "toversion": "3.1.0", 
                "fromversion": "2.5.0", 
                "implementing_scripts": [
                    "http", 
                    "UnzipFile", 
                    "Exists"
                ], 
                "implementing_commands": [
                    "cylance-protect-download-threat"
                ]
            }
        }, 
        {
            "access_investigation_-_generic": {
                "name": "Access Investigation - Generic", 
                "fromversion": "3.6.0", 
                "implementing_scripts": [
                    "AssignAnalystToIncident", 
                    "ADGetUser", 
                    "EmailAskUser"
                ], 
                "implementing_playbooks": [
                    "IP Enrichment - Generic", 
                    "Account Enrichment - Generic"
                ], 
                "implementing_commands": [
                    "closeInvestigation", 
                    "setIncident"
                ]
            }
        }, 
        {
            "search_endpoints_by_hash_-_tie": {
                "name": "Search Endpoints By Hash - TIE", 
                "fromversion": "3.5.0", 
                "implementing_scripts": [
                    "EPOFindSystem"
                ], 
                "implementing_commands": [
                    "tie-file-references"
                ]
            }
        }, 
        {
            "get_file_sample_from_path_-_carbon_black_enterprise_response": {
                "name": "Get File Sample From Path - Carbon Black Enterprise Response", 
                "fromversion": "3.5.0", 
                "implementing_scripts": [
                    "CBLiveGetFile", 
                    "Exists"
                ]
            }
        }, 
        {
            "WildFire - Detonate file": {
                "name": "WildFire - Detonate file", 
                "toversion": "3.6.0", 
                "fromversion": "3.5.0", 
                "implementing_scripts": [
                    "Set"
                ], 
                "implementing_commands": [
                    "wildfire-report", 
                    "detonate-file"
                ]
            }
        }, 
        {
            "Detonate File - Generic": {
                "name": "Detonate File - Generic", 
                "fromversion": "4.0.0", 
                "implementing_playbooks": [
                    "CrowdStrike Falcon Sandbox - Detonate file", 
                    "Detonate File - HybridAnalysis", 
                    "ATD - Detonate File", 
                    "WildFire - Detonate file", 
                    "Detonate File - Cuckoo", 
                    "Detonate File - Lastline", 
                    "Detonate File - JoeSecurity", 
                    "Detonate File - SNDBOX", 
                    "Detonate File - ThreatGrid"
                ], 
                "tests": [
                    "Detonate File - Generic Test"
                ]
            }
        }, 
        {
            "D2 - Endpoint data collection": {
                "name": "D2 - Endpoint data collection", 
                "implementing_scripts": [
                    "D2ExecuteCommand", 
                    "ActiveUsersD2", 
                    "Exists", 
                    "IncidentAddSystem", 
                    "FetchFileD2", 
                    "AreValuesEqual"
                ]
            }
        }, 
        {
            "Enrichment Playbook": {
                "name": "Enrichment Playbook", 
                "fromversion": "2.5.0", 
                "implementing_scripts": [
                    "Print", 
                    "FileReputation", 
                    "IPReputation", 
                    "Exists", 
                    "URLReputation"
                ]
            }
        }, 
        {
            "Office 365 Search and Delete": {
                "name": "Office 365 Search and Delete", 
                "fromversion": "4.0.0", 
                "implementing_playbooks": [
                    "GenericPolling"
                ], 
                "implementing_commands": [
                    "ews-o365-remove-compliance-search", 
                    "ews-o365-purge-compliance-search-results", 
                    "ews-o365-get-compliance-search", 
                    "ews-o365-start-compliance-search"
                ], 
                "tests": [
                    "No test"
                ]
            }
        }, 
        {
            "dbot_indicator_enrichment_-_generic": {
                "name": "DBot Indicator Enrichment - Generic", 
                "fromversion": "3.5.0", 
                "implementing_scripts": [
                    "GetIndicatorDBotScore"
                ]
            }
        }, 
        {
            "playbook0": {
                "name": "Default", 
                "fromversion": "3.5.0", 
                "implementing_scripts": [
                    "AssignAnalystToIncident"
                ], 
                "implementing_playbooks": [
                    "Extract Indicators - Generic", 
                    "Entity Enrichment - Generic", 
                    "Calculate Severity - Generic"
                ], 
                "implementing_commands": [
                    "closeInvestigation"
                ], 
                "tests": [
                    "No test"
                ]
            }
        }, 
        {
            "File Enrichment - Generic": {
                "name": "File Enrichment - Generic", 
                "toversion": "3.5.1", 
                "fromversion": "3.5.0", 
                "implementing_scripts": [
                    "FileReputation"
                ]
            }
        }, 
        {
            "ATD - Detonate File": {
                "name": "ATD - Detonate File", 
                "fromversion": "4.0.0", 
                "implementing_scripts": [
                    "Set"
                ], 
                "implementing_playbooks": [
                    "GenericPolling"
                ], 
                "implementing_commands": [
                    "atd-get-report", 
                    "atd-file-upload", 
                    "atd-check-status"
                ], 
                "tests": [
                    "Test Playbook McAfee ATD", 
                    "Detonate File - Generic Test"
                ]
            }
        }, 
        {
            "account_enrichment_-_generic": {
                "name": "Account Enrichment - Generic", 
                "fromversion": "3.5.0", 
                "implementing_scripts": [
                    "ADGetUser", 
                    "Exists"
                ]
            }
        }, 
        {
            "detonatefile_-_joesecurity": {
                "name": "Detonate File - JoeSecurity", 
                "fromversion": "4.0.0", 
                "implementing_scripts": [
                    "Set"
                ], 
                "implementing_playbooks": [
                    "GenericPolling"
                ], 
                "implementing_commands": [
                    "joe-download-report", 
                    "joe-analysis-info", 
                    "joe-analysis-submit-sample"
                ]
            }
        }, 
        {
            "ip_enrichment_generic": {
                "name": "IP Enrichment - Generic", 
                "toversion": "3.5.1", 
                "fromversion": "3.5.0", 
                "implementing_scripts": [
                    "IsIPInRanges", 
                    "IPReputation", 
                    "Exists"
                ]
            }
        }, 
        {
            "Detonate files": {
                "name": "Detonate files", 
                "toversion": "3.1.0", 
                "fromversion": "2.5.0", 
                "implementing_scripts": [
                    "Print", 
                    "SandboxDetonateFile", 
                    "Exists"
                ]
            }
        }, 
        {
            "detonate_file_from_url_-_joesecurity": {
                "name": "Detonate File From URL - JoeSecurity", 
                "fromversion": "4.0.0", 
                "implementing_playbooks": [
                    "GenericPolling"
                ], 
                "implementing_commands": [
                    "joe-download-report", 
                    "joe-analysis-submit-sample"
                ]
            }
        }, 
        {
            "Carbon Black Rapid IOC Hunting": {
                "name": "Carbon Black Rapid IOC Hunting", 
                "fromversion": "2.5.0", 
                "implementing_scripts": [
                    "CBFindHash", 
                    "Exists"
                ]
            }
        }, 
        {
            "email_address_enrichment_-_generic": {
                "name": "Email Address Enrichment - Generic", 
                "toversion": "3.5.1", 
                "fromversion": "3.5.0", 
                "implementing_scripts": [
                    "IsEmailAddressInternal", 
                    "EmailReputation", 
                    "ADGetUser", 
                    "Exists", 
                    "EmailDomainSquattingReputation"
                ]
            }
        }, 
        {
            "Endpoint data collection": {
                "name": "Endpoint data collection", 
                "implementing_scripts": [
                    "AreValuesEqual"
                ], 
                "implementing_playbooks": [
                    "Sentinel One - Endpoint data collection", 
                    "MAR - Endpoint data collection", 
                    "D2 - Endpoint data collection"
                ]
            }
        }, 
        {
            "Get File Sample From Hash - Generic": {
                "name": "Get File Sample From Hash - Generic", 
                "toversion": "3.1.0", 
                "implementing_playbooks": [
                    "Get File Sample From Hash - Cylance Protect", 
                    "Get File Sample From Hash - Carbon Black Enterprise Response"
                ]
            }
        }, 
        {
            "WildFire - Detonate file": {
                "name": "WildFire - Detonate file", 
                "fromversion": "4.0.0", 
                "implementing_scripts": [
                    "Set"
                ], 
                "implementing_playbooks": [
                    "GenericPolling"
                ], 
                "implementing_commands": [
                    "wildfire-upload", 
                    "wildfire-report"
                ], 
                "tests": [
                    "Wildfire Test"
                ]
            }
        }, 
        {
            "detonate_file_-_threatgrid": {
                "name": "Detonate File - ThreatGrid", 
                "fromversion": "4.0.0", 
                "implementing_scripts": [
                    "Set"
                ], 
                "implementing_playbooks": [
                    "GenericPolling"
                ], 
                "implementing_commands": [
                    "threat-grid-upload-sample", 
                    "threat-grid-get-samples-state"
                ], 
                "tests": [
                    "Detonate File - Generic Test"
                ]
            }
        }, 
        {
            "Detonate File - HybridAnalysis": {
                "name": "Detonate File - HybridAnalysis", 
                "fromversion": "4.0.0", 
                "implementing_playbooks": [
                    "GenericPolling"
                ], 
                "implementing_commands": [
                    "hybrid-analysis-submit-sample", 
                    "hybrid-analysis-scan"
                ], 
                "tests": [
                    "Detonate File - HybridAnalysis - Test"
                ]
            }
        }
    ], 
    "integrations": [
        {
            "Cybereason": {
                "name": "Cybereason", 
                "commands": [
                    "cybereason-query-processes", 
                    "cybereason-is-probe-connected", 
                    "cybereason-query-connections", 
                    "cybereason-isolate-machine", 
                    "cybereason-unisolate-machine", 
                    "cybereason-query-malops", 
                    "cybereason-malop-processes", 
                    "cybereason-add-comment", 
                    "cybereason-update-malop-status", 
                    "cybereason-prevent-file", 
                    "cybereason-unprevent-file", 
                    "cybereason-query-file", 
                    "cybereason-query-domain", 
                    "cybereason-query-user"
                ], 
                "tests": [
                    "Cybereason Test"
                ]
            }
        }, 
        {
            "Giphy": {
                "name": "Giphy", 
                "commands": [
                    "giphy"
                ]
            }
        }, 
        {
            "RSA NetWitness Packets and Logs": {
                "name": "RSA NetWitness Packets and Logs", 
                "toversion": "3.1.0", 
                "commands": [
                    "netwitness-msearch", 
                    "netwitness-search", 
                    "netwitness-query", 
                    "netwitness-packets", 
                    "nw-sdk-session", 
                    "nw-sdk-cancel", 
                    "nw-sdk-query", 
                    "nw-sdk-validate", 
                    "nw-sdk-aliases", 
                    "nw-sdk-content", 
                    "nw-sdk-ls", 
                    "nw-sdk-count", 
                    "nw-sdk-timeline", 
                    "nw-sdk-mon", 
                    "nw-sdk-stopMon", 
                    "nw-sdk-msearch", 
                    "nw-sdk-precache", 
                    "nw-sdk-delCache", 
                    "nw-sdk-info", 
                    "nw-sdk-search", 
                    "nw-sdk-language", 
                    "nw-sdk-packets", 
                    "nw-sdk-summary", 
                    "nw-sdk-reconfig", 
                    "nw-sdk-values", 
                    "nw-sdk-xforms", 
                    "nw-database-info", 
                    "nw-database-count", 
                    "nw-database-dbState", 
                    "nw-database-dump", 
                    "nw-database-hashInfo", 
                    "nw-database-resetMax", 
                    "nw-database-optimize", 
                    "nw-database-reconfig", 
                    "nw-database-ls", 
                    "nw-database-timeRoll", 
                    "nw-database-stopMon", 
                    "nw-database-manifest", 
                    "nw-database-wipe", 
                    "nw-database-sizeRoll", 
                    "nw-database-mon", 
                    "nw-decoder-reset", 
                    "nw-decoder-info", 
                    "nw-decoder-reconfig", 
                    "nw-decoder-agg", 
                    "nw-decoder-stop", 
                    "nw-decoder-count", 
                    "nw-decoder-start", 
                    "nw-decoder-meta", 
                    "nw-decoder-ls", 
                    "nw-decoder-stopMon", 
                    "nw-decoder-resetMax", 
                    "nw-decoder-whoAgg", 
                    "nw-decoder-logStats", 
                    "nw-decoder-select", 
                    "nw-decoder-mon", 
                    "nw-index-ls", 
                    "nw-index-mon", 
                    "nw-index-save", 
                    "nw-index-info", 
                    "nw-index-drop", 
                    "nw-index-count", 
                    "nw-index-values", 
                    "nw-index-profile", 
                    "nw-index-stopMon", 
                    "nw-index-inspect", 
                    "nw-index-language", 
                    "nw-index-reconfig", 
                    "nw-index-sizeRoll", 
                    "nw-decoderParsers-ls", 
                    "nw-decoderParsers-mon", 
                    "nw-decoderParsers-feed", 
                    "nw-decoderParsers-info", 
                    "nw-decoderParsers-count", 
                    "nw-decoderParsers-schema", 
                    "nw-decoderParsers-reload", 
                    "nw-decoderParsers-upload", 
                    "nw-decoderParsers-delete", 
                    "nw-decoderParsers-stopMon", 
                    "nw-decoderParsers-devices", 
                    "nw-decoderParsers-content", 
                    "nw-decoderParsers-ipdevice", 
                    "nw-decoderParsers-iptmzone", 
                    "nw-logs-ls", 
                    "nw-logs-mon", 
                    "nw-logs-pull", 
                    "nw-logs-info", 
                    "nw-logs-count", 
                    "nw-logs-stopMon", 
                    "nw-logs-download", 
                    "nw-logs-timeRoll", 
                    "nw-sys-ls", 
                    "nw-sys-mon", 
                    "nw-sys-save", 
                    "nw-sys-info", 
                    "nw-sys-count", 
                    "nw-sys-caCert", 
                    "nw-sys-stopMon", 
                    "nw-sys-shutdown", 
                    "nw-sys-fileEdit", 
                    "nw-sys-peerCert", 
                    "nw-sys-servCert", 
                    "nw-sys-statHist", 
                    "nw-users-ls", 
                    "nw-users-mon", 
                    "nw-users-info", 
                    "nw-users-auths", 
                    "nw-users-count", 
                    "nw-users-delete", 
                    "nw-users-unlock", 
                    "nw-users-stopMon", 
                    "nw-users-addOrMod", 
                    "nw-decoder-import", 
                    "nw-decoder-parsers-upload", 
                    "nw-concentrator-reset", 
                    "nw-concentrator-reconfig", 
                    "nw-concentrator-start", 
                    "nw-concentrator-stop", 
                    "nw-concentrator-count", 
                    "nw-concentrator-edit", 
                    "nw-concentrator-add", 
                    "nw-concentrator-meta", 
                    "nw-concentrator-status", 
                    "nw-concentrator-ls", 
                    "nw-concentrator-resetMax", 
                    "nw-concentrator-stopMon", 
                    "nw-concentrator-delete", 
                    "nw-concentrator-whoAgg", 
                    "nw-concentrator-mon", 
                    "nw-broker-reset", 
                    "nw-broker-start", 
                    "nw-broker-stop", 
                    "nw-broker-count", 
                    "nw-broker-edit", 
                    "nw-broker-add", 
                    "nw-broker-meta", 
                    "nw-broker-status", 
                    "nw-broker-ls", 
                    "nw-broker-resetMax", 
                    "nw-broker-stopMon", 
                    "nw-broker-delete", 
                    "nw-broker-whoAgg", 
                    "nw-broker-mon"
                ]
            }
        }, 
        {
            "ReversingLabs A1000": {
                "name": "ReversingLabs A1000", 
                "commands": [
                    "file", 
                    "reversinglabs-upload", 
                    "reversinglabs-delete", 
                    "reversinglabs-extracted-files", 
                    "reversinglabs-download", 
                    "reversinglabs-analyze", 
                    "reversinglabs-download-unpacked"
                ]
            }
        }, 
        {
            "VMware": {
                "name": "VMware", 
                "commands": [
                    "vmware-get-vms", 
                    "vmware-poweron", 
                    "vmware-poweroff", 
                    "vmware-hard-reboot", 
                    "vmware-suspend", 
                    "vmware-soft-reboot", 
                    "vmware-create-snapshot", 
                    "vmware-revert-snapshot", 
                    "vmware-get-events"
                ]
            }
        }, 
        {
            "RSA Archer": {
                "name": "RSA Archer", 
                "commands": [
                    "archer-create-record", 
                    "archer-update-record", 
                    "archer-get-record", 
                    "archer-search-applications", 
                    "archer-search-records", 
                    "archer-get-application-fields", 
                    "archer-delete-record", 
                    "archer-get-field", 
                    "archer-get-reports", 
                    "archer-execute-statistic-search-by-report", 
                    "archer-get-search-options-by-guid", 
                    "archer-search-records-by-report", 
                    "archer-get-mapping-by-level", 
                    "archer-manually-fetch-incident", 
                    "archer-get-file", 
                    "archer-upload-file", 
                    "archer-add-to-detailed-analysis", 
                    "archer-get-user-id"
                ]
            }
        }, 
        {
            "vmray": {
                "name": "vmray", 
                "commands": [
                    "upload_sample", 
                    "get_results", 
                    "get_job_sample"
                ]
            }
        }, 
        {
            "jira": {
                "name": "jira", 
                "fromversion": "2.6.0", 
                "commands": [
                    "jira-issue-query", 
                    "jira-get-issue", 
                    "jira-create-issue", 
                    "jira-issue-upload-file", 
                    "jira-issue-add-comment", 
                    "jira-issue-add-link", 
                    "jira-edit-issue", 
                    "jira-get-comments", 
                    "jira-delete-issue"
                ]
            }
        }, 
        {
            "Verodin": {
                "name": "Verodin", 
                "commands": [
                    "verodin-get-topology-nodes", 
                    "verodin-get-topology-map", 
                    "verodin-manage-sims-actions", 
                    "verodin-manage-sims-actions-run", 
                    "verodin-get-security-zones", 
                    "verodin-get-security-zone", 
                    "verodin-delete-security-zone", 
                    "verodin-get-sims-of-type", 
                    "verodin-get-sim", 
                    "verodin-delete-sim", 
                    "verodin-get-jobs", 
                    "verodin-get-job", 
                    "verodin-run-job-again", 
                    "verodin-get-job-sim-actions", 
                    "verodin-job-cancel"
                ]
            }
        }, 
        {
            "dnstwist": {
                "name": "dnstwist", 
                "commands": [
                    "dnstwist-domain-variations"
                ]
            }
        }, 
        {
            "EWS": {
                "name": "EWS", 
                "commands": [
                    "ews-get-folder", 
                    "ews-delete-items", 
                    "ews-delete-attachments", 
                    "ews-get-items", 
                    "ews-search-mailbox", 
                    "ews-get-contacts", 
                    "ews-get-searchable-mailboxes", 
                    "ews-search-mailboxes", 
                    "ews-get-attachment", 
                    "ews-find-folders", 
                    "ews-get-attachment-item", 
                    "ews-move-item"
                ], 
                "tests": [
                    "No test"
                ]
            }
        }, 
        {
            "OpenPhish": {
                "name": "OpenPhish", 
                "commands": [
                    "url", 
                    "openphish-reload", 
                    "openphish-status"
                ]
            }
        }, 
        {
            "McAfee NSM": {
                "name": "McAfee NSM", 
                "commands": [
                    "nsm-get-sensors", 
                    "nsm-get-domains", 
                    "nsm-get-alerts", 
                    "nsm-update-alerts", 
                    "nsm-get-alert-details", 
                    "nsm-get-ips-policies", 
                    "nsm-get-ips-policy-details", 
                    "nsm-get-attacks"
                ]
            }
        }, 
        {
            "ipinfo": {
                "name": "ipinfo", 
                "commands": [
                    "ip", 
                    "ipinfo_field"
                ]
            }
        }, 
        {
            "Cuckoo Sandbox": {
                "name": "Cuckoo Sandbox", 
                "toversion": "3.1.0", 
                "commands": [
                    "ck-file", 
                    "cuckoo-create-task-from-file", 
                    "ck-report", 
                    "cuckoo-get-task-report", 
                    "ck-list", 
                    "cuckoo-list-tasks", 
                    "ck-url", 
                    "cuckoo-create-task-from-url", 
                    "ck-view", 
                    "cuckoo-view-task", 
                    "ck-del", 
                    "cuckoo-delete-task", 
                    "ck-scrshot", 
                    "cuckoo-task-screenshot", 
                    "ck-machines-list", 
                    "cuckoo-machines-list", 
                    "ck-machine-view", 
                    "cuckoo-machine-view"
                ]
            }
        }, 
        {
            "Moloch": {
                "name": "Moloch", 
                "toversion": "3.1.0", 
                "commands": [
                    "moloch_connections_json", 
                    "moloch_connections_csv", 
                    "moloch_files_json", 
                    "moloch_sessions_json", 
                    "moloch_sessions_csv", 
                    "moloch_sessions_pcap", 
                    "moloch_spigraph_json", 
                    "moloch_spiview_json", 
                    "moloch_unique_json"
                ]
            }
        }, 
        {
            "Demisto REST API": {
                "name": "Demisto REST API", 
                "commands": [
                    "demisto-api-post", 
                    "demisto-api-get", 
                    "demisto-api-put", 
                    "demisto-api-delete", 
                    "demisto-api-download", 
                    "demisto-api-multipart", 
                    "demisto-delete-incidents"
                ]
            }
        }, 
        {
            "Symantec Advanced Threat Protection": {
                "name": "Symantec Advanced Threat Protection", 
                "commands": [
                    "satp-appliances", 
                    "satp-command", 
                    "satp-command-state", 
                    "satp-command-cancel", 
                    "satp-events", 
                    "satp-files", 
                    "satp-incident-events", 
                    "satp-incidents"
                ]
            }
        }, 
        {
            "McAfee Active Response": {
                "name": "McAfee Active Response", 
                "commands": [
                    "mar-search", 
                    "mar-collectors-list", 
                    "mar-search-multiple"
                ]
            }
        }, 
        {
            "Aella Star Light": {
                "name": "Aella Star Light", 
                "commands": [
                    "aella-get-event"
                ], 
                "tests": [
                    "No test"
                ]
            }
        }, 
        {
            "Zendesk": {
                "name": "Zendesk", 
                "fromversion": "3.5.0", 
                "commands": [
                    "zendesk-create-ticket", 
                    "zendesk-list-tickets", 
                    "zendesk-ticket-details", 
                    "zendesk-update-ticket", 
                    "zendesk-add-comment", 
                    "zendesk-list-agents", 
                    "zendesk-get-attachment", 
                    "zendesk-clear-cache", 
                    "zendesk-add-user", 
                    "zendesk-get-article"
                ]
            }
        }, 
        {
            "Cisco CloudLock": {
                "name": "Cisco CloudLock", 
                "commands": [
                    "cloudlock-get-users", 
                    "cloudlock-get-user-apps", 
                    "cloudlock-get-activities"
                ]
            }
        }, 
        {
            "carbonblackliveresponse": {
                "name": "carbonblackliveresponse", 
                "commands": [
                    "cb-archive", 
                    "cb-command-cancel", 
                    "cb-command-info", 
                    "cb-file-delete", 
                    "cb-file-get", 
                    "cb-file-info", 
                    "cb-file-upload", 
                    "cb-keepalive", 
                    "cb-list-commands", 
                    "cb-list-files", 
                    "cb-list-sessions", 
                    "cb-session-close", 
                    "cb-session-create", 
                    "cb-session-create-and-wait", 
                    "cb-session-info", 
                    "cb-process-kill", 
                    "cb-directory-listing", 
                    "cb-process-execute", 
                    "cb-memdeump", 
                    "cb-command-create", 
                    "cb-command-create-and-wait", 
                    "cb-terminate-process", 
                    "cb-file-delete-from-endpoint", 
                    "cb-registry-get-values", 
                    "cb-registry-query-value", 
                    "cb-registry-create-key", 
                    "cb-registry-delete-key", 
                    "cb-registry-delete-value", 
                    "cb-registry-set-value", 
                    "cb-process-list", 
                    "cb-get-file-from-endpoint", 
                    "cb-push-file-to-endpoint"
                ], 
                "tests": [
                    "CarbonBlackLiveResponseTest"
                ]
            }
        }, 
        {
            "Check Point Sandblast Appliance": {
                "name": "Check Point Sandblast Appliance", 
                "toversion": "3.1.0", 
                "commands": [
                    "sb-query", 
                    "sandblast-query", 
                    "sb-upload", 
                    "sandblast-upload", 
                    "sb-download", 
                    "sandblast-download"
                ]
            }
        }, 
        {
            "Pipl": {
                "name": "Pipl", 
                "fromversion": "3.5.0", 
                "commands": [
                    "pipl-search", 
                    "email"
                ]
            }
        }, 
        {
            "Forcepoint": {
                "name": "Forcepoint", 
                "commands": [
                    "fp-add-category", 
                    "fp-list-categories", 
                    "fp-get-category-detailes", 
                    "fp-add-address-to-category", 
                    "fp-delete-categories", 
                    "fp-delete-address-from-category"
                ]
            }
        }, 
        {
            "FireEye HX": {
                "name": "FireEye HX", 
                "commands": [
                    "fireeye-hx-host-containment", 
                    "fireeye-hx-cancel-containment", 
                    "fireeye-hx-get-alerts", 
                    "fireeye-hx-suppress-alert", 
                    "fireeye-hx-get-indicators", 
                    "fireeye-hx-get-indicator", 
                    "fireeye-hx-get-host-information", 
                    "fireeye-hx-get-alert", 
                    "fireeye-hx-file-acquisition", 
                    "fireeye-hx-delete-file-acquisition", 
                    "fireeye-hx-data-acquisition", 
                    "fireeye-hx-delete-data-acquisition", 
                    "fireeye-hx-search", 
                    "fireeye-hx-get-host-set-information"
                ], 
                "tests": [
                    "FireEye HX Test"
                ]
            }
        }, 
        {
            "Threat Crowd": {
                "name": "Threat Crowd", 
                "commands": [
                    "threat-crowd-email", 
                    "threat-crowd-domain", 
                    "threat-crowd-ip", 
                    "threat-crowd-antivirus", 
                    "threat-crowd-file"
                ]
            }
        }, 
        {
            "Palo Alto AppFramework": {
                "name": "Palo Alto AppFramework", 
                "commands": [
                    "pan-appframework-query-logs", 
                    "pan-appframework-get-critical-threat-logs", 
                    "pan-appframework-get-social-applications", 
                    "pan-appframework-search-by-file-hash"
                ]
            }
        }, 
        {
            "Phishme Intelligence": {
                "name": "Phishme Intelligence", 
                "commands": [
                    "url", 
                    "file", 
                    "ip", 
                    "phishme-search", 
                    "email"
                ]
            }
        }, 
        {
            "Remedy AR": {
                "name": "Remedy AR", 
                "commands": [
                    "remedy-get-server-details"
                ]
            }
        }, 
        {
            "Intezer": {
                "name": "Intezer", 
                "commands": [
                    "file", 
                    "intezer-upload"
                ]
            }
        }, 
        {
            "AlgoSec": {
                "name": "AlgoSec", 
                "commands": [
                    "algosec-get-ticket", 
                    "algosec-create-ticket", 
                    "algosec-get-applications", 
                    "algosec-get-network-object", 
                    "algosec-query"
                ]
            }
        }, 
        {
            "Zoom": {
                "name": "Zoom", 
                "commands": [
                    "zoom-create-user", 
                    "zoom-create-meeting", 
                    "zoom-fetch-recording", 
                    "zoom-list-users", 
                    "zoom-delete-user"
                ]
            }
        }, 
        {
            "Cuckoo Sandbox": {
                "name": "Cuckoo Sandbox", 
                "fromversion": "3.5.0", 
                "commands": [
                    "ck-file", 
                    "cuckoo-create-task-from-file", 
                    "ck-report", 
                    "cuckoo-get-task-report", 
                    "ck-list", 
                    "cuckoo-list-tasks", 
                    "ck-url", 
                    "cuckoo-create-task-from-url", 
                    "ck-view", 
                    "cuckoo-view-task", 
                    "ck-del", 
                    "cuckoo-delete-task", 
                    "ck-scrshot", 
                    "cuckoo-task-screenshot", 
                    "ck-machines-list", 
                    "cuckoo-machines-list", 
                    "ck-machine-view", 
                    "cuckoo-machine-view"
                ], 
                "tests": [
                    "No test"
                ]
            }
        }, 
        {
            "Threat Grid": {
                "name": "Threat Grid", 
                "commands": [
                    "threat-grid-get-samples", 
                    "threat-grid-get-sample-by-id", 
                    "threat-grid-get-sample-state-by-id", 
                    "threat-grid-upload-sample", 
                    "threat-grid-search-submissions", 
                    "threat-grid-get-video-by-id", 
                    "threat-grid-get-analysis-by-id", 
                    "threat-grid-get-processes-by-id", 
                    "threat-grid-get-pcap-by-id", 
                    "threat-grid-get-warnings-by-id", 
                    "threat-grid-get-summary-by-id", 
                    "threat-grid-get-threat-summary-by-id", 
                    "threat-grid-get-html-report-by-id", 
                    "threat-grid-download-sample-by-id", 
                    "threat-grid-get-analysis-iocs", 
                    "threat-grid-download-artifact", 
                    "threat-grid-who-am-i", 
                    "threat-grid-user-get-rate-limit", 
                    "threat-grid-get-specific-feed", 
                    "threat-grid-detonate-file", 
                    "threat-grid-url-to-file", 
                    "threat-grid-organization-get-rate-limit", 
                    "threat-grid-search-ips", 
                    "threat-grid-get-analysis-annotations", 
                    "threat-grid-search-samples", 
                    "threat-grid-search-urls", 
                    "threat-grid-get-samples-state", 
                    "threat-grid-feeds-artifacts", 
                    "threat-grid-feeds-domain", 
                    "threat-grid-feeds-ip", 
                    "threat-grid-feeds-network-stream", 
                    "threat-grid-feeds-path", 
                    "threat-grid-feeds-url", 
                    "threat-grid-get-analysis-artifact", 
                    "threat-grid-get-analysis-artifacts", 
                    "threat-grid-get-analysis-ioc", 
                    "threat-grid-get-analysis-metadata", 
                    "threat-grid-get-analysis-network-stream", 
                    "threat-grid-get-analysis-network-streams", 
                    "threat-grid-get-analysis-process", 
                    "threat-grid-get-analysis-processes"
                ], 
                "tests": [
                    "ThreatGridTest"
                ]
            }
        }, 
        {
            "QRadar": {
                "name": "QRadar", 
                "commands": [
                    "qradar-offenses", 
                    "qradar-offense-by-id", 
                    "qradar-searches", 
                    "qradar-get-search", 
                    "qradar-get-search-results", 
                    "qradar-update-offense", 
                    "qradar-get-assets", 
                    "qradar-get-asset-by-id", 
                    "qr-searches", 
                    "qr-get-search", 
                    "qr-get-search-results", 
                    "qr-update-offense", 
                    "qr-get-assets", 
                    "qr-offenses", 
                    "qradar-get-closing-reasons", 
                    "qradar-create-note", 
                    "qradar-get-note", 
                    "qradar-get-reference-by-name", 
                    "qradar-create-reference-set", 
                    "qradar-delete-reference-set", 
                    "qradar-create-reference-set-value", 
                    "qradar-update-reference-set-value", 
                    "qradar-delete-reference-set-value"
                ], 
                "tests": [
                    "test_Qradar"
                ]
            }
        }, 
        {
            "SplunkPy": {
                "name": "SplunkPy", 
                "commands": [
                    "splunk-results", 
                    "splunk-search", 
                    "splunk-submit-event", 
                    "splunk-get-indexes", 
                    "splunk-notable-event-edit", 
                    "splunk-job-create", 
                    "splunk-parse-raw"
                ]
            }
        }, 
        {
            "TruSTAR": {
                "name": "TruSTAR", 
                "commands": [
                    "trustar-related-indicators", 
                    "trustar-trending-indicators", 
                    "trustar-search-indicators", 
                    "trustar-submit-report", 
                    "trustar-update-report", 
                    "trustar-report-details", 
                    "trustar-delete-report", 
                    "trustar-get-reports", 
                    "trustar-correlated-reports", 
                    "trustar-search-reports", 
                    "trustar-add-to-whitelist", 
                    "trustar-remove-from-whitelist", 
                    "trustar-get-enclaves", 
                    "file", 
                    "ip", 
                    "url", 
                    "domain"
                ]
            }
        }, 
        {
            "LogRhythm": {
                "name": "LogRhythm", 
                "commands": [
                    "lr-add-alarm-comments", 
                    "lr-get-alarm-by-id", 
                    "lr-get-alarm-events-by-id", 
                    "lr-get-alarm-history-by-id", 
                    "lr-update-alarm-status", 
                    "lr-get-alarms"
                ]
            }
        }, 
        {
            "Service Manager": {
                "name": "Service Manager", 
                "commands": [
                    "hpsm-create-incident", 
                    "hpsm-list-incidents", 
                    "hpsm-get-incident-by-id", 
                    "hpsm-list-devices", 
                    "hpsm-get-device"
                ]
            }
        }, 
        {
            "Trend Micro": {
                "name": "Trend Micro", 
                "commands": [
                    "trendmicro-host-retrieve-all", 
                    "trendmicro-system-event-retrieve", 
                    "trendmicro-host-antimalware-scan", 
                    "trendmicro-alert-status", 
                    "trendmicro-security-profile-retrieve-all", 
                    "trendmicro-security-profile-assign-to-host", 
                    "trendmicro-anti-malware-event-retrieve"
                ]
            }
        }, 
        {
            "Netskope": {
                "name": "Netskope", 
                "commands": [
                    "netskope-events", 
                    "netskope-alerts"
                ], 
                "tests": [
                    "Netskope Test"
                ]
            }
        }, 
        {
            "McAfee Web Gateway": {
                "name": "McAfee Web Gateway", 
                "commands": [
                    "mwg-get-available-lists", 
                    "mwg-get-list", 
                    "mwg-get-list-entry", 
                    "mwg-insert-entry", 
                    "mwg-delete-entry"
                ], 
                "tests": [
                    "McAfeeWebGatewayTest"
                ]
            }
        }, 
        {
            "ArcSight Logger": {
                "name": "ArcSight Logger", 
                "commands": [
                    "as-search-events", 
                    "as-status", 
                    "as-drilldown", 
                    "as-events", 
                    "as-close", 
                    "as-stop", 
                    "as-search"
                ]
            }
        }, 
        {
            "carbonblack-v2": {
                "name": "carbonblack-v2", 
                "fromversion": "3.6.0", 
                "commands": [
                    "cb-alert", 
                    "cb-binary", 
                    "cb-binary-get", 
                    "cb-block-hash", 
                    "cb-get-hash-blacklist", 
                    "cb-get-process", 
                    "cb-get-processes", 
                    "cb-list-sensors", 
                    "cb-process-events", 
                    "cb-quarantine-device", 
                    "cb-sensor-info", 
                    "cb-unblock-hash", 
                    "cb-unquarantine-device", 
                    "cb-version", 
                    "cb-watchlist-del", 
                    "cb-watchlist-get", 
                    "cb-watchlist-new", 
                    "cb-watchlist-set", 
                    "cb-alert-update", 
                    "cb-watchlist"
                ], 
                "tests": [
                    "CarbonBlackResponseTest"
                ]
            }
        }, 
        {
            "Zscaler": {
                "name": "Zscaler", 
                "commands": [
                    "zscaler-blacklist-url", 
                    "url", 
                    "ip", 
                    "zscaler-undo-blacklist-url", 
                    "zscaler-whitelist-url", 
                    "zscaler-undo-whitelist-url", 
                    "zscaler-undo-whitelist-ip", 
                    "zscaler-whitelist-ip", 
                    "zscaler-undo-blacklist-ip", 
                    "zscaler-blacklist-ip", 
                    "zscaler-category-add-url", 
                    "zscaler-category-add-ip", 
                    "zscaler-category-remove-url", 
                    "zscaler-category-remove-ip", 
                    "zscaler-get-categories", 
                    "zscaler-get-blacklist", 
                    "zscaler-get-whitelist"
                ], 
                "tests": [
                    "Zscaler Test"
                ]
            }
        }, 
        {
            "Check Point Sandblast": {
                "name": "Check Point Sandblast", 
                "toversion": "3.1.0", 
                "commands": [
                    "sb-query", 
                    "sandblast-query", 
                    "sb-upload", 
                    "sandblast-upload", 
                    "sb-download", 
                    "sandblast-download", 
                    "sb-quota", 
                    "sandblast-quota"
                ]
            }
        }, 
        {
            "fireeye": {
                "name": "fireeye", 
                "toversion": "3.1.0", 
                "fromversion": "3.0.0", 
                "commands": [
                    "fe-report", 
                    "fe-submit-status", 
                    "fe-alert", 
                    "fe-submit-result", 
                    "fe-submit", 
                    "fe-config"
                ]
            }
        }, 
        {
            "Awake Security": {
                "name": "Awake Security", 
                "commands": [
                    "awake-query-devices", 
                    "awake-query-activities", 
                    "awake-query-domains", 
                    "awake-pcap-download", 
                    "domain", 
                    "ip", 
                    "email", 
                    "device"
                ], 
                "tests": [
                    "awake_security_test_pb"
                ]
            }
        }, 
        {
            "Skyformation": {
                "name": "Skyformation", 
                "commands": [
                    "skyformation-get-accounts", 
                    "skyformation-suspend-user", 
                    "skyformation-unsuspend-user"
                ]
            }
        }, 
        {
            "Cisco Spark": {
                "name": "Cisco Spark", 
                "commands": [
                    "cisco-spark-list-people", 
                    "cisco-spark-create-person", 
                    "cisco-spark-get-person-details", 
                    "cisco-spark-update-person", 
                    "cisco-spark-delete-person", 
                    "cisco-spark-get-own-details", 
                    "cisco-spark-list-rooms", 
                    "cisco-spark-create-room", 
                    "cisco-spark-get-room-details", 
                    "cisco-spark-update-room", 
                    "cisco-spark-delete-room", 
                    "cisco-spark-list-memberships", 
                    "cisco-spark-create-membership", 
                    "cisco-spark-get-membership-details", 
                    "cisco-spark-update-membership", 
                    "cisco-spark-delete-membership", 
                    "cisco-spark-list-messages", 
                    "cisco-spark-create-message", 
                    "cisco-spark-get-message-details", 
                    "cisco-spark-delete-message", 
                    "cisco-spark-list-teams", 
                    "cisco-spark-create-team", 
                    "cisco-spark-get-team-details", 
                    "cisco-spark-update-team", 
                    "cisco-spark-delete-team", 
                    "cisco-spark-list-team-memberships", 
                    "cisco-spark-create-team-membership", 
                    "cisco-spark-get-team-membership-details", 
                    "cisco-spark-update-team-membership", 
                    "cisco-spark-delete-team-membership", 
                    "cisco-spark-list-webhooks", 
                    "cisco-spark-create-webhook", 
                    "cisco-spark-get-webhook-details", 
                    "cisco-spark-update-webhook", 
                    "cisco-spark-delete-webhook", 
                    "cisco-spark-list-organizations", 
                    "cisco-spark-get-organization-details", 
                    "cisco-spark-list-licenses", 
                    "cisco-spark-get-license-details", 
                    "cisco-spark-list-roles", 
                    "cisco-spark-get-role-details", 
                    "cisco-spark-send-message-to-person", 
                    "cisco-spark-send-message-to-room"
                ]
            }
        }, 
        {
            "ArcSight ESM": {
                "name": "ArcSight ESM", 
                "commands": [
                    "as-get-all-cases", 
                    "as-get-case", 
                    "as-get-matrix-data", 
                    "as-add-entries", 
                    "as-clear-entries", 
                    "as-get-entries", 
                    "as-get-security-events", 
                    "as-get-case-event-ids", 
                    "as-update-case", 
                    "as-get-all-query-viewers", 
                    "as-case-delete"
                ], 
                "tests": [
                    "No test"
                ]
            }
        }, 
        {
            "Rapid7 Nexpose": {
                "name": "Rapid7 Nexpose", 
                "fromversion": "3.6.0", 
                "commands": [
                    "nexpose-get-asset", 
                    "nexpose-get-assets", 
                    "nexpose-search-assets", 
                    "nexpose-get-scan", 
                    "nexpose-get-asset-vulnerability", 
                    "nexpose-create-site", 
                    "nexpose-delete-site", 
                    "nexpose-get-sites", 
                    "nexpose-get-report-templates", 
                    "nexpose-create-assets-report", 
                    "nexpose-create-sites-report", 
                    "nexpose-create-scan-report", 
                    "nexpose-start-site-scan", 
                    "nexpose-start-assets-scan", 
                    "nexpose-stop-scan", 
                    "nexpose-pause-scan", 
                    "nexpose-resume-scan", 
                    "nexpose-get-scans"
                ]
            }
        }, 
        {
            "Cylance Protect v2": {
                "name": "Cylance Protect v2", 
                "commands": [
                    "cylance-protect-get-devices", 
                    "cylance-protect-get-device", 
                    "cylance-protect-update-device", 
                    "cylance-protect-get-device-threats", 
                    "cylance-protect-get-policies", 
                    "cylance-protect-create-zone", 
                    "cylance-protect-get-zones", 
                    "cylance-protect-get-zone", 
                    "cylance-protect-update-zone", 
                    "cylance-protect-get-threat", 
                    "cylance-protect-get-threat-devices", 
                    "cylance-protect-get-indicators-report", 
                    "cylance-protect-get-threats", 
                    "cylance-protect-update-device-threats", 
                    "cylance-protect-get-list", 
                    "cylance-protect-download-threat", 
                    "cylance-protect-add-hash-to-list", 
                    "cylance-protect-delete-hash-from-lists", 
                    "cylance-protect-get-policy-details", 
                    "cylance-protect-delete-devices"
                ], 
                "tests": [
                    "Cylance Protect v2 Test"
                ]
            }
        }, 
        {
            "Cyber Triage": {
                "name": "Cyber Triage", 
                "commands": [
                    "ct-triage-endpoint"
                ]
            }
        }, 
        {
            "Endgame": {
                "name": "Endgame", 
                "commands": [
                    "endgame-deploy", 
                    "endgame-get-deployment-profiles", 
                    "endgame-get-unmanaged-endpoints", 
                    "endgame-get-endpoint-status", 
                    "endgame-create-sensor-profile", 
                    "endgame-get-investigations", 
                    "endgame-create-investigation", 
                    "endgame-get-sensor", 
                    "endgame-investigation-results", 
                    "endgame-investigation-status"
                ]
            }
        }, 
        {
            "Kenna": {
                "name": "Kenna", 
                "commands": [
                    "kenna-search-vulnerabilities", 
                    "kenna-get-connectors", 
                    "kenna-run-connector", 
                    "kenna-search-fixes", 
                    "kenna-update-asset", 
                    "kenna-update-vulnerability"
                ]
            }
        }, 
        {
            "Cisco Meraki": {
                "name": "Cisco Meraki", 
                "commands": [
                    "meraki-fetch-organizations", 
                    "meraki-get-organization-license-state", 
                    "meraki-fetch-organization-inventory", 
                    "meraki-fetch-networks", 
                    "meraki-fetch-devices", 
                    "meraki-fetch-device-uplink", 
                    "meraki-fetch-ssids", 
                    "meraki-fetch-clients", 
                    "meraki-fetch-firewall-rules", 
                    "meraki-remove-device", 
                    "meraki-get-device", 
                    "meraki-update-device", 
                    "meraki-claim-device", 
                    "meraki-update-firewall-rules"
                ], 
                "tests": [
                    "Cisco-Meraki-Test"
                ]
            }
        }, 
        {
            "WildFire": {
                "name": "WildFire", 
                "toversion": "3.6.0", 
                "fromversion": "3.5.0", 
                "commands": [
                    "wildfire-report", 
                    "file", 
                    "wildfire-upload", 
                    "detonate-file", 
                    "detonate-file-remote"
                ]
            }
        }, 
        {
            "AWS Sagemaker": {
                "name": "AWS Sagemaker", 
                "commands": [
                    "predict-phishing"
                ], 
                "tests": [
                    "Test_Sagemaker"
                ]
            }
        }, 
        {
            "VxStream": {
                "name": "VxStream", 
                "commands": [
                    "vx-scan", 
                    "crowdstrike-scan", 
                    "vx-get-environments", 
                    "crowdstrike-get-environments", 
                    "vx-submit-sample", 
                    "crowdstrike-submit-sample", 
                    "vx-search", 
                    "crowdstrike-search", 
                    "vx-result", 
                    "crowdstrike-result", 
                    "vx-detonate-file", 
                    "crowdstrike-detonate-file", 
                    "crowdstrike-submit-url", 
                    "crowdstrike-get-screenshots", 
                    "crowdstrike-detonate-url", 
                    "crowdstrike-submit-file-by-url"
                ], 
                "tests": [
                    "VxStream Test", 
                    "detonate_file_-_generic_test", 
                    "detonate_url_-_generic_test"
                ]
            }
        }, 
        {
            "DomainTools": {
                "name": "DomainTools", 
                "fromversion": "3.0.0", 
                "commands": [
                    "domain", 
                    "domainSearch", 
                    "reverseIP", 
                    "reverseNameServer", 
                    "reverseWhois", 
                    "whois", 
                    "whoisHistory", 
                    "domainProfile"
                ]
            }
        }, 
        {
            "Jask": {
                "name": "Jask", 
                "commands": [
                    "jask-get-insight-details", 
                    "jask-get-insight-comments", 
                    "jask-get-signal-details", 
                    "jask-get-entity-details", 
                    "jask-get-related-entities", 
                    "jask-get-whitelisted-entities", 
                    "jask-search-insights", 
                    "jask-search-signals", 
                    "jask-search-entities"
                ]
            }
        }, 
        {
            "Server Message Block (SMB)": {
                "name": "Server Message Block (SMB)", 
                "commands": [
                    "smb-download"
                ], 
                "tests": [
                    "No test"
                ]
            }
        }, 
        {
            "McAfee ESM-v10": {
                "name": "McAfee ESM-v10", 
                "commands": [
                    "esm-fetch-fields", 
                    "esm-search", 
                    "esm-fetch-alarms", 
                    "esm-get-case-list", 
                    "esm-add-case", 
                    "esm-edit-case", 
                    "esm-get-case-statuses", 
                    "esm-edit-case-status", 
                    "esm-get-case-detail", 
                    "esm-get-case-event-list", 
                    "esm-add-case-status", 
                    "esm-delete-case-status", 
                    "esm-get-organization-list", 
                    "esm-get-user-list", 
                    "esm-acknowledge-alarms", 
                    "esm-unacknowledge-alarms", 
                    "esm-delete-alarms", 
                    "esm-get-alarm-event-details", 
                    "esm-list-alarm-events"
                ]
            }
        }, 
        {
            "nmap": {
                "name": "nmap", 
                "commands": [
                    "nmap-scan"
                ]
            }
        }, 
        {
            "ReversingLabs Titanium Cloud": {
                "name": "ReversingLabs Titanium Cloud", 
                "commands": [
                    "file"
                ]
            }
        }, 
        {
            "Farsight DNSDB": {
                "name": "Farsight DNSDB", 
                "commands": [
                    "dnsdb-rdata", 
                    "dnsdb-rrset"
                ]
            }
        }, 
        {
            "Symantec MSS": {
                "name": "Symantec MSS", 
                "commands": [
                    "symantec-mss-update-incident", 
                    "symantec-mss-get-incident", 
                    "symantec-mss-incidents-list"
                ], 
                "tests": [
                    "SymantecMSSTest"
                ]
            }
        }, 
        {
            "EWS Mail Sender": {
                "name": "EWS Mail Sender", 
                "commands": [
                    "send-mail"
                ], 
                "tests": [
                    "EWS Mail Sender Test"
                ]
            }
        }, 
        {
            "WildFire": {
                "name": "WildFire", 
                "fromversion": "4.0.0", 
                "commands": [
                    "wildfire-report", 
                    "file", 
                    "wildfire-upload", 
                    "detonate-file", 
                    "detonate-file-remote", 
                    "wildfire-upload-file-remote"
                ], 
                "tests": [
                    "Wildfire Test"
                ]
            }
        }, 
        {
            "WildFire": {
                "name": "WildFire", 
                "toversion": "3.1.0", 
                "fromversion": "2.5.0", 
                "commands": [
                    "wildfire-report", 
                    "file", 
                    "wildfire-upload", 
                    "detonate-file", 
                    "detonate-file-remote"
                ]
            }
        }, 
        {
            "AlienVault OTX": {
                "name": "AlienVault OTX", 
                "fromversion": "3.0.1", 
                "commands": [
                    "ip", 
                    "domain", 
                    "ipv6", 
                    "hostname", 
                    "file", 
                    "alienvault-query-file", 
                    "alienvault-search-pulses", 
                    "alienvault-get-pulse-details", 
                    "url"
                ]
            }
        }, 
        {
            "Windows Defender Advanced Threat Protection": {
                "name": "Windows Defender Advanced Threat Protection", 
                "commands": [
                    "microsoft-atp-isolate-machine", 
                    "microsoft-atp-unisolate-machine", 
                    "microsoft-atp-get-machines", 
                    "microsoft-atp-get-file-related-machines", 
                    "microsoft-atp-get-machine-details", 
                    "microsoft-atp-run-antivirus-scan", 
                    "microsoft-atp-list-alerts"
                ], 
                "tests": [
                    "No test"
                ]
            }
        }, 
        {
            "Mail Sender (New)": {
                "name": "Mail Sender (New)", 
                "commands": [
                    "send-mail"
                ]
            }
        }, 
        {
            "Attivo Botsink": {
                "name": "Attivo Botsink", 
                "commands": [
                    "attivo-check-user", 
                    "attivo-check-host", 
                    "attivo-run-playbook", 
                    "attivo-deploy-decoy", 
                    "attivo-get-events", 
                    "attivo-list-playbooks", 
                    "attivo-list-hosts", 
                    "attivo-list-users"
                ], 
                "tests": [
                    "AttivoBotsinkTest"
                ]
            }
        }, 
        {
            "Sample Incident Generator": {
                "name": "Sample Incident Generator"
            }
        }, 
        {
            "Hybrid Analysis": {
                "name": "Hybrid Analysis", 
                "fromversion": "3.6.1", 
                "commands": [
                    "hybrid-analysis-scan", 
                    "hybrid-analysis-submit-sample", 
                    "hybrid-analysis-search", 
                    "hybrid-analysis-detonate-file", 
                    "hybrid-analysis-get-report-status"
                ], 
                "tests": [
                    "Detonate File - HybridAnalysis - Test"
                ]
            }
        }, 
        {
            "Anomali ThreatStream": {
                "name": "Anomali ThreatStream", 
                "commands": [
                    "threatstream-intelligence", 
                    "domain", 
                    "file", 
                    "threatstream-email-reputation", 
                    "ip"
                ]
            }
        }, 
        {
            "PacketMail": {
                "name": "PacketMail", 
                "commands": [
                    "packetmail-ip"
                ]
            }
        }, 
        {
            "Qualys": {
                "name": "Qualys", 
                "toversion": "3.1.0", 
                "commands": [
                    "qualys-report-list", 
                    "qualys-report-cancel", 
                    "qualys-report-delete", 
                    "qualys-scorecard-launch", 
                    "qualys-report-fetch", 
                    "qualys-vm-scan-list", 
                    "qualys-vm-scan-launch", 
                    "qualys-vm-scan-action", 
                    "qualys-scap-scan-list", 
                    "qualys-pc-scan-launch", 
                    "qualys-pc-scan-manage", 
                    "qualys-schedule-scan-list", 
                    "qualys-ip-list", 
                    "qualys-ip-add", 
                    "qualys-ip-update", 
                    "qualys-virtual-host-list", 
                    "qualys-virtual-host-manage", 
                    "qualys-host-excluded-list", 
                    "qualys-host-excluded-manage", 
                    "qualys-scheduled-report-list", 
                    "qualys-scheduled-report-launch", 
                    "qualys-host-list", 
                    "qualys-pc-scan-list", 
                    "qualys-report-template-list", 
                    "qualys-report-launch-map", 
                    "qualys-report-launch-scan-based-findings", 
                    "qualys-report-launch-host-based-findings", 
                    "qualys-report-launch-patch", 
                    "qualys-report-launch-remediation", 
                    "qualys-report-launch-compliance", 
                    "qualys-report-launch-compliance-policy", 
                    "qualys-vulnerability-list", 
                    "qualys-group-list", 
                    "qualys-vm-scan-fetch", 
                    "qualys-pc-scan-fetch"
                ]
            }
        }, 
        {
            "Cisco Umbrella Investigate": {
                "name": "Cisco Umbrella Investigate", 
                "commands": [
                    "umbrella-domain-categorization", 
                    "investigate-umbrella-domain-categorization", 
                    "umbrella-domain-co-occurrences", 
                    "investigate-umbrella-domain-co-occurrences", 
                    "umbrella-domain-related", 
                    "investigate-umbrella-domain-related", 
                    "umbrella-domain-security", 
                    "investigate-umbrella-domain-security", 
                    "umbrella-domain-dns-history", 
                    "investigate-umbrella-domain-dns-history", 
                    "umbrella-ip-dns-history", 
                    "investigate-umbrella-ip-dns-history", 
                    "investigate-umbrella-ip-malicious-domains", 
                    "umbrella-ip-malicious-domains", 
                    "umbrella-domain-search", 
                    "investigate-umbrella-domain-search", 
                    "domain", 
                    "umbrella-get-related-domains", 
                    "umbrella-get-domain-classifiers", 
                    "umbrella-get-domain-queryvolume", 
                    "umbrella-get-domain-details", 
                    "umbrella-get-domains-for-email-registrar", 
                    "umbrella-get-domains-for-nameserver", 
                    "umbrella-get-whois-for-domain", 
                    "umbrella-get-malicious-domains-for-ip", 
                    "umbrella-get-domains-using-regex", 
                    "umbrella-get-domain-timeline", 
                    "umbrella-get-ip-timeline", 
                    "umbrella-get-url-timeline"
                ], 
                "tests": [
                    "Cisco Umbrella Test"
                ]
            }
        }, 
        {
            "Carbon Black Defense": {
                "name": "Carbon Black Defense", 
                "commands": [
                    "cbd-get-devices-status", 
                    "cbd-get-device-status", 
                    "cbd-change-device-status", 
                    "cbd-find-events", 
                    "cbd-find-event", 
                    "cbd-find-processes", 
                    "cbd-get-alert-details", 
                    "cbd-get-policies", 
                    "cbd-get-policy", 
                    "cbd-create-policy", 
                    "cbd-update-policy", 
                    "cbd-delete-policy", 
                    "cbd-add-rule-to-policy", 
                    "cbd-delete-rule-from-policy", 
                    "cbd-update-rule-in-policy", 
                    "cbd-set-policy"
                ], 
                "tests": [
                    "No test"
                ]
            }
        }, 
        {
            "Lockpath KeyLight": {
                "name": "Lockpath KeyLight", 
                "toversion": "3.1.0", 
                "commands": [
                    "kl-get-component-list", 
                    "kl-get-component", 
                    "kl-get-component-by-alias", 
                    "kl-get-field-list", 
                    "kl-get-field", 
                    "kl-get-record-count", 
                    "kl-get-record", 
                    "kl-get-records", 
                    "kl-delete-record", 
                    "kl-create-record", 
                    "kl-update-record", 
                    "kl-get-detail-record", 
                    "kl-get-lookup-report-column-fields", 
                    "kl-get-detail-records", 
                    "kl-get-record-attachments", 
                    "kl-get-record-attachment", 
                    "kl-delete-record-attachments"
                ]
            }
        }, 
        {
            "OPSWAT-Metadefender": {
                "name": "OPSWAT-Metadefender", 
                "commands": [
                    "opswat-hash", 
                    "opswat-scan-file", 
                    "opswat-scan-result"
                ]
            }
        }, 
        {
            "ActiveMQ": {
                "name": "ActiveMQ", 
                "commands": [
                    "activemq-send", 
                    "activemq-subscribe"
                ], 
                "tests": [
                    "ActiveMQ Test"
                ]
            }
        }, 
        {
            "Cisco Email Security Appliance (IronPort)": {
                "name": "Cisco Email Security Appliance (IronPort)", 
                "commands": [
                    "ironport-report"
                ]
            }
        }, 
        {
            "Qualys": {
                "name": "Qualys", 
                "fromversion": "3.5.0", 
                "commands": [
                    "qualys-report-list", 
                    "qualys-report-cancel", 
                    "qualys-report-delete", 
                    "qualys-scorecard-launch", 
                    "qualys-report-fetch", 
                    "qualys-vm-scan-list", 
                    "qualys-vm-scan-launch", 
                    "qualys-vm-scan-action", 
                    "qualys-scap-scan-list", 
                    "qualys-pc-scan-launch", 
                    "qualys-pc-scan-manage", 
                    "qualys-schedule-scan-list", 
                    "qualys-ip-list", 
                    "qualys-ip-add", 
                    "qualys-ip-update", 
                    "qualys-virtual-host-list", 
                    "qualys-virtual-host-manage", 
                    "qualys-host-excluded-list", 
                    "qualys-host-excluded-manage", 
                    "qualys-scheduled-report-list", 
                    "qualys-scheduled-report-launch", 
                    "qualys-host-list", 
                    "qualys-pc-scan-list", 
                    "qualys-report-template-list", 
                    "qualys-report-launch-map", 
                    "qualys-report-launch-scan-based-findings", 
                    "qualys-report-launch-host-based-findings", 
                    "qualys-report-launch-patch", 
                    "qualys-report-launch-remediation", 
                    "qualys-report-launch-compliance", 
                    "qualys-report-launch-compliance-policy", 
                    "qualys-vulnerability-list", 
                    "qualys-group-list", 
                    "qualys-vm-scan-fetch", 
                    "qualys-pc-scan-fetch"
                ]
            }
        }, 
        {
            "IsItPhishing": {
                "name": "IsItPhishing", 
                "commands": [
                    "url"
                ]
            }
        }, 
        {
            "okta": {
                "name": "okta", 
                "toversion": "3.5.1", 
                "fromversion": "3.1.0", 
                "commands": [
                    "okta-unlock-user", 
                    "okta-deactivate-user", 
                    "okta-activate-user", 
                    "okta-get-groups", 
                    "okta-set-password", 
                    "okta-search", 
                    "okta-get-user", 
                    "okta-create-user", 
                    "okta-update-user"
                ]
            }
        }, 
        {
            "AWS - EC2": {
                "name": "AWS - EC2", 
                "commands": [
                    "aws-ec2-describe-instances", 
                    "aws-ec2-describe-images", 
                    "aws-ec2-describe-regions", 
                    "aws-ec2-describe-addresses", 
                    "aws-ec2-describe-snapshots", 
                    "aws-ec2-describe-launch-templates", 
                    "aws-ec2-describe-key-pairs", 
                    "aws-ec2-describe-volumes", 
                    "aws-ec2-describe-vpcs", 
                    "aws-ec2-describe-subnets", 
                    "aws-ec2-describe-security-groups", 
                    "aws-ec2-allocate-address", 
                    "aws-ec2-associate-address", 
                    "aws-ec2-create-snapshot", 
                    "aws-ec2-delete-snapshot", 
                    "aws-ec2-create-image", 
                    "aws-ec2-deregister-image", 
                    "aws-ec2-modify-volume", 
                    "aws-ec2-create-tags", 
                    "aws-ec2-disassociate-address", 
                    "aws-ec2-release-address", 
                    "aws-ec2-start-instances", 
                    "aws-ec2-stop-instances", 
                    "aws-ec2-terminate-instances", 
                    "aws-ec2-create-volume", 
                    "aws-ec2-attach-volume", 
                    "aws-ec2-detach-volume", 
                    "aws-ec2-delete-volume", 
                    "aws-ec2-run-instances", 
                    "aws-ec2-waiter-instance-running", 
                    "aws-ec2-waiter-instance-status-ok", 
                    "aws-ec2-waiter-instance-stopped", 
                    "aws-ec2-waiter-instance-terminated", 
                    "aws-ec2-waiter-image-available", 
                    "aws-ec2-waiter-snapshot_completed", 
                    "aws-ec2-get-latest-ami", 
                    "aws-ec2-create-security-group", 
                    "aws-ec2-delete-security-group", 
                    "aws-ec2-authorize-security-group-ingress-rule", 
                    "aws-ec2-revoke-security-group-ingress-rule", 
                    "aws-ec2-copy-image", 
                    "aws-ec2-copy-snapshot", 
                    "aws-ec2-describe-reserved-instances", 
                    "aws-ec2-monitor-instances", 
                    "aws-ec2-unmonitor-instances", 
                    "aws-ec2-reboot-instances", 
                    "aws-ec2-get-password-data", 
                    "aws-ec2-modify-network-interface-attribute", 
                    "aws-ec2-modify-instance-attribute"
                ], 
                "tests": [
                    "No Tests"
                ]
            }
        }, 
        {
            "Blockade.io": {
                "name": "Blockade.io", 
                "commands": [
                    "blockade-get-indicators", 
                    "blockade-add-indicators"
                ]
            }
        }, 
        {
            "AlphaSOC Network Behavior Analytics": {
                "name": "AlphaSOC Network Behavior Analytics"
            }
        }, 
        {
            "Recorded Future": {
                "name": "Recorded Future", 
                "commands": [
                    "domain", 
                    "ip", 
                    "file", 
                    "recorded-future-get-related-entities"
                ]
            }
        }, 
        {
            "CVE Search": {
                "name": "CVE Search", 
                "commands": [
                    "cve-search", 
                    "cve-latest"
                ]
            }
        }, 
        {
            "SNDBOX": {
                "name": "SNDBOX", 
                "commands": [
                    "sndbox-is-online", 
                    "sndbox-analysis-info", 
                    "sndbox-analysis-submit-sample", 
                    "sndbox-download-report", 
                    "sndbox-detonate-file", 
                    "sndbox-download-sample"
                ], 
                "tests": [
                    "SNDBOX_Test"
                ]
            }
        }, 
        {
            "Demisto Lock": {
                "name": "Demisto Lock", 
                "commands": [
                    "demisto-lock-get", 
                    "demisto-lock-release", 
                    "demisto-lock-info", 
                    "demisto-lock-release-all"
                ]
            }
        }, 
        {
            "F5 firewall": {
                "name": "F5 firewall", 
                "commands": [
                    "f5-create-policy", 
                    "f5-create-rule", 
                    "f5-list-rules", 
                    "f5-modify-rule", 
                    "f5-del-rule", 
                    "f5-modify-global-policy", 
                    "f5-show-global-policy", 
                    "f5-del-policy", 
                    "f5-list-all-user-sessions"
                ]
            }
        }, 
        {
            "MimecastV2": {
                "name": "MimecastV2", 
                "commands": [
                    "mimecast-query", 
                    "mimecast-list-blocked-sender-policies", 
                    "mimecast-get-policy", 
                    "mimecast-create-policy", 
                    "mimecast-delete-policy", 
                    "mimecast-manage-sender", 
                    "mimecast-list-managed-url", 
                    "mimecast-create-managed-url", 
                    "mimecast-list-messages", 
                    "mimecast-get-attachment-logs", 
                    "mimecast-get-url-logs", 
                    "mimecast-get-impersonation-logs", 
                    "mimecast-url-decode", 
                    "mimecast-discover", 
                    "mimecast-refresh-token", 
                    "mimecast-login", 
                    "mimecast-get-message", 
                    "mimecast-download-attachments"
                ], 
                "tests": [
                    "Mimecast test"
                ]
            }
        }, 
        {
            "Zendesk": {
                "name": "Zendesk", 
                "toversion": "3.1.0", 
                "commands": [
                    "zendesk-create-ticket", 
                    "zendesk-list-tickets", 
                    "zendesk-ticket-details", 
                    "zendesk-update-ticket", 
                    "zendesk-add-comment", 
                    "zendesk-list-agents", 
                    "zendesk-get-attachment", 
                    "zendesk-clear-cache", 
                    "zendesk-add-user", 
                    "zendesk-get-article"
                ]
            }
        }, 
        {
            "RedCanary": {
                "name": "RedCanary", 
                "commands": [
                    "redcanary-acknowledge-detection", 
                    "redcanary-update-remediation-state", 
                    "redcanary-list-detections", 
                    "redcanary-list-endpoints", 
                    "redcanary-execute-playbook", 
                    "redcanary-get-endpoint", 
                    "redcanary-get-endpoint-detections", 
                    "redcanary-get-detection"
                ], 
                "tests": [
                    "RedCanaryTest"
                ]
            }
        }, 
        {
            "Joe Security": {
                "name": "Joe Security", 
                "commands": [
                    "joe-is-online", 
                    "joe-analysis-submit-url", 
                    "joe-detonate-url", 
                    "joe-analysis-info", 
                    "joe-list-analysis", 
                    "joe-analysis-submit-sample", 
                    "joe-download-report", 
                    "joe-detonate-file", 
                    "joe-search", 
                    "joe-download-sample"
                ], 
                "tests": [
                    "JoeSecurityTestPlaybook", 
                    "JoeSecurityTestDetonation"
                ]
            }
        }, 
        {
            "AWS - CloudTrail": {
                "name": "AWS - CloudTrail", 
                "commands": [
                    "aws-cloudtrail-create-trail", 
                    "aws-cloudtrail-delete-trail", 
                    "aws-cloudtrail-describe-trails", 
                    "aws-cloudtrail-update-trail", 
                    "aws-cloudtrail-start-logging", 
                    "aws-cloudtrail-stop-logging", 
                    "aws-cloudtrail-lookup-events"
                ], 
                "tests": [
                    "No test"
                ]
            }
        }, 
        {
            "ThreatExchange": {
                "name": "ThreatExchange", 
                "fromversion": "2.5.0", 
                "commands": [
                    "file", 
                    "ip", 
                    "url", 
                    "domain", 
                    "threatexchange-query", 
                    "threatexchange-members"
                ]
            }
        }, 
        {
            "Dell Secureworks": {
                "name": "Dell Secureworks", 
                "toversion": "3.5.1", 
                "fromversion": "3.1.0", 
                "commands": [
                    "secure-works-create-ticket", 
                    "secure-works-update-ticket", 
                    "secure-works-close-ticket", 
                    "secure-works-add-worklogs-ticket", 
                    "secure-works-get-ticket-count", 
                    "secure-works-get-ticket", 
                    "secure-works-assign-ticket", 
                    "secure-works-get-tickets-updates", 
                    "secure-works-get-tickets-ids"
                ]
            }
        }, 
        {
            "Amazon Web Services": {
                "name": "Amazon Web Services", 
                "fromversion": "1.6.2", 
                "commands": [
                    "aws-run-instance", 
                    "aws-stop-instance", 
                    "aws-create-image", 
                    "aws-start-instance", 
                    "aws-create-volume-snapshot", 
                    "aws-get-instance-info", 
                    "aws-get-sg-info", 
                    "aws-get-ebs-volume-info"
                ], 
                "tests": [
                    "No test"
                ]
            }
        }, 
        {
            "ArcSight XML": {
                "name": "ArcSight XML", 
                "commands": [
                    "arcsight-update-case", 
                    "arcsight-fetch-xml"
                ], 
                "tests": [
                    "No test"
                ]
            }
        }, 
        {
            "VirusTotal": {
                "name": "VirusTotal", 
                "commands": [
                    "file", 
                    "ip", 
                    "url", 
                    "domain", 
                    "file-scan", 
                    "file-rescan", 
                    "url-scan", 
                    "vt-comments-add", 
                    "vt-file-scan-upload-url", 
                    "vt-comments-get"
                ], 
                "tests": [
                    "virusTotal-test-playbook"
                ]
            }
        }, 
        {
            "MxToolBox": {
                "name": "MxToolBox", 
                "commands": [
                    "mxtoolbox"
                ]
            }
        }, 
        {
            "Check Point Sandblast Appliance": {
                "name": "Check Point Sandblast Appliance", 
                "fromversion": "3.5.0", 
                "commands": [
                    "sb-query", 
                    "sandblast-query", 
                    "sb-upload", 
                    "sandblast-upload", 
                    "sb-download", 
                    "sandblast-download"
                ]
            }
        }, 
        {
            "LightCyber Magna": {
                "name": "LightCyber Magna", 
                "commands": [
                    "lcm-version", 
                    "lcm-entities", 
                    "lcm-indicators", 
                    "lcm-hosts", 
                    "lcm-hostbyip", 
                    "lcm-hostbyname", 
                    "lcm-pathfinder-scan", 
                    "lcm-sandbox-report", 
                    "lcm-daily-report", 
                    "lcm-host-artifacts", 
                    "lcm-resolve-host", 
                    "lcm-unresolve-host", 
                    "lcm-set-host-comment", 
                    "lcm-acknowledge-host", 
                    "lcm-resolve-user", 
                    "lcm-unresolve-user", 
                    "lcm-set-user-comment", 
                    "lcm-acknowledge-user", 
                    "lcm-domain", 
                    "lcm-executablebymd5", 
                    "lcm-executablebyname", 
                    "lcm-indicatorsforentity", 
                    "lcm-host-opened-ports", 
                    "lcm-host-suspicious-artifacts", 
                    "lcm-host-processes", 
                    "lcm-host-loaded-modules", 
                    "lcm-host-processes-internet-connections", 
                    "lcm-host-autoruns"
                ]
            }
        }, 
        {
            "Packetsled": {
                "name": "Packetsled", 
                "commands": [
                    "packetsled-get-incidents", 
                    "packetsled-sensors", 
                    "packetsled-get-flows", 
                    "packetsled-get-files", 
                    "packetsled-get-pcaps", 
                    "packetsled-get-events"
                ]
            }
        }, 
        {
            "Censys": {
                "name": "Censys", 
                "commands": [
                    "cen-view", 
                    "cen-search"
                ]
            }
        }, 
        {
            "Imperva Skyfence": {
                "name": "Imperva Skyfence", 
                "commands": [
                    "imp-sf-list-endpoints", 
                    "imp-sf-set-endpoint-status"
                ]
            }
        }, 
        {
            "ProtectWise": {
                "name": "ProtectWise", 
                "fromversion": "3.5.0", 
                "commands": [
                    "sensors", 
                    "protectwise-show-sensors", 
                    "search", 
                    "protectwise-search-events", 
                    "pw-event-get", 
                    "protectwise-event-info", 
                    "observation-search", 
                    "protectwise-search-observations", 
                    "pw-observation-get", 
                    "protectwise-observation-info", 
                    "event-pcap-download", 
                    "protectwise-event-pcap-download", 
                    "event-pcap-info", 
                    "protectwise-event-pcap-info", 
                    "observation-pcap-download", 
                    "protectwise-observation-pcap-download", 
                    "observation-pcap-info", 
                    "protectwise-observation-pcap-info", 
                    "get-token"
                ]
            }
        }, 
        {
            "Palo Alto Minemeld": {
                "name": "Palo Alto Minemeld", 
                "commands": [
                    "minemeld-add-to-miner", 
                    "minemeld-remove-from-miner", 
                    "minemeld-retrieve-miner", 
                    "minemeld-get-indicator-from-miner", 
                    "ip", 
                    "file", 
                    "domain", 
                    "url", 
                    "minemeld-get-all-miners-names"
                ], 
                "tests": [
                    "minemeld_test"
                ]
            }
        }, 
        {
            "GoogleSafeBrowsing": {
                "name": "GoogleSafeBrowsing", 
                "commands": [
                    "url"
                ]
            }
        }, 
        {
            "Salesforce": {
                "name": "Salesforce", 
                "commands": [
                    "salesforce-search", 
                    "salesforce-query", 
                    "salesforce-get-object", 
                    "salesforce-update-object", 
                    "salesforce-create-object", 
                    "salesforce-push-comment", 
                    "salesforce-get-case", 
                    "salesforce-create-case", 
                    "salesforce-update-case", 
                    "salesforce-get-cases", 
                    "salesforce-close-case", 
                    "salesforce-push-comment-threads", 
                    "salesforce-delete-case"
                ]
            }
        }, 
        {
            "SCADAfence CNM": {
                "name": "SCADAfence CNM", 
                "commands": [
                    "scadafence-getAlerts", 
                    "scadafence-getAsset", 
                    "scadafence-setAlertStatus", 
                    "scadafence-getAssetConnections", 
                    "scadafence-getAssetTraffic", 
                    "scadafence-createAlert", 
                    "scadafence-getAllConnections"
                ], 
                "tests": [
                    "SCADAfence_test"
                ]
            }
        }, 
        {
            "HashiCorp Vault": {
                "name": "HashiCorp Vault", 
                "commands": [
                    "hashicorp-list-secrets-engines", 
                    "hashicorp-list-secrets", 
                    "hashicorp-get-secret-metadata", 
                    "hashicorp-delete-secret", 
                    "hashicorp-undelete-secret", 
                    "hashicorp-destroy-secret", 
                    "hashicorp-disable-engine", 
                    "hashicorp-enable-engine", 
                    "hashicorp-list-policies", 
                    "hashicorp-get-policy", 
                    "hashicorp-seal-vault", 
                    "hashicorp-unseal-vault", 
                    "hashicorp-configure-engine", 
                    "hashicorp-reset-configuration", 
                    "hashicorp-create-token"
                ], 
                "tests": [
                    "hashicorp_test"
                ]
            }
        }, 
        {
            "Proofpoint TAP": {
                "name": "Proofpoint TAP", 
                "commands": [
                    "proofpoint-get-events"
                ]
            }
        }, 
        {
            "Threat Grid": {
                "name": "Threat Grid", 
                "toversion": "3.1.0", 
                "commands": [
                    "threat-grid-feeds-ip", 
                    "threat-grid-feeds-domain", 
                    "threat-grid-feeds-url", 
                    "threat-grid-feeds-path", 
                    "threat-grid-feeds-artifacts", 
                    "threat-grid-feeds-network-stream", 
                    "threat-grid-feeds-registry-key", 
                    "threat-grid-get-samples", 
                    "threat-grid-get-sample-by-id", 
                    "threat-grid-get-sample-state-by-id", 
                    "threat-grid-get-samples-state", 
                    "threat-grid-upload-sample", 
                    "threat-grid-search-submissions", 
                    "threat-grid-get-video-by-id", 
                    "threat-grid-get-analysis-by-id", 
                    "threat-grid-get-processes-by-id", 
                    "threat-grid-get-pcap-by-id", 
                    "threat-grid-get-warnings-by-id", 
                    "threat-grid-get-summary-by-id", 
                    "threat-grid-get-threat-summary-by-id", 
                    "threat-grid-get-html-report-by-id", 
                    "threat-grid-download-sample-by-id", 
                    "threat-grid-get-analysis-iocs", 
                    "threat-grid-get-analysis-ioc", 
                    "threat-grid-get-analysis-network-streams", 
                    "threat-grid-get-analysis-artifacts", 
                    "threat-grid-get-analysis-network-stream", 
                    "threat-grid-get-analysis-artifact", 
                    "threat-grid-get-analysis-processes", 
                    "threat-grid-get-analysis-process", 
                    "threat-grid-get-analysis-annotations", 
                    "threat-grid-get-analysis-metadata", 
                    "threat-grid-download-artifact", 
                    "threat-grid-who-am-i", 
                    "threat-grid-user-get-rate-limit", 
                    "threat-grid-get-specific-feed"
                ]
            }
        }, 
        {
            "iDefense": {
                "name": "iDefense", 
                "commands": [
                    "ip", 
                    "domain", 
                    "url", 
                    "idefense-general", 
                    "uuid"
                ]
            }
        }, 
        {
            "FalconIntel": {
                "name": "FalconIntel", 
                "commands": [
                    "file", 
                    "url", 
                    "domain", 
                    "ip", 
                    "cs-actors", 
                    "cs-indicators", 
                    "cs-reports", 
                    "cs-report-pdf"
                ]
            }
        }, 
        {
            "Venafi": {
                "name": "Venafi", 
                "commands": [
                    "venafi-get-certificates", 
                    "venafi-get-certificate-details"
                ], 
                "tests": [
                    "No test - no instance"
                ]
            }
        }, 
        {
            "CyberArkAIM": {
                "name": "CyberArkAIM", 
                "commands": [
                    "cyber-ark-aim-query", 
                    "list-credentials", 
                    "reset-credentials", 
                    "account-details"
                ]
            }
        }, 
        {
            "Autofocus": {
                "name": "Autofocus", 
                "commands": [
                    "autofocus-search-samples", 
                    "autofocus-search-sessions", 
                    "autofocus-session", 
                    "autofocus-sample-analysis", 
                    "file"
                ]
            }
        }, 
        {
            "AbuseIPDB": {
                "name": "AbuseIPDB", 
                "commands": [
                    "ip", 
                    "abuseipdb-check-cidr-block", 
                    "abuseipdb-report-ip", 
                    "abuseipdb-get-blacklist", 
                    "abuseipdb-get-categories"
                ], 
                "tests": [
                    "AbuseIPDB Test"
                ]
            }
        }, 
        {
            "McAfee Threat Intelligence Exchange": {
                "name": "McAfee Threat Intelligence Exchange", 
                "commands": [
                    "file", 
                    "tie-set-file-reputation", 
                    "tie-file-references"
                ]
            }
        }, 
        {
            "Check Point": {
                "name": "Check Point", 
                "commands": [
                    "checkpoint-show-access-rule-base", 
                    "checkpoint-set-rule", 
                    "checkpoint-task-status", 
                    "checkpoint-show-hosts", 
                    "checkpoint-block-ip", 
                    "checkpoint", 
                    "checkpoint-delete-rule"
                ]
            }
        }, 
        {
            "PagerDuty v2": {
                "name": "PagerDuty v2", 
                "commands": [
                    "PagerDuty-get-all-schedules", 
                    "PagerDuty-get-users-on-call", 
                    "PagerDuty-get-users-on-call-now", 
                    "PagerDuty-incidents", 
                    "PagerDuty-submit-event", 
                    "PagerDuty-get-contact-methods", 
                    "PagerDuty-get-users-notification", 
                    "PagerDuty-resolve-event", 
                    "PagerDuty-acknowledge-event"
                ], 
                "tests": [
                    "PagerDuty Test"
                ]
            }
        }, 
        {
            "Gmail": {
                "name": "Gmail", 
                "commands": [
                    "gmail-delete-user", 
                    "gmail-get-tokens-for-user", 
                    "gmail-get-user", 
                    "gmail-get-user-roles", 
                    "gmail-get-attachments", 
                    "gmail-get-mail", 
                    "gmail-search", 
                    "gmail-search-all-mailboxes", 
                    "gmail-list-users", 
                    "gmail-revoke-user-role", 
                    "gmail-create-user", 
                    "gmail-delete-mail", 
                    "gmail-get-thread", 
                    "gmail-move-mail", 
                    "gmail-move-mail-to-mailbox", 
                    "gmail-add-delete-filter", 
                    "gmail-add-filter"
                ], 
                "tests": [
                    "GmailTest"
                ]
            }
        }, 
        {
            "Centreon": {
                "name": "Centreon", 
                "commands": [
                    "centreon-get-host-status", 
                    "centreon-get-service-status"
                ], 
                "tests": [
                    "Centreon-Test-Playbook"
                ]
            }
        }, 
        {
            "RSA NetWitness Endpoint": {
                "name": "RSA NetWitness Endpoint", 
                "commands": [
                    "netwitness-get-machines", 
                    "netwitness-get-machine", 
                    "netwitness-get-machine-iocs", 
                    "netwitness-get-machine-modules", 
                    "netwitness-get-machine-module", 
                    "netwitness-blacklist-ips", 
                    "netwitness-blacklist-domains"
                ], 
                "tests": [
                    "NetWitness Endpoint Test"
                ]
            }
        }, 
        {
            "PassiveTotal": {
                "name": "PassiveTotal", 
                "commands": [
                    "pt-get-subdomains", 
                    "pt-account", 
                    "pt-monitors", 
                    "pt-passive-dns", 
                    "pt-passive-unique", 
                    "pt-dns-keyword", 
                    "pt-enrichment", 
                    "pt-malware", 
                    "url", 
                    "domain", 
                    "ip", 
                    "pt-osint", 
                    "pt-whois", 
                    "pt-whois-keyword", 
                    "pt-whois-search", 
                    "pt-get-components", 
                    "pt-get-pairs", 
                    "pt-ssl-cert", 
                    "pt-ssl-cert-history", 
                    "pt-ssl-cert-keyword", 
                    "pt-ssl-cert-search"
                ]
            }
        }, 
        {
            "ProtectWise": {
                "name": "ProtectWise", 
                "toversion": "3.1.0", 
                "commands": [
                    "sensors", 
                    "protectwise-show-sensors", 
                    "search", 
                    "protectwise-search-events", 
                    "pw-event-get", 
                    "protectwise-event-info", 
                    "observation-search", 
                    "protectwise-search-observations", 
                    "pw-observation-get", 
                    "protectwise-observation-info", 
                    "event-pcap-download", 
                    "protectwise-event-pcap-download", 
                    "event-pcap-info", 
                    "protectwise-event-pcap-info", 
                    "observation-pcap-download", 
                    "protectwise-observation-pcap-download", 
                    "observation-pcap-info", 
                    "protectwise-observation-pcap-info", 
                    "get-token"
                ]
            }
        }, 
        {
            "SentinelOne": {
                "name": "SentinelOne", 
                "fromversion": "3.1.0", 
                "commands": [
                    "so-activities", 
                    "so-count-by-filters", 
                    "so-agents-count", 
                    "so-agent-decommission", 
                    "so-get-agent", 
                    "so-agents-query", 
                    "so-get-agent-processes", 
                    "so-agent-recommission", 
                    "so-agent-unquarentine", 
                    "so-agent-shutdown", 
                    "so-agent-uninstall", 
                    "so-agents-broadcast", 
                    "so-agents-connect", 
                    "so-agent-quarentine", 
                    "so-agents-decommission", 
                    "so-agents-disconnect", 
                    "so-agents-fetch-logs", 
                    "so-agents-shutdown", 
                    "so-agents-uninstall", 
                    "so-agents-upgrade-software", 
                    "so-create-exclusion-list", 
                    "so-delete-exclusion-list", 
                    "so-get-exclusion-list", 
                    "so-get-exclusion-lists", 
                    "so-update-exclusion-list", 
                    "so-get-groups", 
                    "so-create-group", 
                    "so-get-group", 
                    "so-update-group", 
                    "so-delete-group", 
                    "so-add-agent-to-group", 
                    "so-set-cloud-intelligence", 
                    "so-create-hash", 
                    "so-delete-hash", 
                    "so-get-hash-reputation", 
                    "so-get-hash", 
                    "so-get-hashes", 
                    "so-update-hash", 
                    "so-get-policies", 
                    "so-create-policy", 
                    "so-get-policy", 
                    "so-update-policy", 
                    "so-delete-policy", 
                    "so-get-threat", 
                    "so-get-threats", 
                    "so-threat-summary", 
                    "so-mark-as-threat", 
                    "so-mitigate-threat", 
                    "so-reslove-threats"
                ]
            }
        }, 
        {
            "AMP": {
                "name": "AMP", 
                "commands": [
                    "amp_get_computers", 
                    "amp_get_computer_by_connector", 
                    "amp_get_computer_trajctory", 
                    "amp_move_computer", 
                    "amp_get_computer_actvity", 
                    "amp_get_events", 
                    "amp_get_event_types", 
                    "amp_get_application_blocking", 
                    "amp_get_file_list_by_guid", 
                    "amp_get_simple_custom_detections", 
                    "amp_get_file_list_files", 
                    "amp_get_file_list_files_by_sha", 
                    "amp_set_file_list_files_by_sha", 
                    "amp_delete_file_list_files_by_sha", 
                    "amp_get_groups", 
                    "amp_get_group", 
                    "amp_set_group_policy", 
                    "amp_get_policies", 
                    "amp_get_policy", 
                    "amp_get_version"
                ]
            }
        }, 
        {
            "AWS - SQS": {
                "name": "AWS - SQS", 
                "commands": [
                    "aws-sqs-get-queue-url", 
                    "aws-sqs-list-queues", 
                    "aws-sqs-send-message", 
                    "aws-sqs-create-queue", 
                    "aws-sqs-delete-queue", 
                    "aws-sqs-purge-queue"
                ], 
                "tests": [
                    "No test"
                ]
            }
        }, 
        {
            "carbonblackliveresponse": {
                "name": "carbonblackliveresponse", 
                "toversion": "3.6.0", 
                "commands": [
                    "cb-archive", 
                    "cb-command-cancel", 
                    "cb-command-create", 
                    "cb-command-create-and-wait", 
                    "cb-command-info", 
                    "cb-file-delete", 
                    "cb-file-get", 
                    "cb-file-info", 
                    "cb-file-upload", 
                    "cb-keepalive", 
                    "cb-list-commands", 
                    "cb-list-files", 
                    "cb-list-sessions", 
                    "cb-session-close", 
                    "cb-session-create", 
                    "cb-session-create-and-wait", 
                    "cb-session-info", 
                    "cb-terminate-process"
                ]
            }
        }, 
        {
            "AWS - Route53": {
                "name": "AWS - Route53", 
                "commands": [
                    "aws-route53-create-record", 
                    "aws-route53-delete-record", 
                    "aws-route53-list-hosted-zones", 
                    "aws-route53-list-resource-record-sets", 
                    "aws-route53-waiter-resource-record-sets-changed", 
                    "aws-route53-test-dns-answer", 
                    "aws-route53-upsert-record"
                ]
            }
        }, 
        {
            "Tanium": {
                "name": "Tanium", 
                "commands": [
                    "tn-get-package", 
                    "tn-get-all-packages", 
                    "tn-get-object", 
                    "tn-get-all-saved-questions", 
                    "tn-deploy-package", 
                    "tn-ask-question", 
                    "tn-ask-system", 
                    "tn-get-saved-question", 
                    "tn-create-package", 
                    "tn-approve-pending-action", 
                    "tn-get-all-objects", 
                    "tn-get-all-saved-actions", 
                    "tn-get-all-pending-actions", 
                    "tn-get-all-sensors", 
                    "tn-parse-query", 
                    "tn-ask-manual-question", 
                    "tn-get-sensor", 
                    "tn-get-action"
                ]
            }
        }, 
        {
            "FireEye ETP": {
                "name": "FireEye ETP", 
                "commands": [
                    "fireeye-etp-search-messages", 
                    "fireeye-etp-get-message", 
                    "fireeye-etp-get-alerts", 
                    "fireeye-etp-get-alert"
                ]
            }
        }, 
        {
            "InfoArmor VigilanteATI": {
                "name": "InfoArmor VigilanteATI", 
                "commands": [
                    "vigilante-query-infected-host-data", 
                    "vigilante-get-vulnerable-host-data", 
                    "vigilante-query-ecrime-db", 
                    "vigilante-search-leaks", 
                    "vigilante-get-leak", 
                    "vigilante-query-accounts", 
                    "vigilante-query-domains", 
                    "vigilante-watchlist-add-accounts", 
                    "vigilante-watchlist-remove-accounts", 
                    "vigilante-get-watchlist", 
                    "vigilante-account-usage-info"
                ], 
                "tests": [
                    "InfoArmorVigilanteATITest"
                ]
            }
        }, 
        {
            "IBM Resilient Systems": {
                "name": "IBM Resilient Systems", 
                "commands": [
                    "rs-search-incidents", 
                    "rs-update-incident", 
                    "rs-incidents-get-members", 
                    "rs-get-incident", 
                    "rs-incidents-update-member", 
                    "rs-get-users", 
                    "rs-close-incident", 
                    "rs-create-incident", 
                    "rs-incident-artifacts", 
                    "rs-incident-attachments", 
                    "rs-related-incidents", 
                    "rs-incidents-get-tasks"
                ]
            }
        }, 
        {
            "AWS - IAM": {
                "name": "AWS - IAM", 
                "commands": [
                    "aws-iam-create-user", 
                    "aws-iam-get-user", 
                    "aws-iam-list-users", 
                    "aws-iam-update-user", 
                    "aws-iam-delete-user", 
                    "aws-iam-update-login-profile", 
                    "aws-iam-create-group", 
                    "aws-iam-list-groups", 
                    "aws-iam-list-groups-for-user", 
                    "aws-iam-add-user-to-group", 
                    "aws-iam-create-access-key", 
                    "aws-iam-update-access-key", 
                    "aws-iam-list-access-keys-for-user", 
                    "aws-iam-list-policies", 
                    "aws-iam-list-roles", 
                    "aws-iam-attach-policy", 
                    "aws-iam-detach-policy", 
                    "aws-iam-delete-login-profile", 
                    "aws-iam-delete-group", 
                    "aws-iam-remove-user-from-group", 
                    "aws-iam-create-login-profile", 
                    "aws-iam-delete-access-key", 
                    "aws-iam-create-instance-profile", 
                    "aws-iam-delete-instance-profile", 
                    "aws-iam-list-instance-profiles", 
                    "aws-iam-add-role-to-instance-profile", 
                    "aws-iam-remove-role-from-instance-profile", 
                    "aws-iam-list-instance-profiles-for-role", 
                    "aws-iam-get-instance-profile", 
                    "aws-iam-get-role", 
                    "aws-iam-delete-role", 
                    "aws-iam-create-role", 
                    "aws-iam-create-policy", 
                    "aws-iam-delete-policy", 
                    "aws-iam-create-policy-version", 
                    "aws-iam-delete-policy-version", 
                    "aws-iam-list-policy-versions", 
                    "aws-iam-get-policy-version", 
                    "aws-iam-set-default-policy-version", 
                    "aws-iam-create-account-alias", 
                    "aws-iam-delete-account-alias"
                ], 
                "tests": [
                    "No Tests"
                ]
            }
        }, 
        {
            "Symantec Endpoint Protection": {
                "name": "Symantec Endpoint Protection", 
                "commands": [
                    "sep-endpoints-info", 
                    "sep-update-content", 
                    "sep-scan", 
                    "sep-groups-info", 
                    "sep-system-info", 
                    "sep-command-status", 
                    "sep-quarantine", 
                    "sep-client-content"
                ], 
                "tests": [
                    "sep_-_test_endpoint_search"
                ]
            }
        }, 
        {
            "SumoLogic": {
                "name": "SumoLogic", 
                "commands": [
                    "search"
                ], 
                "tests": [
                    "No test"
                ]
            }
        }, 
        {
            "Pwned": {
                "name": "Pwned", 
                "commands": [
                    "pwned-email", 
                    "pwned-domain", 
                    "email", 
                    "domain"
                ], 
                "tests": [
                    "No test"
                ]
            }
        }, 
        {
            "urlscan.io": {
                "name": "urlscan.io", 
                "toversion": "3.1.0", 
                "commands": [
                    "url", 
                    "ip", 
                    "file", 
                    "urlscan-submit"
                ]
            }
        }, 
        {
            "Lastline": {
                "name": "Lastline", 
                "commands": [
                    "lastline-get", 
                    "url", 
                    "file", 
                    "lastline-upload", 
                    "lastline-upload-url", 
                    "lastline-upload-file", 
                    "lastline-get-report", 
                    "lastline-get-task-list"
                ], 
                "tests": [
                    "Lastline - testplaybook", 
                    "Detonate URL - Generic Test", 
                    "Detonate File - Generic Test"
                ]
            }
        }, 
        {
            "urlscan.io": {
                "name": "urlscan.io", 
                "fromversion": "3.5.0", 
                "commands": [
                    "urlscan-search", 
                    "urlscan-submit", 
                    "url"
                ], 
                "tests": [
                    "urlscan_malicious_Test"
                ]
            }
        }, 
        {
            "OpsGenie": {
                "name": "OpsGenie", 
                "commands": [
                    "opsgenie-get-on-call", 
                    "opsgenie-get-user", 
                    "opsgenie-get-schedules", 
                    "opsgenie-get-schedule-timeline"
                ]
            }
        }, 
        {
            "McAfeeDAM": {
                "name": "McAfeeDAM", 
                "commands": [
                    "dam-get-alert-by-id", 
                    "dam-get-latest-by-rule"
                ]
            }
        }, 
        {
            "okta": {
                "name": "okta", 
                "fromversion": "3.6.0", 
                "commands": [
                    "okta-unlock-user", 
                    "okta-deactivate-user", 
                    "okta-activate-user", 
                    "okta-suspend-user", 
                    "okta-unsuspend-user", 
                    "okta-get-user-factors", 
                    "okta-verify-push-factor", 
                    "okta-reset-factor", 
                    "okta-get-groups", 
                    "okta-set-password", 
                    "okta-search", 
                    "okta-get-user", 
                    "okta-create-user", 
                    "okta-update-user", 
                    "okta-get-failed-logins", 
                    "okta-get-group-assignments", 
                    "okta-get-application-assignments", 
                    "okta-get-application-authentication", 
                    "okta-get-logs", 
                    "okta-add-to-group", 
                    "okta-remove-from-group", 
                    "okta-list-groups", 
                    "okta-get-group-members"
                ]
            }
        }, 
        {
            "Devo": {
                "name": "Devo", 
                "commands": [
                    "devo-query"
                ], 
                "tests": [
                    "devo_test_playbook"
                ]
            }
        }, 
        {
            "AWS - Security Hub": {
                "name": "AWS - Security Hub", 
                "commands": [
                    "aws-securityhub-get-findings", 
                    "aws-securityhub-get-master-account", 
                    "aws-securityhub-list-members", 
                    "aws-securityhub-enable-security-hub", 
                    "aws-securityhub-disable-security-hub", 
                    "aws-securityhub-enable-import-findings-for-product", 
                    "aws-securityhub-disable-import-findings-for-product", 
                    "aws-securityhub-list-enabled-products-for-import", 
                    "aws-securityhub-update-finding"
                ], 
                "tests": [
                    "No Tests"
                ]
            }
        }, 
        {
            "Moloch": {
                "name": "Moloch", 
                "fromversion": "3.5.0", 
                "commands": [
                    "moloch_connections_json", 
                    "moloch_connections_csv", 
                    "moloch_files_json", 
                    "moloch_sessions_json", 
                    "moloch_sessions_csv", 
                    "moloch_sessions_pcap", 
                    "moloch_spigraph_json", 
                    "moloch_spiview_json", 
                    "moloch_unique_json"
                ]
            }
        }, 
        {
            "RedLock": {
                "name": "RedLock", 
                "commands": [
                    "redlock-search-alerts", 
                    "redlock-get-alert-details", 
                    "redlock-dismiss-alerts", 
                    "redlock-reopen-alerts", 
                    "redlock-list-alert-filters"
                ]
            }
        }, 
        {
            "Whois": {
                "name": "Whois", 
                "fromversion": "4.1.0", 
                "commands": [
                    "whois"
                ], 
                "tests": [
                    "whois_test"
                ]
            }
        }, 
        {
            "SafeBreach": {
                "name": "SafeBreach", 
                "commands": [
                    "safebreach-rerun", 
                    "safebreach-get-simulation"
                ]
            }
        }, 
        {
            "AlphaSOC Wisdom": {
                "name": "AlphaSOC Wisdom", 
                "commands": [
                    "wisdom-domain-flags", 
                    "wisdom-ip-flags"
                ]
            }
        }, 
        {
            "jamf": {
                "name": "jamf", 
                "commands": [
                    "jamf-get-computers", 
                    "jamf-get-computers-match"
                ]
            }
        }, 
        {
            "CIRCL": {
                "name": "CIRCL", 
                "commands": [
                    "circl-dns-get", 
                    "circl-ssl-list-certificates", 
                    "circl-ssl-query-certificate", 
                    "circl-ssl-get-certificate"
                ], 
                "tests": [
                    "CirclIntegrationTest"
                ]
            }
        }, 
        {
            "Panorama": {
                "name": "Panorama", 
                "fromversion": "3.0.0", 
                "commands": [
                    "panorama", 
                    "panorama-commit", 
                    "panorama-push-to-device-group", 
                    "panorama-list-addresses", 
                    "panorama-get-address", 
                    "panorama-create-address", 
                    "panorama-delete-address", 
                    "panorama-list-address-groups", 
                    "panorama-get-address-group", 
                    "panorama-create-address-group", 
                    "panorama-delete-address-group", 
                    "panorama-edit-address-group", 
                    "panorama-get-custom-url-category", 
                    "panorama-create-custom-url-category", 
                    "panorama-delete-custom-url-category", 
                    "panorama-edit-custom-url-category", 
                    "panorama-get-url-category", 
                    "panorama-get-url-filter", 
                    "panorama-create-url-filter", 
                    "panorama-edit-url-filter", 
                    "panorama-delete-url-filter", 
                    "panorama-create-rule", 
                    "panorama-custom-block-rule", 
                    "panorama-move-rule", 
                    "panorama-edit-rule", 
                    "panorama-delete-rule", 
                    "panorama-list-applications", 
                    "panorama-commit-status", 
                    "panorama-push-status"
                ], 
                "tests": [
                    "palo_alto_firewall_test_pb", 
                    "palo_alto_panorama_test_pb"
                ]
            }
        }, 
        {
            "icebrg": {
                "name": "icebrg", 
                "commands": [
                    "icebrg-search-events", 
                    "icebrg-get-history", 
                    "icebrg-saved-searches", 
                    "icebrg-get-reports", 
                    "icebrg-get-report-indicators", 
                    "icebrg-get-report-assets"
                ], 
                "tests": [
                    "Icebrg Test"
                ]
            }
        }, 
        {
            "EasyVista": {
                "name": "EasyVista", 
                "commands": [
                    "easy-vista-search"
                ]
            }
        }, 
        {
            "ThreatConnect": {
                "name": "ThreatConnect", 
                "commands": [
                    "ip", 
                    "url", 
                    "file", 
                    "tc-owners", 
                    "tc-indicators", 
                    "tc-get-tags", 
                    "tc-tag-indicator", 
                    "tc-get-indicator", 
                    "tc-get-indicators-by-tag", 
                    "tc-add-indicator", 
                    "tc-create-incident", 
                    "tc-fetch-incidents", 
                    "tc-incident-associate-indicator", 
                    "domain", 
                    "tc-get-incident-associate-indicators", 
                    "tc-update-indicator", 
                    "tc-delete-indicator-tag", 
                    "tc-delete-indicator", 
                    "tc-create-campaign", 
                    "tc-create-event", 
                    "tc-create-threat", 
                    "tc-delete-group"
                ], 
                "tests": [
                    "test-ThreatConnect"
                ]
            }
        }, 
        {
            "BitDam": {
                "name": "BitDam", 
                "commands": [
                    "bitdam-upload-file", 
                    "bitdam-get-verdict"
                ], 
                "tests": [
                    "Detonate File - BitDam Test"
                ]
            }
        }, 
        {
            "AWS - S3": {
                "name": "AWS - S3", 
                "commands": [
                    "aws-s3-create-bucket", 
                    "aws-s3-delete-bucket", 
                    "aws-s3-list-buckets", 
                    "aws-s3-get-bucket-policy", 
                    "aws-s3-delete-bucket-policy", 
                    "aws-s3-download-file", 
                    "aws-s3-list-bucket-objects", 
                    "aws-s3-put-bucket-policy", 
                    "aws-s3-upload-file"
                ], 
                "tests": [
                    "No Tests"
                ]
            }
        }, 
        {
            "McAfee Advanced Threat Defense": {
                "name": "McAfee Advanced Threat Defense", 
                "toversion": "3.1.0", 
                "fromversion": "2.0.4", 
                "commands": [
                    "atd-file-upload", 
                    "atd-get-task-ids", 
                    "atd-check-status", 
                    "atd-get-report", 
                    "atd-list-analyzer-profiles", 
                    "atd-list-user", 
                    "atd-login"
                ]
            }
        }, 
        {
            "GuardiCore": {
                "name": "GuardiCore", 
                "toversion": "3.1.0", 
                "commands": [
                    "guardicore-get-incidents", 
                    "guardicore-uncommon-domains", 
                    "guardicore-unresolved-domains", 
                    "guardicore-show-endpoint", 
                    "guardicore-dns-requests", 
                    "guardicore-search-endpoint", 
                    "guardicore-misconfigurations", 
                    "guardicore-get-incident", 
                    "guardicore-get-incident-iocs", 
                    "guardicore-get-incident-events", 
                    "guardicore-get-incident-pcap", 
                    "guardicore-get-incident-attachments", 
                    "guardicore-search-network-log"
                ]
            }
        }, 
        {
            "Mimecast": {
                "name": "Mimecast", 
                "fromversion": "1.6.2", 
                "commands": [
                    "mimecast-query"
                ], 
                "tests": [
                    "No test"
                ]
            }
        }, 
        {
            "Shodan": {
                "name": "Shodan", 
                "commands": [
                    "search", 
                    "ip"
                ]
            }
        }, 
        {
            "AWS - GuardDuty": {
                "name": "AWS - GuardDuty", 
                "commands": [
                    "aws-gd-create-detector", 
                    "aws-gd-delete-detector", 
                    "aws-gd-get-detector", 
                    "aws-gd-update-detector", 
                    "aws-gd-create-ip-set", 
                    "aws-gd-delete-ip-set", 
                    "aws-gd-list-detectors", 
                    "aws-gd-update-ip-set", 
                    "aws-gd-get-ip-set", 
                    "aws-gd-list-ip-sets", 
                    "aws-gd-create-threatintel-set", 
                    "aws-gd-delete-threatintel-set", 
                    "aws-gd-get-threatintel-set", 
                    "aws-gd-list-threatintel-sets", 
                    "aws-gd-update-threatintel-set", 
                    "aws-gd-list-findings", 
                    "aws-gd-get-findings", 
                    "aws-gd-create-sample-findings", 
                    "aws-gd-archive-findings", 
                    "aws-gd-unarchive-findings", 
                    "aws-gd-update-findings-feedback"
                ], 
                "tests": [
                    "No test"
                ]
            }
        }, 
        {
            "Mimecast Authentication": {
                "name": "Mimecast Authentication", 
                "commands": [
                    "mimecast-login", 
                    "mimecast-discover", 
                    "mimecast-refresh-token"
                ], 
                "tests": [
                    "No test"
                ]
            }
        }, 
        {
            "malwr": {
                "name": "malwr", 
                "fromversion": "3.0.0", 
                "commands": [
                    "malwr-submit", 
                    "malwr-status", 
                    "malwr-result", 
                    "malwr-detonate"
                ]
            }
        }, 
        {
            "FalconHost": {
                "name": "FalconHost", 
                "fromversion": "2.5.0", 
                "commands": [
                    "cs-upload-ioc", 
                    "cs-get-ioc", 
                    "cs-update-ioc", 
                    "cs-delete-ioc", 
                    "cs-search-iocs", 
                    "cs-device-search", 
                    "cs-device-details", 
                    "cs-device-count-ioc", 
                    "cs-device-ran-on", 
                    "cs-processes-ran-on", 
                    "cs-process-details", 
                    "cs-resolve-detection", 
                    "cs-detection-search", 
                    "cs-detection-details"
                ], 
                "tests": [
                    "CrowdStrike Endpoint Enrichment - Test", 
                    "crowdstrike_falconhost_test"
                ]
            }
        }, 
        {
            "ServiceNow": {
                "name": "ServiceNow", 
                "commands": [
                    "servicenow-get-ticket", 
                    "servicenow-get", 
                    "servicenow-incident-get", 
                    "servicenow-create-ticket", 
                    "servicenow-create", 
                    "servicenow-incident-create", 
                    "servicenow-update-ticket", 
                    "servicenow-update", 
                    "servicenow-incident-update", 
                    "servicenow-delete-ticket", 
                    "servicenow-add-link", 
                    "servicenow-incident-add-link", 
                    "servicenow-add-comment", 
                    "servicenow-incident-add-comment", 
                    "servicenow-query-tickets", 
                    "servicenow-query", 
                    "servicenow-incidents-query", 
                    "servicenow-upload-file", 
                    "servicenow-incident-upload-file", 
                    "servicenow-get-groups", 
                    "servicenow-get-computer", 
                    "servicenow-get-record", 
                    "servicenow-query-table", 
                    "servicenow-create-record", 
                    "servicenow-update-record", 
                    "servicenow-delete-record", 
                    "servicenow-list-table-fields", 
                    "servicenow-query-computers", 
                    "servicenow-query-groups", 
                    "servicenow-query-users", 
                    "servicenow-get-table-name"
                ], 
                "tests": [
                    "No test - Hibernating instance"
                ]
            }
        }, 
        {
            "Tenable.sc": {
                "name": "Tenable.sc", 
                "commands": [
                    "tenable-sc-list-scans", 
                    "tenable-sc-launch-scan", 
                    "tenable-sc-get-vulnerability", 
                    "tenable-sc-get-scan-status", 
                    "tenable-sc-get-scan-report", 
                    "tenable-sc-list-credentials", 
                    "tenable-sc-list-policies", 
                    "tenable-sc-list-report-definitions", 
                    "tenable-sc-list-repositories", 
                    "tenable-sc-list-zones", 
                    "tenable-sc-create-scan", 
                    "tenable-sc-delete-scan", 
                    "tenable-sc-list-assets", 
                    "tenable-sc-create-asset", 
                    "tenable-sc-get-asset", 
                    "tenable-sc-delete-asset", 
                    "tenable-sc-list-alerts", 
                    "tenable-sc-get-alert", 
                    "tenable-sc-get-device", 
                    "tenable-sc-list-users", 
                    "tenable-sc-get-system-licensing", 
                    "tenable-sc-get-system-information"
                ], 
                "tests": [
                    "tenable-sc-test"
                ]
            }
        }, 
        {
            "google-vault": {
                "name": "google-vault", 
                "commands": [
                    "gvault-create-export-mail", 
                    "gvault-create-matter", 
                    "gvault-create-export-drive", 
                    "gvault-matter-update-state", 
                    "gvault-create-export-groups", 
                    "gvault-create-hold", 
                    "gvault-add-heldAccount", 
                    "gvault-remove-heldAccount", 
                    "gvault-delete-hold", 
                    "gvault-list-matters", 
                    "gvault-get-matter", 
                    "gvault-list-holds", 
                    "gvault-export-status", 
                    "gvault-download-results", 
                    "gvault-get-drive-results", 
                    "gvault-get-mail-results", 
                    "gvault-get-groups-results"
                ], 
                "tests": [
                    "Google-Vault-Generic-Test"
                ]
            }
        }, 
        {
            "AlienValut OTX": {
                "name": "AlienValut OTX", 
                "toversion": "3.0.1", 
                "commands": [
                    "ip", 
                    "domain", 
                    "ipv6", 
                    "hostname", 
                    "file", 
                    "alienvault-query-file", 
                    "alienvault-search-pulses", 
                    "alienvault-get-pulse-details", 
                    "url"
                ]
            }
        }, 
        {
            "MISP": {
                "name": "MISP", 
                "commands": [
                    "internal-misp-upload-sample", 
                    "misp-search", 
                    "file", 
                    "url", 
                    "ip", 
                    "internal-misp-download-sample", 
                    "internal-misp-create-event", 
                    "internal-misp-add-attribute"
                ]
            }
        }, 
        {
            "FalconIntel": {
                "name": "FalconIntel", 
                "toversion": "3.1.0", 
                "fromversion": "2.5.0", 
                "commands": [
                    "file", 
                    "url", 
                    "domain", 
                    "ip", 
                    "cs-actors", 
                    "cs-indicators", 
                    "cs-reports", 
                    "cs-report-pdf"
                ]
            }
        }, 
        {
            "Box": {
                "name": "Box", 
                "commands": [
                    "box_get_current_user", 
                    "box_get_users", 
                    "box_update_user", 
                    "box_add_user", 
                    "box_delete_user", 
                    "box_move_folder", 
                    "box_files_get", 
                    "box_initiate", 
                    "box_files_get_info"
                ], 
                "tests": [
                    "No test"
                ]
            }
        }, 
        {
            "Remedy On-Demand": {
                "name": "Remedy On-Demand", 
                "commands": [
                    "remedy-incident-create", 
                    "remedy-get-incident", 
                    "remedy-fetch-incidents", 
                    "remedy-incident-update"
                ]
            }
        }, 
        {
            "Rasterize": {
                "name": "Rasterize", 
                "commands": [
                    "rasterize", 
                    "rasterize-email", 
                    "rasterize-image"
                ]
            }
        }, 
        {
            "FortiGate": {
                "name": "FortiGate", 
                "commands": [
                    "fortigate-get-addresses", 
                    "fortigate-get-service-groups", 
                    "fortigate-update-service-group", 
                    "fortigate-delete-service-group", 
                    "fortigate-get-firewall-service", 
                    "fortigate-create-firewall-service", 
                    "fortigate-get-policy", 
                    "fortigate-update-policy", 
                    "fortigate-create-policy", 
                    "fortigate-move-policy", 
                    "fortigate-delete-policy", 
                    "fortigate-get-address-groups", 
                    "fortigate-update-address-group", 
                    "fortigate-create-address-group", 
                    "fortigate-delete-address-group"
                ], 
                "tests": [
                    "Fortigate Test"
                ]
            }
        }, 
        {
            "RTIR": {
                "name": "RTIR", 
                "commands": [
                    "rtir-create-ticket", 
                    "rtir-search-ticket", 
                    "rtir-resolve-ticket", 
                    "rtir-edit-ticket", 
                    "rtir-ticket-history", 
                    "rtir-get-ticket", 
                    "rtir-ticket-attachments", 
                    "rtir-add-comment", 
                    "rtir-add-reply"
                ], 
                "tests": [
                    "RTIR Test"
                ]
            }
        }, 
        {
            "Tenable.io": {
                "name": "Tenable.io", 
                "commands": [
                    "tenable-io-list-scans", 
                    "tenable-io-launch-scan", 
                    "tenable-io-get-scan-report", 
                    "tenable-io-get-vulnerability-details", 
                    "tenable-io-get-vulnerabilities-by-asset", 
                    "tenable-io-get-scan-status"
                ], 
                "tests": [
                    "Tenable.io test"
                ]
            }
        }, 
        {
            "Stealthwatch Cloud": {
                "name": "Stealthwatch Cloud", 
                "commands": [
                    "sw-show-alert", 
                    "sw-update-alert", 
                    "sw-list-alerts", 
                    "sw-block-domain-or-ip", 
                    "sw-unblock-domain", 
                    "sw-list-blocked-domains", 
                    "sw-list-observations", 
                    "sw-list-sessions"
                ], 
                "tests": [
                    "No test"
                ]
            }
        }, 
        {
            "EWS v2": {
                "name": "EWS v2", 
                "commands": [
                    "ews-get-attachment", 
                    "ews-delete-attachment", 
                    "ews-get-searchable-mailboxes", 
                    "ews-search-mailboxes", 
                    "ews-move-item", 
                    "ews-delete-items", 
                    "ews-search-mailbox", 
                    "ews-get-contacts", 
                    "ews-get-out-of-office", 
                    "ews-recover-messages", 
                    "ews-create-folder", 
                    "ews-mark-item-as-junk", 
                    "ews-find-folders", 
                    "ews-get-items-from-folder", 
                    "ews-get-items", 
                    "ews-move-item-between-mailboxes", 
                    "ews-get-folder", 
                    "ews-o365-start-compliance-search", 
                    "ews-o365-get-compliance-search", 
                    "ews-o365-purge-compliance-search-results", 
                    "ews-o365-remove-compliance-search", 
                    "ews-o365-get-compliance-search-purge-status"
                ], 
                "tests": [
                    "pyEWS_Test", 
                    "EWS search-mailbox test"
                ]
            }
        }, 
        {
            "Lockpath KeyLight": {
                "name": "Lockpath KeyLight", 
                "fromversion": "3.5.0", 
                "commands": [
                    "kl-get-component-list", 
                    "kl-get-component", 
                    "kl-get-component-by-alias", 
                    "kl-get-field-list", 
                    "kl-get-field", 
                    "kl-get-record-count", 
                    "kl-get-record", 
                    "kl-get-records", 
                    "kl-delete-record", 
                    "kl-create-record", 
                    "kl-update-record", 
                    "kl-get-detail-record", 
                    "kl-get-lookup-report-column-fields", 
                    "kl-get-detail-records", 
                    "kl-get-record-attachments", 
                    "kl-get-record-attachment", 
                    "kl-delete-record-attachments"
                ]
            }
        }, 
        {
            "Dell Secureworks": {
                "name": "Dell Secureworks", 
                "fromversion": "3.6.0", 
                "commands": [
                    "secure-works-create-ticket", 
                    "secure-works-update-ticket", 
                    "secure-works-close-ticket", 
                    "secure-works-add-worklogs-ticket", 
                    "secure-works-get-ticket", 
                    "secure-works-assign-ticket", 
                    "secure-works-get-tickets-updates", 
                    "secure-works-get-close-codes", 
                    "secure-works-get-tickets-ids", 
                    "secure-works-get-ticket-count"
                ], 
                "tests": [
                    "secureworks_test"
                ]
            }
        }, 
        {
            "Luminate": {
                "name": "Luminate", 
                "fromversion": "0.0.0", 
                "commands": [
                    "lum-block-user", 
                    "lum-unblock-user", 
                    "lum-destroy-user-session", 
                    "lum-get-http-access-logs", 
                    "lum-get-ssh-access-logs"
                ], 
                "tests": [
                    "Luminate-TestPlaybook"
                ]
            }
        }, 
        {
            "VirusTotal - Private API": {
                "name": "VirusTotal - Private API", 
                "commands": [
                    "vt-private-check-file-behaviour", 
                    "vt-private-get-domain-report", 
                    "vt-private-get-file-report", 
                    "vt-private-get-url-report", 
                    "vt-private-get-ip-report", 
                    "vt-private-search-file", 
                    "vt-private-hash-communication", 
                    "vt-private-download-file"
                ], 
                "tests": [
                    "virusTotalPrivateAPI-test-playbook"
                ]
            }
        }, 
        {
            "Guidance Encase Endpoint": {
                "name": "Guidance Encase Endpoint", 
                "commands": [
                    "encase-copyjob", 
                    "encase-snapshot", 
                    "encase-verifyhash"
                ]
            }
        }, 
        {
            "Incapsula": {
                "name": "Incapsula", 
                "commands": [
                    "incap-add-managed-account", 
                    "incap-list-managed-accounts", 
                    "incap-add-subaccount", 
                    "incap-list-subaccounts", 
                    "incap-get-account-status", 
                    "incap-modify-account-configuration", 
                    "incap-set-account-log-level", 
                    "incap-test-account-s3-connection", 
                    "incap-test-account-sftp-connection", 
                    "incap-set-account-s3-log-storage", 
                    "incap-set-account-sftp-log-storage", 
                    "incap-set-account-default-log-storage", 
                    "incap-get-account-login-token", 
                    "incap-delete-managed-account", 
                    "incap-delete-subaccount", 
                    "incap-get-account-audit-events", 
                    "incap-set-account-default-data-storage-region", 
                    "incap-get-account-default-data-storage-region", 
                    "incap-add-site", 
                    "incap-get-site-status", 
                    "incap-get-domain-approver-email", 
                    "incap-modify-site-configuration", 
                    "incap-modify-site-log-level", 
                    "incap-modify-site-tls-support", 
                    "incap-modify-site-scurity-config", 
                    "incap-modify-site-acl-config", 
                    "incap-modify-site-wl-config", 
                    "incap-delete-site", 
                    "incap-list-sites", 
                    "incap-get-site-report", 
                    "incap-get-site-html-injection-rules", 
                    "incap-add-site-html-injection-rule", 
                    "incap-delete-site-html-injection-rule", 
                    "incap-create-new-csr", 
                    "incap-upload-certificate", 
                    "incap-remove-custom-integration", 
                    "incap-move-site", 
                    "incap-check-compliance", 
                    "incap-set-site-data-storage-region", 
                    "incap-get-site-data-storage-region", 
                    "incap-set-site-data-storage-region-geo-override", 
                    "incap-get-site-data-storage-region-geo-override", 
                    "incap-purge-site-cache", 
                    "incap-modify-cache-mode", 
                    "incap-purge-resources", 
                    "incap-modify-caching-rules", 
                    "incap-set-advanced-caching-settings", 
                    "incap-purge-hostname-from-cache", 
                    "incap-site-get-xray-link", 
                    "incap-list-site-rule-revisions", 
                    "incap-add-site-rule", 
                    "incap-edit-site-rule", 
                    "incap-enable-site-rule", 
                    "incap-delete-site-rule", 
                    "incap-list-site-rules", 
                    "incap-revert-site-rule", 
                    "incap-set-site-rule-priority", 
                    "incap-add-site-datacenter", 
                    "incap-edit-site-datacenter", 
                    "incap-delete-site-datacenter", 
                    "incap-list-site-datacenters", 
                    "incap-add-site-datacenter-server", 
                    "incap-edit-site-datacenter-server", 
                    "incap-delete-site-datacenter-server", 
                    "incap-get-statistics", 
                    "incap-get-visits", 
                    "incap-upload-public-key", 
                    "incap-change-logs-collector-configuration", 
                    "incap-get-infra-protection-statistics", 
                    "incap-get-infra-protection-events", 
                    "incap-add-login-protect", 
                    "incap-edit-login-protect", 
                    "incap-get-login-protect", 
                    "incap-remove-login-protect", 
                    "incap-send-sms-to-user", 
                    "incap-modify-login-protect", 
                    "incap-configure-app", 
                    "incap-get-ip-ranges", 
                    "incap-get-texts", 
                    "incap-get-geo-info", 
                    "incap-get-app-info"
                ]
            }
        }, 
        {
            "XFE": {
                "name": "XFE", 
                "fromversion": "2.5.0", 
                "commands": [
                    "url", 
                    "file", 
                    "ip", 
                    "domain", 
                    "cve-search", 
                    "cve-latest"
                ]
            }
        }, 
        {
            "Cymon": {
                "name": "Cymon", 
                "commands": [
                    "ip", 
                    "domain"
                ]
            }
        }, 
        {
            "McAfee Advanced Threat Defense": {
                "name": "McAfee Advanced Threat Defense", 
                "fromversion": "3.5.0", 
                "commands": [
                    "atd-file-upload", 
                    "atd-get-task-ids", 
                    "atd-get-report", 
                    "atd-list-analyzer-profiles", 
                    "atd-list-user", 
                    "atd-login", 
                    "detonate-file", 
                    "detonate-url", 
                    "atd-check-status"
                ], 
                "tests": [
                    "Test Playbook McAfee ATD"
                ]
            }
        }, 
        {
            "AWS - CloudWatchLogs": {
                "name": "AWS - CloudWatchLogs", 
                "commands": [
                    "aws-logs-create-log-group", 
                    "aws-logs-create-log-stream", 
                    "aws-logs-delete-log-group", 
                    "aws-logs-delete-log-stream", 
                    "aws-logs-filter-log-events", 
                    "aws-logs-describe-log-groups", 
                    "aws-logs-describe-log-streams", 
                    "aws-logs-put-retention-policy", 
                    "aws-logs-delete-retention-policy", 
                    "aws-logs-put-log-events", 
                    "aws-logs-put-metric-filter", 
                    "aws-logs-delete-metric-filter", 
                    "aws-logs-describe-metric-filters"
                ], 
                "tests": [
                    "No test"
                ]
            }
        }, 
        {
            "Microsoft Graph": {
                "name": "Microsoft Graph", 
                "commands": [
                    "msg-graph-admin-url", 
                    "msg-search-alerts", 
                    "msg-get-alert-details", 
                    "msg-update-alert", 
                    "msg-get-users", 
                    "msg-get-user"
                ]
            }
        }, 
        {
            "Secdo": {
                "name": "Secdo", 
                "commands": [
                    "secdo-add-IOCs"
                ]
            }
        }, 
        {
            "Preempt": {
                "name": "Preempt", 
                "commands": [
                    "preempt-add-to-watch-list", 
                    "preempt-remove-from-watch-list", 
                    "preempt-get-activities", 
                    "preempt-get-user-endpoints", 
                    "preempt-get-alerts"
                ]
            }
        }, 
        {
            "PostgreSQL": {
                "name": "PostgreSQL", 
                "commands": [
                    "pgsql-query"
                ]
            }
        }, 
        {
            "epo": {
                "name": "epo", 
                "commands": [
                    "epo-help", 
                    "epo-get-latest-dat", 
                    "epo-get-current-dat", 
                    "epo-update-client-dat", 
                    "epo-update-repository", 
                    "epo-get-system-tree-group", 
                    "epo-find-systems", 
                    "epo-command", 
                    "epo-advanced-command", 
                    "epo-wakeup-agent", 
                    "epo-apply-tag", 
                    "epo-clear-tag", 
                    "epo-query-table", 
                    "epo-get-tables", 
                    "epo-find-system", 
                    "epo-get-version"
                ], 
                "tests": [
                    "Test Playbook McAfee ePO"
                ]
            }
        }, 
        {
            "GRR": {
                "name": "GRR", 
                "commands": [
                    "grr-set-flows", 
                    "grr-get-flows", 
                    "grr-get-files", 
                    "grr-get-hunts", 
                    "grr-get-hunt", 
                    "grr-set-hunts", 
                    "grr-get-clients", 
                    "grr_set_flows", 
                    "grr_get_flows", 
                    "grr_get_files", 
                    "grr_get_hunts", 
                    "grr_get_hunt", 
                    "grr_set_hunts"
                ]
            }
        }, 
        {
            "Nessus": {
                "name": "Nessus", 
                "commands": [
                    "nessus-list-scans", 
                    "scans-list", 
                    "nessus-launch-scan", 
                    "scan-launch", 
                    "nessus-scan-details", 
                    "scan-details", 
                    "scan-host-details", 
                    "nessus-scan-host-details", 
                    "nessus-scan-export", 
                    "scan-export", 
                    "scan-report-download", 
                    "nessus-scan-report-download", 
                    "scan-create", 
                    "nessus-scan-create", 
                    "nessus-get-scans-editors", 
                    "scan-export-status", 
                    "nessus-scan-export-status", 
                    "nessus-scan-status"
                ]
            }
        }, 
        {
            "GuardiCore": {
                "name": "GuardiCore", 
                "fromversion": "3.5.0", 
                "commands": [
                    "guardicore-get-incidents", 
                    "guardicore-uncommon-domains", 
                    "guardicore-unresolved-domains", 
                    "guardicore-show-endpoint", 
                    "guardicore-dns-requests", 
                    "guardicore-search-endpoint", 
                    "guardicore-misconfigurations", 
                    "guardicore-get-incident", 
                    "guardicore-get-incident-iocs", 
                    "guardicore-get-incident-events", 
                    "guardicore-get-incident-pcap", 
                    "guardicore-get-incident-attachments", 
                    "guardicore-search-network-log"
                ]
            }
        }, 
        {
            "Digital Shadows": {
                "name": "Digital Shadows", 
                "commands": [
                    "ds-get-breach-reviews", 
                    "ds-snapshot-breach-status", 
                    "ds-find-breach-records", 
                    "ds-get-breach-summary", 
                    "ds-find-breach-usernames", 
                    "ds-get-breach", 
                    "ds-get-breach-records", 
                    "ds-find-data-breaches", 
                    "ds-get-incident", 
                    "ds-get-incident-reviews", 
                    "ds-snapshot-incident-review", 
                    "ds-find-incidents-filtered", 
                    "ds-get-incidents-summary", 
                    "ds-get-apt-report", 
                    "ds-get-intelligence-incident", 
                    "ds-get-intelligence-incident-iocs", 
                    "ds-find-intelligence-incidents", 
                    "ds-find-intelligence-incidents-regional", 
                    "ds-get-intelligence-threat", 
                    "ds-get-intelligence-threat-iocs", 
                    "ds-get-intelligence-threat-activity", 
                    "ds-find-intelligence-threats", 
                    "ds-find-intelligence-threats-regional", 
                    "ds-get-port-reviews", 
                    "ds-snapshot-port-review", 
                    "ds-find-ports", 
                    "ds-find-secure-sockets", 
                    "ds-find-vulnerabilities", 
                    "ds-search", 
                    "ds-get-tags"
                ]
            }
        }, 
        {
            "fireeye": {
                "name": "fireeye", 
                "fromversion": "3.5.0", 
                "commands": [
                    "fe-report", 
                    "fe-submit-status", 
                    "fe-alert", 
                    "fe-submit-result", 
                    "fe-submit", 
                    "fe-config", 
                    "fe-submit-url", 
                    "fe-submit-url-status", 
                    "fe-submit-url-result"
                ]
            }
        }, 
        {
            "RSA NetWitness Packets and Logs": {
                "name": "RSA NetWitness Packets and Logs", 
                "fromversion": "3.5.0", 
                "commands": [
                    "netwitness-msearch", 
                    "netwitness-search", 
                    "netwitness-query", 
                    "netwitness-packets", 
                    "nw-sdk-session", 
                    "nw-sdk-content", 
                    "nw-sdk-summary", 
                    "nw-sdk-values", 
                    "nw-database-dump"
                ]
            }
        }, 
        {
            "RSA NetWitness v11.1": {
                "name": "RSA NetWitness v11.1", 
                "commands": [
                    "netwitness-get-incident", 
                    "netwitness-get-incidents", 
                    "netwitness-update-incident", 
                    "netwitness-delete-incident", 
                    "netwitness-get-alerts"
                ], 
                "tests": [
                    "RSA NetWitness Test"
                ]
            }
        }, 
        {
            "Symantec Messaging Gateway": {
                "name": "Symantec Messaging Gateway", 
                "commands": [
                    "smg-block-email", 
                    "smg-unblock-email", 
                    "smg-block-domain", 
                    "smg-block-ip", 
                    "smg-unblock-ip", 
                    "smg-unblock-domain", 
                    "smg-get-blocked-domains", 
                    "smg-get-blocked-ips"
                ]
            }
        }, 
        {
            "OTRS": {
                "name": "OTRS", 
                "fromversion": "4.1.0", 
                "commands": [
                    "otrs-get-ticket", 
                    "otrs-search-ticket", 
                    "otrs-create-ticket", 
                    "otrs-update-ticket", 
                    "otrs-close-ticket"
                ], 
                "tests": [
                    "OTRS Test"
                ]
            }
        }, 
        {
            "Check Point Sandblast": {
                "name": "Check Point Sandblast", 
                "fromversion": "3.5.0", 
                "commands": [
                    "sb-query", 
                    "sandblast-query", 
                    "sb-upload", 
                    "sandblast-upload", 
                    "sb-download", 
                    "sandblast-download", 
                    "sb-quota", 
                    "sandblast-quota"
                ]
            }
        }, 
        {
            "Cylance Protect": {
                "name": "Cylance Protect", 
                "fromversion": "2.0.1", 
                "commands": [
                    "cylance-protect-get-list", 
                    "cylance-protect-get-devices", 
                    "cylance-protect-get-threats", 
                    "cylance-protect-download-threat", 
                    "cylance-protect-get-threat-details", 
                    "cylance-protect-device-delete", 
                    "cylance-protect-get-device-threats", 
                    "cylance-protect-update-device-threats", 
                    "cylance-protect-delete-hash-from-lists", 
                    "cylance-protect-update-hash-at-lists", 
                    "cylance-protect-upload-threat", 
                    "cylance-protect-get-threated-devices", 
                    "cylance-protect-get-zones", 
                    "cylance-protect-create-zone", 
                    "cylance-protect-update-zone", 
                    "cylance-protect-get-policies", 
                    "cylance-protect-get-policy-details", 
                    "cp-get-list", 
                    "cp-get-devices", 
                    "cp-get-threats", 
                    "cp-download-threat", 
                    "cp-get-threat-details", 
                    "cp-device-delete", 
                    "cp-get-device-threats", 
                    "cp-update-device-threats", 
                    "cp-delete-hash-from-lists", 
                    "cp-update-hash-at-lists", 
                    "cp-upload-threat", 
                    "cp-get-threated-devices", 
                    "cp-get-zones", 
                    "cp-create-zone", 
                    "cp-update-zone", 
                    "cp-get-policies", 
                    "cp-get-policy-details"
                ]
            }
        }, 
        {
            "TCPIPUtils": {
                "name": "TCPIPUtils", 
                "commands": [
                    "ip"
                ]
            }
        }, 
        {
            "RSA NetWitness Security Analytics": {
                "name": "RSA NetWitness Security Analytics", 
                "fromversion": "2.0.0", 
                "commands": [
                    "nw-list-incidents", 
                    "nw-login", 
                    "nw-get-components", 
                    "nw-get-events", 
                    "nw-get-available-assignees", 
                    "nw-create-incident", 
                    "nw-add-events-to-incident", 
                    "nw-update-incident", 
                    "fetch-incidents", 
                    "nw-get-alerts", 
                    "nw-get-alert-details", 
                    "nw-get-event-details", 
                    "nw-get-incident-details", 
                    "nw-get-alert-original", 
                    "netwitness-im-list-incidents", 
                    "netwitness-im-login", 
                    "netwitness-im-get-components", 
                    "netwitness-im-get-events", 
                    "netwitness-im-get-available-assignees", 
                    "netwitness-im-create-incident", 
                    "netwitness-im-add-events-to-incident", 
                    "netwitness-im-update-incident", 
                    "netwitness-im-get-alerts", 
                    "netwitness-im-get-alert-details", 
                    "netwitness-im-get-event-details", 
                    "netwitness-im-get-incident-details", 
                    "netwitness-im-get-alert-original"
                ]
            }
        }, 
        {
            "Where is the egg?": {
                "name": "Where is the egg?", 
                "fromversion": "3.6.0", 
                "commands": [
                    "clue"
                ], 
                "tests": [
                    "No test"
                ]
            }
        }, 
        {
            "jira": {
                "name": "jira", 
                "toversion": "2.5.0", 
                "commands": [
                    "jira-issue-query", 
                    "jira-get-issue", 
                    "jira-create-issue", 
                    "jira-issue-upload-file", 
                    "jira-issue-add-comment", 
                    "jira-issue-add-link"
                ]
            }
        }, 
        {
            "Vectra": {
                "name": "Vectra", 
                "commands": [
                    "vec-detections", 
                    "vectra-detections", 
                    "vec-hosts", 
                    "vectra-hosts", 
                    "vec-settings", 
                    "vectra-settings", 
                    "vec-health", 
                    "vectra-health", 
                    "vec-triage", 
                    "vectra-triage", 
                    "vec-sensors", 
                    "vectra-sensors", 
                    "vec-get-host-by-id", 
                    "vec-get-detetctions-by-id"
                ], 
                "tests": [
                    "No test"
                ]
            }
        }, 
        {
            "Twilio": {
                "name": "Twilio", 
                "fromversion": "2.5.0", 
                "commands": [
                    "TwilioSendSMS"
                ]
            }
        }, 
        {
            "PhishTank": {
                "name": "PhishTank", 
                "commands": [
                    "url", 
                    "phishtank-reload", 
                    "phishtank-status"
                ]
            }
        }, 
        {
            "FireEye iSIGHT": {
                "name": "FireEye iSIGHT", 
                "commands": [
                    "ip", 
                    "domain", 
                    "file", 
                    "isight-get-report", 
                    "isight-submit-file"
                ], 
                "tests": [
                    "No test"
                ]
            }
        }, 
        {
            "BigFix": {
                "name": "BigFix", 
                "commands": [
                    "bigfix-get-sites", 
                    "bigfix-get-site", 
                    "bigfix-get-patches", 
                    "bigfix-get-endpoints", 
                    "bigfix-get-endpoint", 
                    "bigfix-deploy-patch", 
                    "bigfix-get-patch", 
                    "bigfix-action-delete", 
                    "bigfix-action-status", 
                    "bigfix-action-stop", 
                    "bigfix-query"
                ]
            }
        }, 
        {
            "Phish.AI": {
                "name": "Phish.AI", 
                "fromversion": "4.0.0", 
                "commands": [
                    "phish-ai-scan-url", 
                    "phish-ai-check-status"
                ], 
                "tests": [
                    "PhishAi-Test"
                ]
            }
        }, 
        {
            "Koodous": {
                "name": "Koodous", 
                "commands": [
                    "k-check-hash"
                ]
            }
        }, 
        {
            "IntSights": {
                "name": "IntSights", 
                "commands": [
                    "intsights-get-alert-image", 
                    "intsights-get-alert-activities", 
                    "intsights-assign-alert", 
                    "intsights-unassign-alert", 
                    "intsights-send-mail", 
                    "intsights-ask-the-analyst", 
                    "intsights-add-tag-to-alert", 
                    "intsights-remove-tag-from-alert", 
                    "intsights-add-comment-to-alert", 
                    "intsights-update-alert-severity", 
                    "intsights-get-alert-by-id", 
                    "intsights-get-ioc-by-value", 
                    "intsights-get-iocs", 
                    "intsights-get-alerts", 
                    "intsights-alert-takedown-request", 
                    "intsights-get-alert-takedown-status", 
                    "intsights-update-ioc-blocklist-status", 
                    "intsights-get-ioc-blocklist-status", 
                    "intsights-close-alert"
                ], 
                "tests": [
                    "IntSights Test"
                ]
            }
        }, 
        {
            "MISP V2": {
                "name": "MISP V2", 
                "commands": [
                    "misp-search", 
                    "file", 
                    "url", 
                    "ip", 
                    "internal-misp-create-event", 
                    "misp-create-event", 
                    "internal-misp-add-attribute", 
                    "misp-download-sample", 
                    "misp-add-attribute", 
                    "misp-upload-sample", 
                    "misp-delete-event", 
                    "misp-add-tag"
                ], 
                "tests": [
                    "MISP V2 Test"
                ]
            }
        }
    ], 
    "TestPlaybooks": [
        {
            "SignalSciences Test": {
                "name": "SignalSciences Test", 
                "implementing_commands": [
                    "sigsci-get-blacklist", 
                    "sigsci-get-whitelist", 
                    "sigsci-blacklist-add-ip", 
                    "sigsci-whitelist-add-ip", 
                    "sigsci-blacklist-remove-ip", 
                    "sigsci-whitelist-remove-ip"
                ]
            }
        }, 
        {
            "Microsoft Graph Test": {
                "name": "Microsoft Graph Test", 
                "implementing_scripts": [
                    "VerifyContext"
                ], 
                "implementing_commands": [
                    "msg-search-alerts", 
                    "msg-update-alert", 
                    "msg-get-alert-details"
                ]
            }
        }, 
        {
            "Mail Sender (New) Test": {
                "name": "Email Sender Python", 
                "implementing_scripts": [
                    "Set", 
                    "RaiseError", 
                    "DeleteContext", 
                    "Sleep", 
                    "FileCreateAndUpload"
                ], 
                "implementing_commands": [
                    "googleapps-gmail-get-mail", 
                    "googleapps-gmail-search", 
                    "ThrowException", 
                    "send-mail"
                ]
            }
        }, 
        {
            "ThreatExchange-test": {
                "name": "ThreatExchange-test", 
                "implementing_scripts": [
                    "ExtractDomain", 
                    "ExtractHash", 
                    "Exists", 
                    "ExtractIP", 
                    "Print", 
                    "IsMaliciousIndicatorFound", 
                    "VerifyContextFields", 
                    "ExtractURL"
                ], 
                "implementing_commands": [
                    "url", 
                    "ip", 
                    "domain", 
                    "file"
                ]
            }
        }, 
        {
            "PortListenCheck-test": {
                "name": "PortListenCheck-test", 
                "implementing_scripts": [
                    "Print", 
                    "PortListenCheck"
                ]
            }
        }, 
        {
            "Qualys-Test": {
                "name": "Qualys-Test", 
                "implementing_scripts": [
                    "VerifyContext", 
                    "DeleteContext"
                ], 
                "implementing_commands": [
                    "qualys-pc-scan-list", 
                    "qualys-report-template-list", 
                    "qualys-vm-scan-list", 
                    "qualys-scheduled-report-list", 
                    "qualys-report-list"
                ]
            }
        }, 
        {
            "Pipl Test": {
                "name": "Pipl Test", 
                "implementing_scripts": [
                    "VerifyContext"
                ], 
                "implementing_commands": [
                    "pipl-search"
                ]
            }
        }, 
        {
            "Splunk-Test": {
                "name": "Splunk-Test", 
                "implementing_scripts": [
                    "Set", 
                    "DumpJSON", 
                    "StringContains", 
                    "VerifyContext", 
                    "Print", 
                    "IsGreaterThan", 
                    "AreValuesEqual"
                ], 
                "implementing_commands": [
                    "splunk-parse-raw", 
                    "splunk-search", 
                    "splunk-submit-event", 
                    "splunk-get-indexes"
                ]
            }
        }, 
        {
            "67b0f25f-b061-4468-8613-43ab13147173": {
                "name": "CbP-PlayBook", 
                "implementing_scripts": [
                    "VerifyContext", 
                    "DeleteContext"
                ], 
                "implementing_commands": [
                    "cbp-fileUpload-download", 
                    "cbp-connector-search", 
                    "cbp-connector-get", 
                    "cbp-fileAnalysis-createOrUpdate", 
                    "cbp-fileUpload-createOrUpdate", 
                    "cbp-fileUpload-get", 
                    "cbp-fileAnalysis-get"
                ]
            }
        }, 
        {
            "test_url_regex": {
                "name": "Test URL Regex", 
                "implementing_scripts": [
                    "Print", 
                    "VerifyContext", 
                    "DeleteContext"
                ]
            }
        }, 
        {
            "8984405a-4274-470a-8a34-a437d8e2e1c5": {
                "name": "Test - PhishMe", 
                "implementing_scripts": [
                    "CloseInvestigation", 
                    "IsGreaterThan", 
                    "DeleteContext", 
                    "AreValuesEqual"
                ], 
                "implementing_commands": [
                    "url", 
                    "phishme-search", 
                    "email", 
                    "file", 
                    "ip"
                ]
            }
        }, 
        {
            "4078d8b6-37c6-42d7-8324-16096a2feb51": {
                "name": "AWS - Route53 Test Playbook", 
                "implementing_scripts": [
                    "VerifyContext"
                ], 
                "implementing_commands": [
                    "aws-route53-waiter-resource-record-sets-changed", 
                    "aws-route53-test-dns-answer", 
                    "aws-route53-upsert-record", 
                    "aws-route53-create-record", 
                    "aws-route53-delete-record", 
                    "aws-route53-list-resource-record-sets", 
                    "aws-route53-list-hosted-zones"
                ]
            }
        }, 
        {
            "EWS Mail Sender Test": {
                "name": "EWS Mail Sender Test", 
                "implementing_scripts": [
                    "http"
                ], 
                "implementing_commands": [
                    "send-mail"
                ]
            }
        }, 
        {
            "Icebrg Test": {
                "name": "Icebrg Test", 
                "implementing_commands": [
                    "icebrg-get-report-assets", 
                    "icebrg-get-reports", 
                    "icebrg-saved-searches", 
                    "icebrg-search-events", 
                    "icebrg-get-history", 
                    "icebrg-get-report-indicators"
                ]
            }
        }, 
        {
            "tenable-sc-scan-test": {
                "name": "Test tenable scan", 
                "implementing_playbooks": [
                    "Launch Scan - Tenable.sc"
                ]
            }
        }, 
        {
            "VMWare Test": {
                "name": "VMWare Test", 
                "implementing_scripts": [
                    "VerifyContext", 
                    "DeleteContext", 
                    "AreValuesEqual"
                ], 
                "implementing_commands": [
                    "vmware-get-events", 
                    "vmware-poweroff", 
                    "vmware-suspend", 
                    "vmware-hard-reboot", 
                    "vmware-poweron", 
                    "vmware-revert-snapshot", 
                    "vmware-create-snapshot", 
                    "vmware-get-vms"
                ]
            }
        }, 
        {
            "OpenPhish Test Playbook": {
                "name": "OpenPhish Test Playbook", 
                "implementing_scripts": [
                    "Print", 
                    "CloseInvestigation", 
                    "Exists"
                ], 
                "implementing_commands": [
                    "url", 
                    "openphish-status"
                ]
            }
        }, 
        {
            "Intezer Testing": {
                "name": "Intezer Testing", 
                "implementing_scripts": [
                    "VerifyContext", 
                    "DeleteContext", 
                    "http"
                ], 
                "implementing_commands": [
                    "intezer-upload", 
                    "file"
                ]
            }
        }, 
        {
            "test-domain-indicator": {
                "name": "test-domain-indicator", 
                "implementing_scripts": [
                    "Print", 
                    "GetIndicatorDBotScore", 
                    "Sleep"
                ]
            }
        }, 
        {
            "ip_enrichment_generic_test": {
                "name": "IP Enrichment - Generic - Test", 
                "fromversion": "3.5.0", 
                "implementing_scripts": [
                    "DeleteContext", 
                    "VerifyContext", 
                    "Set"
                ], 
                "implementing_playbooks": [
                    "IP Enrichment - Generic"
                ]
            }
        }, 
        {
            "Nessus - Test": {
                "name": "Nessus - Test", 
                "implementing_scripts": [
                    "WhileLoop"
                ], 
                "implementing_commands": [
                    "nessus-scan-status", 
                    "nessus-scan-report-download", 
                    "nessus-scan-create", 
                    "nessus-scan-export", 
                    "nessus-launch-scan", 
                    "nessus-scan-details"
                ]
            }
        }, 
        {
            "d66e5f86-e045-403f-819e-5058aa603c32": {
                "name": "AWS - EC2 Test Playbook actions", 
                "implementing_scripts": [
                    "VerifyContext", 
                    "DeleteContext"
                ], 
                "implementing_commands": [
                    "aws-ec2-create-snapshot", 
                    "aws-ec2-monitor-instances", 
                    "aws-ec2-modify-volume", 
                    "aws-ec2-waiter-instance-terminated", 
                    "aws-ec2-reboot-instances", 
                    "aws-ec2-delete-snapshot", 
                    "aws-ec2-get-latest-ami", 
                    "aws-ec2-associate-address", 
                    "aws-ec2-create-volume", 
                    "aws-ec2-modify-network-interface-attribute", 
                    "aws-ec2-waiter-instance-stopped", 
                    "aws-ec2-describe-instances", 
                    "aws-ec2-delete-security-group", 
                    "aws-ec2-create-image", 
                    "aws-ec2-allocate-address", 
                    "aws-ec2-attach-volume", 
                    "aws-ec2-run-instances", 
                    "aws-ec2-start-instances", 
                    "aws-ec2-disassociate-address", 
                    "aws-ec2-waiter-image-available", 
                    "aws-ec2-modify-instance-attribute", 
                    "aws-ec2-waiter-instance-status-ok", 
                    "aws-ec2-create-security-group", 
                    "aws-ec2-delete-volume", 
                    "aws-ec2-release-address", 
                    "aws-ec2-copy-snapshot", 
                    "aws-ec2-authorize-security-group-ingress-rule", 
                    "aws-ec2-create-tags", 
                    "aws-ec2-deregister-image", 
                    "aws-ec2-unmonitor-instances", 
                    "aws-ec2-detach-volume", 
                    "aws-ec2-revoke-security-group-ingress-rule", 
                    "aws-ec2-waiter-instance-running", 
                    "aws-ec2-terminate-instances", 
                    "aws-ec2-waiter-snapshot_completed", 
                    "aws-ec2-copy-image", 
                    "aws-ec2-stop-instances"
                ]
            }
        }, 
        {
            "CopyContextToFieldTest": {
                "name": "CopyContextToFieldTest", 
                "implementing_scripts": [
                    "Set", 
                    "PrintErrorEntry", 
                    "CopyContextToField"
                ]
            }
        }, 
        {
            "Google-Vault-Generic-Test": {
                "name": "Google Vault Generic Test", 
                "implementing_scripts": [
                    "VerifyContext", 
                    "GeneratePassword", 
                    "DeleteContext", 
                    "Sleep"
                ], 
                "implementing_commands": [
                    "gvault-add-heldAccount", 
                    "gvault-get-matter", 
                    "gvault-create-hold", 
                    "gvault-export-status", 
                    "gvault-get-mail-results", 
                    "gvault-remove-heldAccount", 
                    "gvault-get-groups-results", 
                    "gvault-delete-hold", 
                    "gvault-create-export-mail", 
                    "gvault-create-matter", 
                    "gvault-create-export-drive", 
                    "gvault-get-drive-results", 
                    "gvault-create-export-groups"
                ]
            }
        }, 
        {
            "cve_enrichment_-_generic_-_test": {
                "name": "CVE Enrichment - Generic - Test", 
                "fromversion": "3.6.0", 
                "implementing_scripts": [
                    "VerifyContext", 
                    "Set"
                ], 
                "implementing_playbooks": [
                    "CVE Enrichment - Generic"
                ]
            }
        }, 
        {
            "ReadPDFFile-Test": {
                "name": "ReadPDFFile-Test", 
                "implementing_scripts": [
                    "DeleteContext", 
                    "http", 
                    "ReadPDFFile"
                ]
            }
        }, 
        {
            "RegexGroups Test": {
                "name": "RegexGroups Test", 
                "implementing_scripts": [
                    "RaiseError", 
                    "VerifyContext", 
                    "Set", 
                    "DeleteContext"
                ]
            }
        }, 
        {
            "GmailTest": {
                "name": "GmailTest", 
                "implementing_scripts": [
                    "GetTime", 
                    "DeleteContext"
                ], 
                "implementing_commands": [
                    "gmail-add-delete-filter", 
                    "gmail-get-thread", 
                    "gmail-get-tokens-for-user", 
                    "gmail-search-all-mailboxes", 
                    "gmail-get-attachments", 
                    "gmail-list-users", 
                    "gmail-delete-user", 
                    "gmail-create-user", 
                    "gmail-get-mail", 
                    "gmail-move-mail", 
                    "gmail-get-user", 
                    "gmail-search"
                ]
            }
        }, 
        {
            "Extract Indicators From File - test": {
                "name": "Extract Indicators From File - test", 
                "implementing_scripts": [
                    "RaiseError", 
                    "http"
                ], 
                "implementing_playbooks": [
                    "Extract Indicators From File - Generic"
                ]
            }
        }, 
        {
            "Kenna Test": {
                "name": "Kenna Test", 
                "implementing_commands": [
                    "kenna-update-asset", 
                    "kenna-run-connector", 
                    "kenna-search-vulnerabilities", 
                    "kenna-search-fixes", 
                    "kenna-update-vulnerability", 
                    "kenna-get-connectors"
                ]
            }
        }, 
        {
            "3da2e31b-f114-4d7f-8702-117f3b498de9": {
                "name": "AWS - CloudTrail Test Playbook", 
                "implementing_scripts": [
                    "VerifyContext", 
                    "DeleteContext"
                ], 
                "implementing_commands": [
                    "aws-cloudtrail-start-logging", 
                    "aws-cloudtrail-update-trail", 
                    "aws-cloudtrail-describe-trails", 
                    "aws-cloudtrail-lookup-events", 
                    "aws-cloudtrail-delete-trail", 
                    "aws-cloudtrail-create-trail", 
                    "aws-cloudtrail-stop-logging"
                ]
            }
        }, 
        {
            "test_Qradar": {
                "name": "test_Qradar", 
                "implementing_scripts": [
                    "FetchFromInstance", 
                    "DeleteContext"
                ], 
                "implementing_playbooks": [
                    "QRadarFullSearch"
                ], 
                "implementing_commands": [
                    "qradar-delete-reference-set", 
                    "qradar-create-reference-set-value", 
                    "qradar-get-reference-by-name", 
                    "qradar-get-note", 
                    "qradar-offense-by-id", 
                    "qradar-get-assets", 
                    "qradar-create-note", 
                    "qradar-offenses", 
                    "qradar-get-asset-by-id", 
                    "qradar-update-offense", 
                    "qradar-create-reference-set", 
                    "qradar-delete-reference-set-value"
                ]
            }
        }, 
        {
            "Centreon-Test-Playbook": {
                "name": "Centreon-Test-Playbook", 
                "implementing_commands": [
                    "centreon-get-host-status"
                ]
            }
        }, 
        {
            "ssdeepreputationtest": {
                "name": "SsdeepReputationTest", 
                "implementing_scripts": [
                    "VerifyContext", 
                    "DeleteContext", 
                    "Sleep", 
                    "SsdeepReputationTest", 
                    "SSDeepReputation"
                ]
            }
        }, 
        {
            "crowdstrike_falconhost_test": {
                "name": "CrowdStrike FalconHost Test", 
                "implementing_scripts": [
                    "Set", 
                    "VerifyContext", 
                    "DeleteContext"
                ], 
                "implementing_commands": [
                    "cs-device-ran-on", 
                    "cs-device-search", 
                    "cs-device-details"
                ]
            }
        }, 
        {
            "dnstwistTest": {
                "name": "dnstwistTest", 
                "implementing_scripts": [
                    "VerifyContext", 
                    "DeleteContext"
                ], 
                "implementing_commands": [
                    "dnstwist-domain-variations"
                ]
            }
        }, 
        {
            "IPInfoTest": {
                "name": "IPInfoTest", 
                "implementing_scripts": [
                    "VerifyContext", 
                    "DeleteContext"
                ], 
                "implementing_commands": [
                    "ip"
                ]
            }
        }, 
        {
            "Tanium Test Playbook": {
                "name": "Tanium Test Playbook", 
                "fromversion": "2.5.0", 
                "implementing_commands": [
                    "tn-deploy-package", 
                    "tn-ask-question", 
                    "tn-get-saved-question"
                ]
            }
        }, 
        {
            "Netskope Test": {
                "name": "Netskope Test", 
                "implementing_scripts": [
                    "VerifyContext"
                ], 
                "implementing_commands": [
                    "netskope-events", 
                    "netskope-alerts"
                ]
            }
        }, 
        {
            "entity_enrichment_generic_test": {
                "name": "Entity Enrichment - Generic - Test", 
                "fromversion": "3.5.0", 
                "implementing_scripts": [
                    "Set", 
                    "VerifyContext", 
                    "DeleteContext"
                ], 
                "implementing_playbooks": [
                    "Entity Enrichment - Generic"
                ]
            }
        }, 
        {
            "CrowdStrike Falcon Intel v2": {
                "name": "CrowdStrike Falcon Intel v2", 
                "implementing_scripts": [
                    "RaiseError", 
                    "DeleteContext"
                ], 
                "implementing_commands": [
                    "domain", 
                    "url", 
                    "ip", 
                    "cs-actors", 
                    "cs-indicators", 
                    "file", 
                    "cs-reports"
                ]
            }
        }, 
        {
            "search_endpoints_by_hash_-_tie_-_test": {
                "name": "Search Endpoints By Hash - TIE - Test", 
                "fromversion": "3.5.0", 
                "implementing_scripts": [
                    "Set", 
                    "DeleteContext"
                ], 
                "implementing_playbooks": [
                    "Search Endpoints By Hash - TIE"
                ]
            }
        }, 
        {
            "nexpose_test": {
                "name": "Nexpose test", 
                "implementing_scripts": [
                    "GenerateUUID", 
                    "VerifyContext", 
                    "DeleteContext"
                ], 
                "implementing_commands": [
                    "nexpose-start-site-scan", 
                    "nexpose-get-asset", 
                    "nexpose-stop-scan", 
                    "nexpose-delete-site", 
                    "nexpose-get-asset-vulnerability", 
                    "nexpose-create-site", 
                    "nexpose-get-assets", 
                    "nexpose-create-assets-report", 
                    "nexpose-resume-scan", 
                    "nexpose-pause-scan", 
                    "nexpose-search-assets", 
                    "nexpose-get-scans"
                ]
            }
        }, 
        {
            "cisco-ise-test-playbook": {
                "name": "cisco-ise-test-playbook", 
                "implementing_scripts": [
                    "VerifyContext"
                ], 
                "implementing_commands": [
                    "cisco-ise-get-endpoints"
                ]
            }
        }, 
        {
            "CarbonBlackResponseTest": {
                "name": "Carbon Black Response Test", 
                "implementing_scripts": [
                    "CarbonBlackResponseFilterSensors", 
                    "VerifyContext", 
                    "DeleteContext"
                ], 
                "implementing_commands": [
                    "cb-watchlist-new", 
                    "cb-get-processes", 
                    "cb-get-process", 
                    "cb-watchlist-del", 
                    "cb-process-events", 
                    "cb-quarantine-device", 
                    "cb-sensor-info", 
                    "cb-binary", 
                    "cb-binary-get", 
                    "cb-get-hash-blacklist", 
                    "cb-watchlist-set", 
                    "cb-unquarantine-device", 
                    "cb-unblock-hash", 
                    "cb-alert-update", 
                    "cb-block-hash", 
                    "cb-alert"
                ]
            }
        }, 
        {
            "dedup_-_generic_-_test": {
                "name": "Dedup - Generic - Test", 
                "fromversion": "3.5.0", 
                "implementing_scripts": [
                    "VerifyContext", 
                    "CreateDuplicateIncident", 
                    "DeleteContext"
                ], 
                "implementing_playbooks": [
                    "Dedup - Generic"
                ], 
                "implementing_commands": [
                    "setIncident"
                ]
            }
        }, 
        {
            "VxStream Test": {
                "name": "VxStream Test", 
                "implementing_scripts": [
                    "VerifyContext", 
                    "DeleteContext", 
                    "http", 
                    "Exists"
                ], 
                "implementing_commands": [
                    "crowdstrike-detonate-file", 
                    "crowdstrike-get-environments", 
                    "crowdstrike-submit-url", 
                    "crowdstrike-scan", 
                    "crowdstrike-search"
                ]
            }
        }, 
        {
            "PhishTank Testing": {
                "name": "PhishTank Testing", 
                "implementing_scripts": [
                    "DeleteContext", 
                    "VerifyContext", 
                    "Set", 
                    "http", 
                    "ReadFile"
                ], 
                "implementing_commands": [
                    "url"
                ]
            }
        }, 
        {
            "BigFixTest": {
                "name": "BigFixTest", 
                "implementing_scripts": [
                    "VerifyContext", 
                    "DeleteContext"
                ], 
                "implementing_commands": [
                    "bigfix-action-delete", 
                    "bigfix-action-stop", 
                    "bigfix-get-site", 
                    "bigfix-get-sites", 
                    "bigfix-action-status", 
                    "bigfix-get-patches", 
                    "bigfix-get-endpoints", 
                    "bigfix-deploy-patch"
                ]
            }
        }, 
        {
            "Cisco-Meraki-Test": {
                "name": "Cisco-Meraki-Test", 
                "implementing_scripts": [
                    "VerifyContext", 
                    "DeleteContext"
                ], 
                "implementing_commands": [
                    "meraki-get-organization-license-state", 
                    "meraki-fetch-networks", 
                    "meraki-fetch-organizations", 
                    "meraki-fetch-devices", 
                    "meraki-fetch-organization-inventory"
                ]
            }
        }, 
        {
            "url_enrichment_-_generic_test": {
                "name": "Url Enrichment Generic - Test", 
                "fromversion": "3.5.0", 
                "implementing_scripts": [
                    "DeleteContext", 
                    "VerifyContext", 
                    "Set"
                ], 
                "implementing_playbooks": [
                    "URL Enrichment - Generic"
                ], 
                "implementing_commands": [
                    "rasterize"
                ]
            }
        }, 
        {
            "CheckpointFW-test": {
                "name": "CheckpointFW-test", 
                "implementing_scripts": [
                    "VerifyContextFields", 
                    "CheckpointFWBackupStatus", 
                    "DeleteContext", 
                    "Sleep", 
                    "CheckpointFWCreateBackup"
                ], 
                "implementing_commands": [
                    "checkpoint-delete-rule", 
                    "checkpoint-block-ip", 
                    "checkpoint-set-rule", 
                    "checkpoint-show-access-rule-base", 
                    "checkpoint-show-hosts"
                ]
            }
        }, 
        {
            "Test Playbook McAfee ATD": {
                "name": "Test Playbook McAfee ATD", 
                "implementing_scripts": [
                    "FileCreateAndUpload", 
                    "DeleteContext", 
                    "Exists", 
                    "AreValuesEqual"
                ], 
                "implementing_playbooks": [
                    "Detonate URL - McAfee ATD", 
                    "ATD - Detonate File"
                ], 
                "implementing_commands": [
                    "atd-list-analyzer-profiles", 
                    "atd-login", 
                    "atd-list-user"
                ]
            }
        }, 
        {
            "Cisco-Umbrella-Test": {
                "name": "Cisco-Umbrella-Test", 
                "implementing_scripts": [
                    "VerifyContext", 
                    "DeleteContext"
                ], 
                "implementing_commands": [
                    "umbrella-ip-dns-history", 
                    "umbrella-domain-related", 
                    "umbrella-domain-dns-history", 
                    "investigate-umbrella-domain-co-occurrences", 
                    "investigate-umbrella-domain-dns-history", 
                    "umbrella-domain-security", 
                    "investigate-umbrella-domain-search", 
                    "umbrella-domain-search", 
                    "investigate-umbrella-domain-related", 
                    "umbrella-domain-co-occurrences", 
                    "umbrella-domain-categorization"
                ]
            }
        }, 
        {
            "Test Playbook McAfee ePO": {
                "name": "Test Playbook McAfee ePO", 
                "implementing_scripts": [
                    "RaiseError", 
                    "DeleteContext"
                ], 
                "implementing_commands": [
                    "epo-clear-tag", 
                    "epo-get-system-tree-group", 
                    "epo-get-latest-dat", 
                    "epo-update-client-dat", 
                    "epo-advanced-command", 
                    "epo-help", 
                    "epo-find-systems", 
                    "epo-update-repository", 
                    "epo-get-version", 
                    "epo-get-current-dat", 
                    "epo-get-tables", 
                    "epo-apply-tag", 
                    "epo-find-system", 
                    "epo-query-table"
                ]
            }
        }, 
        {
            "grr_test": {
                "name": "GRR Test", 
                "implementing_scripts": [
                    "Set", 
                    "DeleteContext"
                ], 
                "implementing_commands": [
                    "grr-get-hunts", 
                    "grr-get-clients", 
                    "grr-set-hunts", 
                    "grr-set-flows", 
                    "grr-get-flows"
                ]
            }
        }, 
        {
            "RTIR Test": {
                "name": "RTIR Test", 
                "implementing_scripts": [
                    "DeleteContext"
                ], 
                "implementing_commands": [
                    "rtir-edit-ticket", 
                    "rtir-resolve-ticket", 
                    "rtir-create-ticket", 
                    "rtir-get-ticket", 
                    "rtir-search-ticket"
                ]
            }
        }, 
        {
            "GeneratePassword-Test": {
                "name": "GeneratePassword-Test", 
                "implementing_scripts": [
                    "Print", 
                    "GeneratePassword", 
                    "DeleteContext", 
                    "Exists"
                ]
            }
        }, 
        {
            "EWS Public Folders Test": {
                "name": "EWS Public Folders Test", 
                "implementing_commands": [
                    "ews-search-mailbox", 
                    "ews-get-items-from-folder", 
                    "ews-find-folders", 
                    "ews-get-folder"
                ]
            }
        }, 
        {
            "account_enrichment_-_generic_test": {
                "name": "Account Enrichment - Generic Test", 
                "fromversion": "3.5.0", 
                "implementing_scripts": [
                    "DeleteContext", 
                    "VerifyContext", 
                    "Set"
                ], 
                "implementing_playbooks": [
                    "Account Enrichment - Generic"
                ]
            }
        }, 
        {
            "TestStringReplace": {
                "name": "TestStringReplace", 
                "implementing_scripts": [
                    "StringReplace", 
                    "VerifyContextFields", 
                    "DeleteContext"
                ]
            }
        }, 
        {
            "EWSv2_empty_attachment_test": {
                "name": "EWSv2_empty_attachment_test", 
                "implementing_commands": [
                    "ews-get-attachment"
                ]
            }
        }, 
        {
            "search_endpoints_by_hash_-_crowdstrike_-_test": {
                "name": "Search Endpoints By Hash - CrowdStrike - Test", 
                "fromversion": "3.5.0", 
                "implementing_scripts": [
                    "DeleteContext"
                ], 
                "implementing_playbooks": [
                    "Search Endpoints By Hash - CrowdStrike"
                ]
            }
        }, 
        {
            "IBM Resilient Systems Test": {
                "name": "IBM Resilient Systems Test", 
                "implementing_scripts": [
                    "VerifyContext"
                ], 
                "implementing_commands": [
                    "rs-search-incidents", 
                    "rs-related-incidents", 
                    "rs-incidents-get-tasks", 
                    "rs-incident-attachments", 
                    "rs-incident-artifacts"
                ]
            }
        }, 
        {
            "whois_test": {
                "name": "whois_test", 
                "implementing_scripts": [
                    "DeleteContext"
                ], 
                "implementing_commands": [
                    "closeInvestigation", 
                    "whois"
                ]
            }
        }, 
        {
            "c7d68ad5MxToolbox_test": {
                "name": "MxToolbox_test", 
                "implementing_scripts": [
                    "CloseInvestigation", 
                    "Exists", 
                    "ToTable"
                ], 
                "implementing_commands": [
                    "mxtoolbox"
                ]
            }
        }, 
        {
            "Jira-Test": {
                "name": "Jira-Test", 
                "implementing_scripts": [
                    "VerifyContextFields", 
                    "VerifyContext", 
                    "DeleteContext", 
                    "FileCreateAndUpload"
                ], 
                "implementing_commands": [
                    "jira-create-issue", 
                    "jira-issue-upload-file", 
                    "jira-get-comments", 
                    "jira-issue-add-comment", 
                    "jira-edit-issue", 
                    "jira-issue-query", 
                    "jira-delete-issue", 
                    "jira-issue-add-link", 
                    "jira-get-issue"
                ]
            }
        }, 
        {
            "2142f8de-29d5-4288-8426-0db39abe988b": {
                "name": "AWS - EC2 Test Playbook ", 
                "implementing_scripts": [
                    "VerifyContext"
                ], 
                "implementing_commands": [
                    "aws-ec2-describe-regions", 
                    "aws-ec2-describe-volumes", 
                    "aws-ec2-describe-key-pairs", 
                    "aws-ec2-describe-instances", 
                    "aws-ec2-describe-launch-templates", 
                    "aws-ec2-describe-vpcs", 
                    "aws-ec2-describe-security-groups", 
                    "aws-ec2-describe-subnets", 
                    "aws-ec2-describe-snapshots", 
                    "aws-ec2-describe-images", 
                    "aws-ec2-describe-addresses"
                ]
            }
        }, 
        {
            "palo_alto_firewall_test_pb": {
                "name": "palo_alto_firewall_test_pb", 
                "implementing_scripts": [
                    "DeleteContext", 
                    "Sleep"
                ], 
                "implementing_playbooks": [
                    "PanoramaCommitConfiguration"
                ], 
                "implementing_commands": [
                    "panorama-list-applications", 
                    "panorama-create-rule", 
                    "panorama-delete-rule", 
                    "panorama-create-address-group", 
                    "panorama-list-addresses", 
                    "panorama-get-address-group", 
                    "panorama-get-url-category", 
                    "panorama", 
                    "panorama-edit-rule", 
                    "panorama-get-url-filter", 
                    "panorama-list-address-groups", 
                    "panorama-get-custom-url-category", 
                    "panorama-edit-address-group", 
                    "panorama-create-address", 
                    "panorama-delete-address-group", 
                    "panorama-move-rule", 
                    "panorama-delete-address"
                ]
            }
        }, 
        {
            "Google Safe Browsing Test": {
                "name": "Google Safe Browsing Test", 
                "implementing_scripts": [
                    "RaiseError", 
                    "CloseInvestigation"
                ], 
                "implementing_commands": [
                    "url"
                ]
            }
        }, 
        {
            "Tenable.io test": {
                "name": "Tenable.io test", 
                "implementing_scripts": [
                    "DeleteContext"
                ], 
                "implementing_commands": [
                    "tenable-io-get-vulnerabilities-by-asset", 
                    "tenable-io-get-scan-report", 
                    "tenable-io-list-scans", 
                    "tenable-io-get-vulnerability-details", 
                    "tenable-io-get-scan-status"
                ]
            }
        }, 
        {
            "JoeSecurityTestPlaybook": {
                "name": "JoeSecurityTestPlaybook", 
                "implementing_scripts": [
                    "FileCreateAndUpload", 
                    "DeleteContext"
                ], 
                "implementing_commands": [
                    "joe-download-report", 
                    "joe-is-online", 
                    "joe-analysis-info", 
                    "joe-search", 
                    "joe-analysis-submit-sample", 
                    "joe-analysis-submit-url"
                ]
            }
        }, 
        {
            "get_file_sample_by_hash_-_carbon_black_enterprise_Response_-_test": {
                "name": "Get File Sample By Hash - Carbon Black Enterprise Response - Test", 
                "fromversion": "3.5.0", 
                "implementing_scripts": [
                    "Set", 
                    "VerifyContext", 
                    "DeleteContext"
                ], 
                "implementing_playbooks": [
                    "Get File Sample By Hash - Carbon Black Enterprise Response"
                ]
            }
        }, 
        {
            "OTRS Test": {
                "name": "OTRS Test", 
                "implementing_scripts": [
                    "FetchFromInstance"
                ], 
                "implementing_commands": [
                    "otrs-update-ticket", 
                    "otrs-search-ticket", 
                    "otrs-create-ticket", 
                    "otrs-close-ticket", 
                    "otrs-get-ticket"
                ]
            }
        }, 
        {
            "get_original_email_-_gmail_-_test": {
                "name": "Get Original Email - Gmail - Test", 
                "implementing_scripts": [
                    "VerifyContext"
                ], 
                "implementing_playbooks": [
                    "Get Original Email - Gmail"
                ]
            }
        }, 
        {
            "TestHPServiceManager": {
                "name": "TestHPServiceManager", 
                "implementing_scripts": [
                    "VerifyContextFields", 
                    "VerifyContext", 
                    "DeleteContext"
                ], 
                "implementing_commands": [
                    "hpsm-create-incident", 
                    "hpsm-get-device", 
                    "hpsm-list-incidents", 
                    "hpsm-get-incident-by-id"
                ]
            }
        }, 
        {
            "AbuseIPDB Test": {
                "name": "AbuseIPDB Test", 
                "implementing_scripts": [
                    "DeleteContext"
                ], 
                "implementing_commands": [
                    "abuseipdb-check-cidr-block", 
                    "ip", 
                    "abuseipdb-get-blacklist", 
                    "abuseipdb-report-ip"
                ]
            }
        }, 
        {
            "TestIsValueInArray": {
                "name": "TestIsValueInArray", 
                "implementing_scripts": [
                    "CloseInvestigation", 
                    "Set", 
                    "IsValueInArray"
                ]
            }
        }, 
        {
            "GsuiteTest": {
                "name": "test-Gsuite", 
                "implementing_scripts": [
                    "VerifyContextFields"
                ], 
                "implementing_commands": [
                    "googleapps-list-users"
                ]
            }
        }, 
        {
            "AbuseIPDB PopulateIndicators Test": {
                "name": "AbuseIPDB PopulateIndicators Test", 
                "implementing_scripts": [
                    "AbuseIPDBPopulateIndicators"
                ]
            }
        }, 
        {
            "efc817d2-6660-4d4f-890d-90513ca1e180": {
                "name": "Cisco Spark Test", 
                "implementing_scripts": [
                    "VerifyContext", 
                    "DeleteContext"
                ], 
                "implementing_commands": [
                    "cisco-spark-send-message-to-person", 
                    "cisco-spark-list-teams", 
                    "cisco-spark-list-people", 
                    "cisco-spark-create-team", 
                    "cisco-spark-delete-team", 
                    "cisco-spark-delete-message", 
                    "cisco-spark-send-message-to-room", 
                    "cisco-spark-list-messages", 
                    "cisco-spark-list-rooms"
                ]
            }
        }, 
        {
            "iDefenseTest": {
                "name": "iDefenseTest", 
                "implementing_scripts": [
                    "Print", 
                    "VerifyContext", 
                    "DeleteContext"
                ], 
                "implementing_commands": [
                    "url", 
                    "ip", 
                    "domain", 
                    "uuid"
                ]
            }
        }, 
        {
            "block_indicators_-_generic_-_test": {
                "name": "Block Indicators - Generic - Test", 
                "implementing_playbooks": [
                    "Block Indicators - Generic"
                ]
            }
        }, 
        {
            "rsa_packets_and_logs_test": {
                "name": "RSA Packets And Logs test", 
                "fromversion": "3.5.0", 
                "implementing_scripts": [
                    "VerifyContext", 
                    "DeleteContext"
                ], 
                "implementing_commands": [
                    "nw-sdk-values", 
                    "netwitness-msearch", 
                    "nw-sdk-content", 
                    "netwitness-query"
                ]
            }
        }, 
        {
            "Google_Vault-Search_And_Display_Results_test": {
                "name": "Google Vault - Search And Display Results test", 
                "implementing_scripts": [
                    "GeneratePassword", 
                    "DeleteContext"
                ], 
                "implementing_playbooks": [
                    "Google Vault - Search Groups", 
                    "Google Vault - Search Mail", 
                    "Google Vault - Display Results", 
                    "Google Vault - Search Drive"
                ]
            }
        }, 
        {
            "URLDecode-Test": {
                "name": "URLDecode-Test", 
                "implementing_scripts": [
                    "URLDecode", 
                    "DeleteContext"
                ]
            }
        }, 
        {
            "Zscaler Test": {
                "name": "Zscaler Test", 
                "implementing_scripts": [
                    "GenerateUUID", 
                    "isError"
                ], 
                "implementing_commands": [
                    "zscaler-blacklist-url", 
                    "zscaler-get-blacklist", 
                    "zscaler-get-categories", 
                    "zscaler-category-add-url"
                ]
            }
        }, 
        {
            "urlscan_malicious_Test": {
                "name": "urlscan_malicious_Test", 
                "implementing_scripts": [
                    "DeleteContext"
                ], 
                "implementing_commands": [
                    "urlscan-search"
                ]
            }
        }, 
        {
            "DemistoUploadFileToIncident Test": {
                "name": "DemistoUploadFileToIncident Test", 
                "implementing_scripts": [
                    "DemistoUploadFileToIncident", 
                    "http"
                ]
            }
        }, 
        {
            "ParseEmailFiles-test": {
                "name": "ParseEmailFiles-test", 
                "implementing_scripts": [
                    "VerifyContext", 
                    "DeleteContext", 
                    "http", 
                    "AreValuesEqual", 
                    "ParseEmailFiles"
                ]
            }
        }, 
        {
            "extract_indicators_-_generic_-_test": {
                "name": "Extract Indicators - Generic - Test", 
                "fromversion": "3.5.0", 
                "implementing_scripts": [
                    "IncidentSet", 
                    "DeleteContext", 
                    "VerifyContext"
                ], 
                "implementing_playbooks": [
                    "Extract Indicators - Generic"
                ]
            }
        }, 
        {
            "listExecutedCommands-Test": {
                "name": "listExecutedCommands-Test", 
                "implementing_scripts": [
                    "Print", 
                    "listExecutedCommands", 
                    "commentsToContext", 
                    "CloseInvestigation", 
                    "AreValuesEqual"
                ]
            }
        }, 
        {
            "Phishing test - Inline": {
                "name": "Phishing test - Inline", 
                "implementing_scripts": [
                    "ScheduleCommand", 
                    "PhishingIncident", 
                    "DeleteContext", 
                    "http"
                ], 
                "implementing_playbooks": [
                    "Phishing Investigation - Generic"
                ]
            }
        }, 
        {
            "Tenable.io Scan Test": {
                "name": "Tenable.io Scan Test", 
                "implementing_scripts": [
                    "DeleteContext"
                ], 
                "implementing_playbooks": [
                    "Tenable.io Scan"
                ]
            }
        }, 
        {
            "AlphaSOC-Wisdom-Test": {
                "name": "AlphaSOC Wisdom Test", 
                "implementing_scripts": [
                    "VerifyContext"
                ], 
                "implementing_commands": [
                    "wisdom-ip-flags", 
                    "wisdom-domain-flags"
                ]
            }
        }, 
        {
            "pyEWS_Test": {
                "name": "pyEWS_Test", 
                "fromversion": "3.5.0", 
                "implementing_scripts": [
                    "VerifyContext", 
                    "DeleteContext"
                ], 
                "implementing_commands": [
                    "Exception", 
                    "ews-get-out-of-office", 
                    "ews-get-searchable-mailboxes", 
                    "ews-find-folders", 
                    "ews-get-items", 
                    "ews-get-contacts", 
                    "ews-get-attachment", 
                    "ews-search-mailboxes"
                ]
            }
        }, 
        {
            "SplunkPySearch_Test": {
                "name": "SplunkPySearch_Test", 
                "implementing_scripts": [
                    "SplunkPySearch", 
                    "VerifyHumanReadableContains"
                ]
            }
        }, 
        {
            "virusTotal-test-playbook": {
                "name": "virusTotal-test-playbook", 
                "implementing_scripts": [
                    "Set", 
                    "VerifyContext", 
                    "DeleteContext", 
                    "Exists"
                ], 
                "implementing_commands": [
                    "url", 
                    "ip", 
                    "domain", 
                    "file"
                ]
            }
        }, 
        {
            "calculate_severity_-_critical_assets_-_test": {
                "name": "Calculate Severity - Critical assets - Test", 
                "implementing_scripts": [
                    "VerifyContext", 
                    "ADGetUser"
                ], 
                "implementing_playbooks": [
                    "Calculate Severity - Critical assets"
                ]
            }
        }, 
        {
            "search_endpoints_by_hash_-_carbon_black_response_-_test": {
                "name": "Search Endpoints By Hash - Carbon Black Response - Test", 
                "fromversion": "3.5.0", 
                "implementing_scripts": [
                    "Set", 
                    "VerifyContext", 
                    "DeleteContext"
                ], 
                "implementing_playbooks": [
                    "Search Endpoints By Hash - Carbon Black Response"
                ]
            }
        }, 
        {
            "5dc848e5-a649-4394-8300-386770d39d75": {
                "name": "TestGetDuplicatesIncidentsByMl", 
                "implementing_scripts": [
                    "VerifyContext", 
                    "DeleteContext", 
                    "GetDuplicatesMl", 
                    "TestCreateDuplicates"
                ]
            }
        }, 
        {
            "LogRhythm-Test-Playbook": {
                "name": "LogRhythm-Test-Playbook", 
                "implementing_commands": [
                    "lr-get-alarms"
                ]
            }
        }, 
        {
            "test_similar_incidents": {
                "name": "Test Similar Incidents", 
                "fromversion": "3.5.0", 
                "implementing_scripts": [
                    "VerifyContext", 
                    "DeleteContext", 
                    "TestCreateDuplicates", 
                    "FindSimilarIncidents"
                ]
            }
        }, 
        {
            "2cddaacb-4e4c-407e-8ef5-d924867b810c": {
                "name": "AWS - CloudWatchLogs Test Playbook_copy", 
                "implementing_scripts": [
                    "GetTime", 
                    "VerifyContext", 
                    "DeleteContext"
                ], 
                "implementing_commands": [
                    "aws-logs-describe-metric-filters", 
                    "aws-logs-create-log-stream", 
                    "aws-logs-put-retention-policy", 
                    "aws-logs-delete-log-group", 
                    "aws-logs-delete-log-stream", 
                    "aws-logs-create-log-group", 
                    "aws-logs-describe-log-streams", 
                    "aws-logs-delete-metric-filter", 
                    "aws-logs-put-log-events", 
                    "aws-logs-describe-log-groups", 
                    "aws-logs-put-metric-filter", 
                    "aws-logs-delete-retention-policy"
                ]
            }
        }, 
        {
            "TestSkyformation": {
                "name": "TestSkyformation", 
                "implementing_scripts": [
                    "TestFail"
                ], 
                "implementing_commands": [
                    "skyformation-get-accounts"
                ]
            }
        }, 
        {
            "EWS test": {
                "name": "EWS test", 
                "implementing_scripts": [
                    "VerifyContext", 
                    "DeleteContext", 
                    "FileCreateAndUpload", 
                    "SendEmail"
                ], 
                "implementing_commands": [
                    "ews-delete-attachments", 
                    "ews-get-searchable-mailboxes", 
                    "ews-search-mailbox", 
                    "ews-find-folders", 
                    "ews-get-items", 
                    "ews-get-folder", 
                    "ews-get-attachment", 
                    "ews-delete-items"
                ]
            }
        }, 
        {
            "ShodanTest": {
                "name": "ShodanTest", 
                "implementing_scripts": [
                    "VerifyContext", 
                    "DeleteContext"
                ], 
                "implementing_commands": [
                    "ip"
                ]
            }
        }, 
        {
            "d8628445-ff86-40f9-857d-50b3f1d295a6": {
                "name": "Sandblast malicious test", 
                "implementing_scripts": [
                    "DeleteContext", 
                    "Exists", 
                    "echo"
                ], 
                "implementing_commands": [
                    "sandblast-query", 
                    "sandblast-upload"
                ]
            }
        }, 
        {
            "minemeld_test": {
                "name": "Palo Alto MineMeld Test", 
                "implementing_scripts": [
                    "DeleteContext"
                ], 
                "implementing_commands": [
                    "minemeld-remove-from-miner", 
                    "ip", 
                    "minemeld-add-to-miner", 
                    "minemeld-retrieve-miner", 
                    "minemeld-get-indicator-from-miner"
                ]
            }
        }, 
        {
            "Archer-Test-Playbook": {
                "name": "Archer-Test-Playbook", 
                "implementing_scripts": [
                    "VerifyContextFields", 
                    "DeleteContext"
                ], 
                "implementing_commands": [
                    "archer-get-application-fields", 
                    "archer-update-record", 
                    "archer-search-records", 
                    "archer-create-record", 
                    "archer-delete-record", 
                    "archer-search-applications", 
                    "archer-get-record"
                ]
            }
        }, 
        {
            "LanguageDetect-Test": {
                "name": "LanguageDetect-Test", 
                "implementing_scripts": [
                    "CloseInvestigation", 
                    "LanguageDetect", 
                    "DeleteContext", 
                    "Sleep", 
                    "Exists"
                ]
            }
        }, 
        {
            "ThreatGridTest": {
                "name": "ThreatGridTest", 
                "implementing_scripts": [
                    "DeleteContext", 
                    "Exists", 
                    "AreValuesEqual"
                ], 
                "implementing_commands": [
                    "threat-grid-get-samples", 
                    "threat-grid-download-sample-by-id", 
                    "threat-grid-organization-get-rate-limit", 
                    "threat-grid-user-get-rate-limit", 
                    "threat-grid-get-threat-summary-by-id", 
                    "threat-grid-who-am-i", 
                    "threat-grid-upload-sample"
                ]
            }
        }, 
        {
            "Detonate URL - Generic Test": {
                "name": "Detonate URL - Generic Test", 
                "fromversion": "4.0.0", 
                "implementing_scripts": [
                    "Set", 
                    "DeleteContext"
                ], 
                "implementing_playbooks": [
                    "Detonate URL - Generic"
                ]
            }
        }, 
        {
            "test-ThreatConnect": {
                "name": "test-ThreatConnect", 
                "implementing_scripts": [
                    "DeleteContext"
                ], 
                "implementing_commands": [
                    "tc-delete-indicator-tag", 
                    "tc-create-incident", 
                    "tc-create-event", 
                    "tc-owners", 
                    "tc-create-campaign", 
                    "tc-tag-indicator", 
                    "tc-create-threat", 
                    "tc-incident-associate-indicator", 
                    "tc-get-tags", 
                    "tc-get-indicators-by-tag", 
                    "tc-delete-indicator", 
                    "tc-indicators", 
                    "tc-delete-group", 
                    "tc-fetch-incidents", 
                    "tc-add-indicator", 
                    "tc-get-indicator", 
                    "tc-update-indicator", 
                    "tc-get-incident-associate-indicators"
                ]
            }
        }, 
        {
            "TestMatchRegex": {
                "name": "TestMatchRegex", 
                "implementing_scripts": [
                    "DeleteContext", 
                    "MatchRegex"
                ], 
                "implementing_commands": [
                    "closeInvestigation"
                ]
            }
        }, 
        {
            "search_endpoints_by_hash_-_generic_-_test": {
                "name": "Search Endpoints By Hash - Generic - Test", 
                "fromversion": "3.5.0", 
                "implementing_scripts": [
                    "DeleteContext", 
                    "VerifyContext", 
                    "Set"
                ], 
                "implementing_playbooks": [
                    "Search Endpoints By Hash - Generic"
                ]
            }
        }, 
        {
            "Detonate File - SNDBOX - Test": {
                "name": "Detonate File - SNDBOX - Test", 
                "implementing_scripts": [
                    "DeleteContext", 
                    "http"
                ], 
                "implementing_playbooks": [
                    "Detonate File - SNDBOX"
                ]
            }
        }, 
        {
            "CreatePhishingClassifierMLTest": {
                "name": "Create Phishing Classifier ML Test", 
                "implementing_scripts": [
                    "DBotPredictPhishingLabel", 
                    "VerifyContext", 
                    "DeleteContext", 
                    "TestCreateTagTextFile", 
                    "TestCreateIncidents"
                ], 
                "implementing_playbooks": [
                    "DBot Create Phishing Classifier"
                ]
            }
        }, 
        {
            "CirclIntegrationTest": {
                "name": "CIRCL Test", 
                "implementing_scripts": [
                    "VerifyHumanReadableContains", 
                    "PrintErrorEntry", 
                    "isError"
                ], 
                "implementing_commands": [
                    "circl-ssl-get-certificate", 
                    "circl-ssl-list-certificates", 
                    "circl-ssl-query-certificate", 
                    "circl-dns-get"
                ]
            }
        }, 
        {
            "ProofpointDecodeURL-Test": {
                "name": "ProofpointDecodeURL-Test", 
                "implementing_scripts": [
                    "CloseInvestigation", 
                    "ProofpointDecodeURL", 
                    "Sleep", 
                    "AreValuesEqual"
                ]
            }
        }, 
        {
            "FireEye HX Test": {
                "name": "FireEye HX Test", 
                "implementing_scripts": [
                    "DeleteContext"
                ], 
                "implementing_commands": [
                    "fireeye-hx-get-indicators", 
                    "fireeye-hx-get-alert", 
                    "fireeye-hx-file-acquisition", 
                    "fireeye-hx-delete-file-acquisition", 
                    "fireeye-hx-get-alerts", 
                    "fireeye-hx-get-host-information", 
                    "fireeye-hx-get-indicator"
                ]
            }
        }, 
        {
            "hashicorp_test": {
                "name": "hashicorp_test", 
                "implementing_scripts": [
                    "GetTime", 
                    "DeleteContext"
                ], 
                "implementing_commands": [
                    "hashicorp-list-policies", 
                    "hashicorp-disable-engine", 
                    "hashicorp-create-token", 
                    "hashicorp-list-secrets", 
                    "hashicorp-get-secret-metadata", 
                    "hashicorp-configure-engine", 
                    "hashicorp-undelete-secret", 
                    "hashicorp-destroy-secret", 
                    "hashicorp-get-policy", 
                    "hashicorp-enable-engine", 
                    "hashicorp-list-secrets-engines", 
                    "hashicorp-delete-secret", 
                    "hashicorp-reset-configuration"
                ]
            }
        }, 
        {
            "decodemimeheader_-_test": {
                "name": "DecodeMimeHeader - Test", 
                "fromversion": "3.5.0", 
                "implementing_scripts": [
                    "DecodeMimeHeader", 
                    "DeleteContext", 
                    "VerifyContext"
                ]
            }
        }, 
        {
            "XFE Test": {
                "name": "XFE Test", 
                "implementing_scripts": [
                    "VerifyContext", 
                    "DeleteContext", 
                    "Exists", 
                    "AreValuesEqual"
                ], 
                "implementing_commands": [
                    "domain", 
                    "url", 
                    "ip", 
                    "cve-latest", 
                    "cve-search", 
                    "file"
                ]
            }
        }, 
        {
            "Base64 File in List Test": {
                "name": "Base64 File in List Test", 
                "implementing_scripts": [
                    "VerifyContext", 
                    "Base64ListToFile"
                ], 
                "implementing_commands": [
                    "setList"
                ]
            }
        }, 
        {
            "Cybereason Test": {
                "name": "Cybereason Test", 
                "implementing_scripts": [
                    "FetchFromInstance", 
                    "VerifyContext", 
                    "DeleteContext"
                ], 
                "implementing_commands": [
                    "cybereason-query-user", 
                    "cybereason-malop-processes", 
                    "cybereason-query-file", 
                    "cybereason-query-connections", 
                    "cybereason-is-probe-connected", 
                    "cybereason-query-malops", 
                    "cybereason-query-domain", 
                    "cybereason-query-processes"
                ]
            }
        }, 
        {
            "ActiveMQ Test": {
                "name": "ActiveMQ Test", 
                "implementing_scripts": [
                    "VerifyContext", 
                    "Sleep"
                ], 
                "implementing_commands": [
                    "activemq-send", 
                    "activemq-subscribe"
                ]
            }
        }, 
        {
            "McAfeeNSMTest": {
                "name": "McAfeeNSMTest", 
                "implementing_commands": [
                    "nsm-get-domains", 
                    "nsm-get-ips-policy-details", 
                    "nsm-update-alerts", 
                    "nsm-get-ips-policies", 
                    "nsm-get-alerts", 
                    "nsm-get-sensors"
                ]
            }
        }, 
        {
            "SNDBOX_Test": {
                "name": "SNDBOX_Test", 
                "implementing_scripts": [
                    "DeleteContext", 
                    "http"
                ], 
                "implementing_commands": [
                    "sndbox-analysis-info", 
                    "sndbox-analysis-submit-sample", 
                    "sndbox-download-sample", 
                    "sndbox-download-report", 
                    "sndbox-is-online"
                ]
            }
        }, 
        {
            "Fortigate Test": {
                "name": "Fortigate Test", 
                "implementing_scripts": [
                    "DeleteContext"
                ], 
                "implementing_commands": [
                    "fortigate-move-policy", 
                    "fortigate-create-firewall-service", 
                    "fortigate-get-service-groups", 
                    "fortigate-get-policy", 
                    "fortigate-get-address-groups", 
                    "fortigate-get-firewall-service", 
                    "fortigate-delete-policy", 
                    "fortigate-get-addresses", 
                    "fortigate-update-service-group", 
                    "fortigate-update-address-group", 
                    "fortigate-delete-address-group", 
                    "fortigate-create-address-group", 
                    "fortigate-create-policy", 
                    "fortigate-update-policy"
                ]
            }
        }, 
        {
            "sep_-_test_endpoint_search": {
                "name": "SEP - Test endpoint search", 
                "fromversion": "3.5.0", 
                "implementing_scripts": [
                    "VerifyContext", 
                    "DeleteContext"
                ], 
                "implementing_commands": [
                    "sep-endpoints-info"
                ]
            }
        }, 
        {
            "awake_security_test_pb": {
                "name": "awake_security_test_pb", 
                "implementing_scripts": [
                    "DeleteContext"
                ], 
                "implementing_commands": [
                    "domain", 
                    "ip", 
                    "awake-query-activities", 
                    "awake-pcap-download", 
                    "awake-query-domains", 
                    "awake-query-devices", 
                    "device", 
                    "email"
                ]
            }
        }, 
        {
            "af2f5a99-d70b-48c1-8c25-519732b733f2": {
                "name": "nmap-test", 
                "implementing_scripts": [
                    "CloseInvestigation", 
                    "Print", 
                    "Exists"
                ], 
                "implementing_commands": [
                    "nmap-scan"
                ]
            }
        }, 
        {
            "Detonate File - No Files test": {
                "name": "Detonate File - No Files test", 
                "implementing_scripts": [
                    "DeleteContext"
                ], 
                "implementing_playbooks": [
                    "Detonate File - Generic"
                ]
            }
        }, 
        {
            "3010a07c-0a85-480c-87db-cf3f09fcbd7c": {
                "name": "ContextGetters-Test", 
                "implementing_scripts": [
                    "ExtractHash", 
                    "IsTrue", 
                    "ContextGetEmails", 
                    "ExtractIP", 
                    "ContextGetHashes", 
                    "ContextGetIps", 
                    "ExtractEmail"
                ]
            }
        }, 
        {
            "test-LinkIncidentsWithRetry": {
                "name": "test-LinkIncidentsWithRetry", 
                "implementing_scripts": [
                    "Print", 
                    "LinkIncidentsWithRetry", 
                    "AreValuesEqual"
                ], 
                "implementing_commands": [
                    "createNewIncident"
                ]
            }
        }, 
        {
            "2e7770c4-8b78-4ee5-84c7-22a9e481b166": {
                "name": "Autofocus_test", 
                "implementing_scripts": [
                    "CloseInvestigation", 
                    "IsMaliciousIndicatorFound", 
                    "AreValuesEqual"
                ], 
                "implementing_commands": [
                    "autofocus-search-sessions", 
                    "file", 
                    "autofocus-search-samples"
                ]
            }
        }, 
        {
            "Remedy-On-Demand-Test": {
                "name": "Remedy-On-Demand-Test", 
                "implementing_scripts": [
                    "Set", 
                    "VerifyContext", 
                    "DeleteContext"
                ], 
                "implementing_commands": [
                    "remedy-get-incident", 
                    "remedy-fetch-incidents", 
                    "remedy-incident-create", 
                    "remedy-incident-update"
                ]
            }
        }, 
        {
            "get_file_sample_from_path_-_generic_-_test": {
                "name": "Get File Sample From Path - Generic - Test", 
                "fromversion": "3.5.0", 
                "implementing_scripts": [
                    "VerifyContext", 
                    "DeleteContext"
                ], 
                "implementing_playbooks": [
                    "Get File Sample From Path - Generic"
                ], 
                "implementing_commands": [
                    "cb-list-sensors"
                ]
            }
        }, 
        {
            "Test ParseCSV": {
                "name": "Test ParseCSV", 
                "implementing_scripts": [
                    "DeleteContext", 
                    "FileCreateAndUpload", 
                    "ParseCSV", 
                    "AreValuesEqual"
                ]
            }
        }, 
        {
            "Preempt Test": {
                "name": "Preempt Test", 
                "implementing_commands": [
                    "preempt-remove-from-watch-list", 
                    "preempt-get-user-endpoints", 
                    "preempt-get-activities", 
                    "preempt-add-to-watch-list"
                ]
            }
        }, 
        {
            "playbook-Cymon_Test": {
                "name": "playbook-Cymon_Test", 
                "implementing_scripts": [
                    "VerifyContext", 
                    "StringContains", 
                    "DeleteContext", 
                    "ValidateErrorExistence"
                ], 
                "implementing_commands": [
                    "ip", 
                    "domain"
                ]
            }
        }, 
        {
            "150778e9-90ca-4c28-873e-f050f2c6d3a3": {
                "name": "HTTPRedirectList Test", 
                "implementing_scripts": [
                    "CloseInvestigation", 
                    "HTTPListRedirects", 
                    "AreValuesEqual"
                ]
            }
        }, 
        {
            "TCPUtils-Test": {
                "name": "Tcpiputlis Test Playbook", 
                "implementing_scripts": [
                    "VerifyContextFields", 
                    "VerifyContext", 
                    "DeleteContext"
                ], 
                "implementing_commands": [
                    "ip"
                ]
            }
        }, 
        {
            "113aca8a-ee52-419f-89a6-150ee232d0d1": {
                "name": "S3 Test", 
                "implementing_scripts": [
                    "DeleteContext"
                ], 
                "implementing_commands": [
                    "aws-s3-create-bucket", 
                    "aws-s3-get-bucket-policy", 
                    "aws-s3-download-file", 
                    "aws-s3-delete-bucket-policy", 
                    "aws-s3-describe-buckets", 
                    "aws-s3-list-bucket-objects", 
                    "aws-s3-set-bucket-policy", 
                    "aws-s3-delete-bucket"
                ]
            }
        }, 
        {
            "buildewsquery_test": {
                "name": "BuildEWSQuery Test", 
                "implementing_scripts": [
                    "BuildEWSQuery", 
                    "VerifyContext"
                ]
            }
        }, 
        {
            "palo_alto_panorama_test_pb": {
                "name": "palo_alto_panorama_test_pb", 
                "implementing_scripts": [
                    "DeleteContext", 
                    "Sleep"
                ], 
                "implementing_commands": [
                    "panorama-list-applications", 
                    "panorama-create-rule", 
                    "panorama-commit", 
                    "panorama-delete-rule", 
                    "panorama-create-address-group", 
                    "panorama-get-address-group", 
                    "panorama-move-rule", 
                    "panorama", 
                    "panorama-edit-rule", 
                    "panorama-get-url-filter", 
                    "panorama-list-address-groups", 
                    "panorama-get-custom-url-category", 
                    "panorama-create-address", 
                    "panorama-delete-address-group", 
                    "panorama-list-addresses", 
                    "panorama-delete-address"
                ]
            }
        }, 
        {
            "okta_test_playbook": {
                "name": "Okta test playbook", 
                "implementing_scripts": [
                    "VerifyContext", 
                    "DeleteContext"
                ], 
                "implementing_commands": [
                    "okta-get-application-authentication", 
                    "okta-list-groups", 
                    "okta-get-application-assignments", 
                    "okta-get-user-factors", 
                    "okta-get-groups", 
                    "okta-suspend-user", 
                    "okta-add-to-group", 
                    "okta-update-user", 
                    "okta-remove-from-group", 
                    "okta-get-failed-logins", 
                    "okta-get-group-members", 
                    "okta-unsuspend-user", 
                    "okta-get-group-assignments"
                ]
            }
        }, 
        {
            "test_delete_context": {
                "name": "Test Delete Context", 
                "implementing_scripts": [
                    "RaiseError", 
                    "Set", 
                    "DeleteContext", 
                    "isError"
                ]
            }
        }, 
        {
            "JiraCreateIssue-example-test": {
                "name": "JiraCreateIssue-example-test", 
                "implementing_scripts": [
                    "JiraCreateIssue-example", 
                    "DeleteContext"
                ], 
                "implementing_commands": [
                    "jira-delete-issue"
                ]
            }
        }, 
        {
            "AttivoBotsinkTest": {
                "name": "AttivoBotsinkTest", 
                "implementing_scripts": [
                    "DeleteContext"
                ], 
                "implementing_commands": [
                    "attivo-list-hosts", 
                    "attivo-list-users", 
                    "attivo-check-user", 
                    "attivo-run-playbook", 
                    "attivo-check-host", 
                    "attivo-get-events", 
                    "attivo-deploy-decoy", 
                    "attivo-list-playbooks"
                ]
            }
        }, 
        {
            "email_test": {
                "name": "Email Address Enrichment - Generic - Test", 
                "implementing_scripts": [
                    "Set", 
                    "VerifyContext", 
                    "DeleteContext"
                ], 
                "implementing_playbooks": [
                    "Email Address Enrichment - Generic"
                ]
            }
        }, 
        {
            "Cisco Umbrella Test": {
                "name": "Cisco Umbrella Test", 
                "implementing_scripts": [
                    "DeleteContext"
                ], 
                "implementing_commands": [
                    "umbrella-ip-dns-history", 
                    "domain", 
                    "umbrella-domain-related", 
                    "umbrella-get-domains-using-regex", 
                    "umbrella-domain-dns-history", 
                    "umbrella-get-url-timeline", 
                    "umbrella-get-domain-classifiers", 
                    "umbrella-get-malicious-domains-for-ip", 
                    "umbrella-get-domains-for-email-registrar", 
                    "umbrella-get-domains-for-nameserver", 
                    "umbrella-domain-categorization", 
                    "umbrella-domain-security", 
                    "umbrella-get-domain-timeline", 
                    "umbrella-get-domain-details", 
                    "umbrella-ip-malicious-domains", 
                    "umbrella-get-related-domains", 
                    "umbrella-get-whois-for-domain", 
                    "umbrella-domain-search", 
                    "umbrella-domain-co-occurrences", 
                    "umbrella-get-ip-timeline", 
                    "umbrella-get-domain-queryvolume"
                ]
            }
        }, 
        {
            "fd93f620-9a2d-4fb6-85d1-151a6a72e46d": {
                "name": "AWS - SQS Test Playbook", 
                "implementing_scripts": [
                    "VerifyContext"
                ], 
                "implementing_commands": [
                    "aws-sqs-purge-queue", 
                    "aws-sqs-list-queues", 
                    "aws-sqs-send-message", 
                    "aws-sqs-get-queue-url", 
                    "aws-sqs-create-queue", 
                    "aws-sqs-delete-queue"
                ]
            }
        }, 
        {
            "RedCanaryTest": {
                "name": "RedCanaryTest", 
                "implementing_scripts": [
                    "DeleteContext"
                ], 
                "implementing_commands": [
                    "redcanary-get-endpoint", 
                    "redcanary-update-remediation-state", 
                    "redcanary-list-detections", 
                    "redcanary-list-endpoints", 
                    "redcanary-acknowledge-detection", 
                    "redcanary-get-endpoint-detections", 
                    "redcanary-get-detection", 
                    "redcanary-execute-playbook"
                ]
            }
        }, 
        {
            "blockip_test_playbook": {
                "name": "blockip_test_playbook", 
                "implementing_scripts": [
                    "BlockIP"
                ]
            }
        }, 
        {
            "block_endpoint_-_carbon_black_response_-_test": {
                "name": "Block Endpoint - Carbon Black Response - Test", 
                "fromversion": "3.5.0", 
                "implementing_scripts": [
                    "DeleteContext", 
                    "VerifyContext", 
                    "Set"
                ], 
                "implementing_playbooks": [
                    "Block Endpoint - Carbon Black Response"
                ], 
                "implementing_commands": [
                    "cb-list-sensors", 
                    "cb-unquarantine-device", 
                    "cb-sensor-info"
                ]
            }
        }, 
        {
            "exporttocsv_script_test": {
                "name": "ExportToCSV script test", 
                "fromversion": "3.6.0", 
                "implementing_scripts": [
                    "DeleteContext", 
                    "ExportToCSV", 
                    "AreValuesEqual", 
                    "ReadFile"
                ]
            }
        }, 
        {
            "get_file_sample_from_path_-_d2_-_test": {
                "name": "Get File Sample From Path - D2 - Test", 
                "fromversion": "3.5.0", 
                "implementing_scripts": [
                    "VerifyContext", 
                    "DeleteContext"
                ], 
                "implementing_playbooks": [
                    "Get File Sample From Path - D2"
                ]
            }
        }, 
        {
            "GetTime-Test": {
                "name": "GetTime-Test", 
                "implementing_scripts": [
                    "GetTime", 
                    "DeleteContext", 
                    "MatchRegex"
                ]
            }
        }, 
        {
            "CreateEmailHtmlBody_test_pb": {
                "name": "CreateEmailHtmlBody_test_pb", 
                "implementing_scripts": [
                    "CreateEmailHtmlBody", 
                    "DeleteContext"
                ], 
                "implementing_commands": [
                    "createList"
                ]
            }
        }, 
        {
            "forcepoint test": {
                "name": "forcepoint test", 
                "implementing_scripts": [
                    "DeleteContext"
                ], 
                "implementing_commands": [
                    "fp-get-category-detailes", 
                    "fp-delete-address-from-category", 
                    "fp-add-address-to-category", 
                    "fp-add-category", 
                    "fp-delete-categories"
                ]
            }
        }, 
        {
            "CrowdStrike Endpoint Enrichment - Test": {
                "name": "CrowdStrike Endpoint Enrichment - Test", 
                "fromversion": "3.5.0", 
                "implementing_scripts": [
                    "DeleteContext", 
                    "PrintErrorEntry"
                ], 
                "implementing_playbooks": [
                    "CrowdStrike Endpoint Enrichment"
                ], 
                "implementing_commands": [
                    "cs-device-search", 
                    "cs-detection-search"
                ]
            }
        }, 
        {
            "endpoint_enrichment_-_generic_test": {
                "name": "Endpoint Enrichment - Generic Test", 
                "fromversion": "3.5.0", 
                "implementing_scripts": [
                    "DeleteContext", 
                    "VerifyContext", 
                    "Set"
                ], 
                "implementing_playbooks": [
                    "Endpoint Enrichment - Generic"
                ]
            }
        }, 
        {
            "TestHttpPlaybook": {
                "name": "TestHttpPlaybook", 
                "implementing_scripts": [
                    "VerifyContextFields", 
                    "DeleteContext", 
                    "http"
                ]
            }
        }, 
        {
            "Test-IsMaliciousIndicatorFound": {
                "name": "Test-IsMaliciousIndicatorFound", 
                "implementing_scripts": [
                    "VerifyContext", 
                    "Sleep", 
                    "IsMaliciousIndicatorFound"
                ], 
                "implementing_commands": [
                    "createNewIndicator"
                ]
            }
        }, 
        {
            "Mimecast test": {
                "name": "Mimecast test", 
                "implementing_scripts": [
                    "FetchFromInstance", 
                    "DeleteContext"
                ], 
                "implementing_commands": [
                    "mimecast-get-impersonation-logs", 
                    "mimecast-query", 
                    "mimecast-download-attachments", 
                    "mimecast-url-decode", 
                    "mimecast-refresh-token", 
                    "mimecast-create-policy", 
                    "mimecast-manage-sender", 
                    "mimecast-get-message", 
                    "mimecast-discover", 
                    "mimecast-list-messages", 
                    "mimecast-create-managed-url", 
                    "mimecast-list-managed-url", 
                    "mimecast-get-attachment-logs", 
                    "mimecast-list-blocked-sender-policies", 
                    "mimecast-login", 
                    "mimecast-delete-policy", 
                    "mimecast-get-policy", 
                    "mimecast-get-url-logs"
                ]
            }
        }, 
        {
            "TestParseCSV": {
                "name": "TestParseCSV", 
                "implementing_scripts": [
                    "Set", 
                    "VerifyContext", 
                    "ParseCSV", 
                    "DeleteContext", 
                    "ExportToCSV"
                ]
            }
        }, 
        {
            "ArcSight Logger test": {
                "name": "ArcSight Logger test", 
                "implementing_scripts": [
                    "DeleteContext", 
                    "Sleep"
                ], 
                "implementing_commands": [
                    "as-search", 
                    "as-close", 
                    "as-drilldown", 
                    "as-search-events", 
                    "as-status", 
                    "as-events"
                ]
            }
        }, 
        {
            "Cylance Protect v2 Test": {
                "name": "Cylance Protect v2 Test", 
                "implementing_scripts": [
                    "VerifyContext", 
                    "DeleteContext"
                ], 
                "implementing_commands": [
                    "cylance-protect-delete-hash-from-lists", 
                    "cylance-protect-download-threat", 
                    "cylance-protect-get-zones", 
                    "cylance-protect-get-devices", 
                    "cylance-protect-get-policies", 
                    "cylance-protect-get-list", 
                    "cylance-protect-get-threat", 
                    "cylance-protect-get-device-threats", 
                    "cylance-protect-get-policy-details", 
                    "cylance-protect-add-hash-to-list"
                ]
            }
        }, 
        {
            "McAfeeESMTest": {
                "name": "McAfeeESMTest", 
                "implementing_scripts": [
                    "GetTime", 
                    "VerifyContext", 
                    "DeleteContext"
                ], 
                "implementing_commands": [
                    "esm-edit-case-status", 
                    "esm-get-case-statuses", 
                    "esm-search", 
                    "esm-add-case-status", 
                    "esm-get-alarm-event-details", 
                    "esm-get-organization-list", 
                    "esm-list-alarm-events", 
                    "esm-delete-case-status", 
                    "esm-edit-case", 
                    "esm-get-user-list", 
                    "esm-get-case-detail", 
                    "esm-add-case", 
                    "esm-fetch-alarms"
                ]
            }
        }, 
        {
            "Detonate File - Generic Test": {
                "name": "Detonate File - Generic Test", 
                "fromversion": "4.0.0", 
                "implementing_scripts": [
                    "DeleteContext", 
                    "http"
                ], 
                "implementing_playbooks": [
                    "Detonate File - Generic"
                ]
            }
        }, 
        {
            "Jask_Test": {
                "name": "Jask Test", 
                "implementing_scripts": [
                    "VerifyContext", 
                    "DeleteContext"
                ], 
                "implementing_commands": [
                    "jask-search-signals", 
                    "jask-search-entities", 
                    "jask-get-entity-details", 
                    "jask-get-insight-details", 
                    "closeInvestigation", 
                    "jask-search-insights", 
                    "jask-get-signal-details", 
                    "jask-get-related-entities", 
                    "jask-get-insight-comments"
                ]
            }
        }, 
        {
            "RSA NetWitness Test": {
                "name": "RSA NetWitness Test", 
                "implementing_commands": [
                    "netwitness-get-incident", 
                    "netwitness-get-incidents"
                ]
            }
        }, 
        {
            "Test_Sagemaker": {
                "name": "Test Sagemaker", 
                "implementing_scripts": [
                    "VerifyContext"
                ], 
                "implementing_commands": [
                    "predict-phishing"
                ]
            }
        }, 
        {
            "ExtractURL Test": {
                "name": "ExtractURL Test", 
                "implementing_scripts": [
                    "Print", 
                    "ExtractURL", 
                    "IsTrue"
                ]
            }
        }, 
        {
            "tenable-sc-test": {
                "name": "Tenable.sc Test", 
                "implementing_scripts": [
                    "GetTime", 
                    "VerifyContext", 
                    "DeleteContext", 
                    "FetchFromInstance"
                ], 
                "implementing_commands": [
                    "tenable-sc-get-asset", 
                    "tenable-sc-list-alerts", 
                    "tenable-sc-get-system-licensing", 
                    "tenable-sc-get-scan-status", 
                    "tenable-sc-list-scans", 
                    "tenable-sc-list-repositories", 
                    "tenable-sc-create-scan", 
                    "tenable-sc-delete-scan", 
                    "tenable-sc-get-scan-report", 
                    "tenable-sc-list-assets", 
                    "tenable-sc-get-vulnerability", 
                    "tenable-sc-get-device", 
                    "tenable-sc-create-asset", 
                    "tenable-sc-get-alert", 
                    "tenable-sc-launch-scan", 
                    "tenable-sc-list-report-definitions", 
                    "tenable-sc-delete-asset", 
                    "tenable-sc-list-credentials", 
                    "tenable-sc-list-policies", 
                    "tenable-sc-list-zones", 
                    "tenable-sc-list-users"
                ]
            }
        }, 
        {
            "ReversingLabsA1000Test": {
                "name": "ReversingLabsA1000Test", 
                "implementing_scripts": [
                    "VerifyContext", 
                    "DeleteContext"
                ], 
                "implementing_commands": [
                    "reversinglabs-download", 
                    "reversinglabs-extracted-files", 
                    "reversinglabs-download-unpacked", 
                    "reversinglabs-analyze", 
                    "file"
                ]
            }
        }, 
        {
            "TestWordFileToIOC": {
                "name": "TestWordFileToIOC", 
                "implementing_scripts": [
                    "TestCreateWordFile", 
                    "ExtractIP", 
                    "VerifyContext", 
                    "ReadFile", 
                    "ParseWordDoc"
                ]
            }
        }, 
        {
            "TestExtractHTMLTables": {
                "name": "TestExtractHTMLTables", 
                "implementing_scripts": [
                    "Print", 
                    "CloseInvestigation", 
                    "ExtractHTMLTables", 
                    "DeleteContext", 
                    "Exists"
                ]
            }
        }, 
        {
            "7ab45104-22aa-4e1b-8062-cadcbb28d87f": {
                "name": "Test - urlscan", 
                "implementing_scripts": [
                    "CloseInvestigation", 
                    "DeleteContext", 
                    "AreValuesEqual"
                ], 
                "implementing_commands": [
                    "url", 
                    "ip", 
                    "urlscan-submit"
                ]
            }
        }, 
        {
            "RasterizeImageTest": {
                "name": "RasterizeImageTest", 
                "implementing_scripts": [
                    "GenerateImageFileEntry", 
                    "DeleteContext"
                ], 
                "implementing_commands": [
                    "rasterize-image", 
                    "closeInvestigation"
                ]
            }
        }, 
        {
            "InfoArmorVigilanteATITest": {
                "name": "InfoArmorVigilanteATITest", 
                "implementing_scripts": [
                    "VerifyContext", 
                    "DeleteContext"
                ], 
                "implementing_commands": [
                    "vigilante-get-leak", 
                    "vigilante-query-infected-host-data", 
                    "vigilante-query-domains", 
                    "vigilante-query-accounts", 
                    "vigilante-watchlist-add-accounts", 
                    "vigilante-watchlist-remove-accounts", 
                    "vigilante-get-watchlist", 
                    "vigilante-query-ecrime-db", 
                    "vigilante-search-leaks"
                ]
            }
        }, 
        {
            "strings-test": {
                "name": "strings-test", 
                "implementing_scripts": [
                    "CreateBinaryFile", 
                    "FileCreateAndUpload", 
                    "Strings", 
                    "PublishEntriesToContext", 
                    "VerifyContext"
                ]
            }
        }, 
        {
            "process_email_-_generic_-_test": {
                "name": "Process Email - Generic - Test", 
                "implementing_scripts": [
                    "VerifyContext", 
                    "DeleteContext", 
                    "http"
                ], 
                "implementing_playbooks": [
                    "Process Email - Generic"
                ]
            }
        }, 
        {
            "97393cfc-2fc4-4dfe-8b6e-af64067fc436": {
                "name": "AWS - S3 Test Playbook", 
                "implementing_scripts": [
                    "VerifyContext"
                ], 
                "implementing_commands": [
                    "aws-s3-create-bucket", 
                    "aws-s3-get-bucket-policy", 
                    "aws-s3-download-file", 
                    "aws-s3-delete-bucket-policy", 
                    "aws-s3-delete-bucket", 
                    "aws-s3-list-buckets", 
                    "aws-s3-list-bucket-objects", 
                    "aws-s3-put-bucket-policy"
                ]
            }
        }, 
        {
            "TestFileCreateAndUpload": {
                "name": "TestFileCreateAndUpload", 
                "implementing_scripts": [
                    "Print", 
                    "FileCreateAndUpload", 
                    "DeleteContext", 
                    "CloseInvestigation"
                ]
            }
        }, 
        {
            "get_original_email_-_ews-_test": {
                "name": "Get Original Email - EWS - Test", 
                "implementing_scripts": [
                    "VerifyContext"
                ], 
                "implementing_playbooks": [
                    "Get Original Email - EWS"
                ]
            }
        }, 
        {
            "Remedy AR Test": {
                "name": "Remedy AR Test", 
                "implementing_scripts": [
                    "VerifyContext", 
                    "DeleteContext"
                ], 
                "implementing_commands": [
                    "remedy-get-server-details"
                ]
            }
        }, 
        {
            "WordTokenizeTest": {
                "name": "WordTokenizeTest", 
                "implementing_scripts": [
                    "VerifyContext", 
                    "WordTokenizer", 
                    "DeleteContext"
                ]
            }
        }, 
        {
            "ExtractDomainTest": {
                "name": "ExtractDomainTest", 
                "implementing_scripts": [
                    "VerifyContext", 
                    "ExtractDomain"
                ]
            }
        }, 
        {
            "TestCommonPython": {
                "name": "TestCommonPython", 
                "implementing_scripts": [
                    "TestPYCommonServer"
                ]
            }
        }, 
        {
            "get_file_sample_by_hash_-_cylance_protect_-_test": {
                "name": "Get File Sample By Hash - Cylance Protect - Test", 
                "fromversion": "3.5.0", 
                "implementing_scripts": [
                    "Set", 
                    "VerifyContext", 
                    "DeleteContext"
                ], 
                "implementing_playbooks": [
                    "Get File Sample By Hash - Cylance Protect"
                ]
            }
        }, 
        {
            "TestPacketsled": {
                "name": "TestPacketsled", 
                "implementing_commands": [
                    "packetsled-get-flows", 
                    "packetsled-get-pcaps", 
                    "packetsled-get-files", 
                    "packetsled-get-incidents"
                ]
            }
        }, 
        {
            "EWS search-mailbox test": {
                "name": "EWS search-mailbox test", 
                "implementing_scripts": [
                    "VerifyContext", 
                    "DeleteContext", 
                    "Sleep"
                ], 
                "implementing_commands": [
                    "ews-search-mailbox", 
                    "ews-move-item", 
                    "send-mail"
                ]
            }
        }, 
        {
            "IntSights Test": {
                "name": "IntSights Test", 
                "implementing_scripts": [
                    "Print", 
                    "VerifyContext", 
                    "DeleteContext", 
                    "Exists", 
                    "IsValueInArray"
                ], 
                "implementing_commands": [
                    "intsights-get-alerts", 
                    "intsights-get-iocs", 
                    "intsights-add-comment-to-alert", 
                    "intsights-add-tag-to-alert", 
                    "intsights-update-alert-severity", 
                    "closeInvestigation", 
                    "intsights-get-alert-activities"
                ]
            }
        }, 
        {
            "SalesforceTestPlaybook": {
                "name": "SalesforceTestPlaybook", 
                "implementing_scripts": [
                    "ContextContains", 
                    "DeleteContext"
                ], 
                "implementing_commands": [
                    "salesforce-update-case", 
                    "salesforce-get-case", 
                    "salesforce-search", 
                    "salesforce-create-case", 
                    "salesforce-delete-case", 
                    "salesforce-push-comment", 
                    "salesforce-get-object", 
                    "salesforce-close-case", 
                    "salesforce-update-object", 
                    "salesforce-query"
                ]
            }
        }, 
        {
            "Wildfire Test": {
                "name": "Wildfire Test", 
                "implementing_scripts": [
                    "VerifyContext", 
                    "DeleteContext"
                ], 
                "implementing_commands": [
                    "wildfire-upload", 
                    "wildfire-upload-file-remote", 
                    "wildfire-report"
                ]
            }
        }, 
        {
            "Vectra-test": {
                "name": "Vectra-test", 
                "implementing_scripts": [
                    "VerifyContext"
                ], 
                "implementing_commands": [
                    "vectra-sensors", 
                    "vectra-settings", 
                    "vectra-hosts", 
                    "vectra-triage", 
                    "vectra-detections"
                ]
            }
        }, 
        {
            "CuckooTest": {
                "name": "CuckooTest", 
                "implementing_scripts": [
                    "DeleteContext", 
                    "http"
                ], 
                "implementing_playbooks": [
                    "Detonate URL - Cuckoo", 
                    "Detonate File - Cuckoo"
                ]
            }
        }, 
        {
            "TextFromHTML_test_playbook": {
                "name": "TextFromHTML Test", 
                "implementing_scripts": [
                    "VerifyContext", 
                    "TextFromHTML"
                ]
            }
        }, 
        {
            "PhishAi-Test": {
                "name": "PhishAi-Test", 
                "implementing_scripts": [
                    "VerifyContext"
                ], 
                "implementing_commands": [
                    "phish-ai-scan-url"
                ]
            }
        }, 
        {
            "Phishing test - attachment": {
                "name": "Phishing test - attachment", 
                "implementing_scripts": [
                    "ScheduleCommand", 
                    "PhishingIncident", 
                    "DeleteContext", 
                    "http"
                ], 
                "implementing_playbooks": [
                    "Phishing Investigation - Generic"
                ]
            }
        }, 
        {
            "search_endpoints_by_hash_-_carbon_black_protection_-_test": {
                "name": "Search Endpoints By Hash - Carbon Black Protection - Test", 
                "fromversion": "3.5.0", 
                "implementing_scripts": [
                    "VerifyContext", 
                    "DeleteContext"
                ], 
                "implementing_playbooks": [
                    "Search Endpoints By Hash - Carbon Black Protection"
                ]
            }
        }, 
        {
            "Test-Detonate URL - Phish.AI": {
                "name": "Test-Detonate URL - Phish.AI", 
                "implementing_playbooks": [
                    "Detonate URL - Phish.AI"
                ], 
                "tests": [
                    "No test"
                ]
            }
        }, 
        {
            "ReversingLabsTCTest": {
                "name": "ReversingLabsTCTest", 
                "implementing_scripts": [
                    "VerifyContext", 
                    "DeleteContext"
                ], 
                "implementing_commands": [
                    "file"
                ]
            }
        }, 
        {
            "get_file_sample_from_path_-_carbon_black_enterprise_response_-_test": {
                "name": "Get File Sample From Path - Carbon Black Enterprise Response - Test", 
                "fromversion": "3.5.0", 
                "implementing_scripts": [
                    "VerifyContext", 
                    "DeleteContext"
                ], 
                "implementing_playbooks": [
                    "Get File Sample From Path - Carbon Black Enterprise Response"
                ], 
                "implementing_commands": [
                    "cb-list-sensors"
                ]
            }
        }, 
        {
            "PostgreSQL Test": {
                "name": "PostgreSQL Test", 
                "fromversion": "3.6.0", 
                "implementing_scripts": [
                    "VerifyHumanReadableEquals"
                ], 
                "implementing_commands": [
                    "pgsql-query"
                ]
            }
        }, 
        {
            "DUO Test Playbook": {
                "name": "DUO Test Playbook", 
                "implementing_scripts": [
                    "DeleteContext", 
                    "PrintErrorEntry", 
                    "AreValuesEqual", 
                    "PrintContext"
                ], 
                "implementing_commands": [
                    "duo-preauth"
                ]
            }
        }, 
        {
            "secureworks_test": {
                "name": "Secureworks test", 
                "implementing_scripts": [
                    "VerifyContext", 
                    "DeleteContext"
                ], 
                "implementing_commands": [
                    "secure-works-create-ticket", 
                    "secure-works-get-ticket", 
                    "secure-works-update-ticket", 
                    "secure-works-get-tickets-ids", 
                    "secure-works-get-ticket-count", 
                    "secure-works-close-ticket", 
                    "secure-works-get-tickets-updates"
                ]
            }
        }, 
        {
            "File Enrichment - Generic Test": {
                "name": "File Enrichment - Generic Test", 
                "implementing_scripts": [
                    "VerifyContext", 
                    "Set"
                ], 
                "implementing_playbooks": [
                    "File Enrichment - Generic"
                ]
            }
        }, 
        {
            "JSONtoCSV-Test": {
                "name": "JSONtoCSV-Test", 
                "implementing_scripts": [
                    "JSONFileToCSV", 
                    "LoadJSON", 
                    "ParseCSV", 
                    "JSONtoCSV", 
                    "FileCreateAndUpload", 
                    "DeleteContext"
                ]
            }
        }, 
        {
            "ZipFile-Test": {
                "name": "ZipFile-Test", 
                "implementing_scripts": [
                    "http", 
                    "ZipFile", 
                    "CloseInvestigation", 
                    "Sleep", 
                    "UnzipFile", 
                    "DeleteContext"
                ]
            }
        }, 
        {
            "d5cb69b1-c81c-4f27-8a40-3106c0cb2620": {
                "name": "AWS - IAM Test Playbook", 
                "implementing_scripts": [
                    "VerifyContext", 
                    "Sleep"
                ], 
                "implementing_commands": [
                    "aws-iam-update-user", 
                    "aws-iam-update-access-key", 
                    "aws-iam-get-user", 
                    "aws-iam-remove-user-from-group", 
                    "aws-iam-add-role-to-instance-profile", 
                    "aws-iam-create-instance-profile", 
                    "aws-iam-list-roles", 
                    "aws-iam-attach-policy", 
                    "aws-iam-create-login-profile", 
                    "aws-iam-create-group", 
                    "aws-iam-get-instance-profile", 
                    "aws-iam-list-instance-profiles-for-role", 
                    "aws-iam-update-login-profile", 
                    "aws-iam-list-policies", 
                    "aws-iam-get-role", 
                    "aws-iam-list-access-keys-for-user", 
                    "aws-iam-list-instance-profiles", 
                    "aws-iam-delete-role", 
                    "aws-iam-list-groups", 
                    "aws-iam-remove-role-from-instance-profile", 
                    "aws-iam-delete-user", 
                    "aws-iam-create-role", 
                    "aws-iam-delete-access-key", 
                    "aws-iam-detach-policy", 
                    "aws-iam-create-access-key", 
                    "aws-iam-delete-group", 
                    "aws-iam-create-user", 
                    "aws-iam-delete-login-profile", 
                    "aws-iam-list-groups-for-user", 
                    "aws-iam-add-user-to-group", 
                    "aws-iam-list-users", 
                    "aws-iam-delete-instance-profile"
                ]
            }
        }, 
        {
            "ExposeIncidentOwner-Test": {
                "name": "ExposeIncidentOwner-Test", 
                "implementing_scripts": [
                    "CloseInvestigation", 
                    "AssignAnalystToIncident", 
                    "ExposeIncidentOwner", 
                    "AreValuesEqual"
                ]
            }
        }, 
        {
            "McAfeeWebGatewayTest": {
                "name": "McAfeeWebGatewayTest", 
                "implementing_scripts": [
                    "ContextContains", 
                    "DeleteContext", 
                    "Sleep", 
                    "PrintContext"
                ], 
                "implementing_commands": [
                    "mwg-insert-entry", 
                    "mwg-get-list-entry", 
                    "mwg-get-list", 
                    "mwg-delete-entry", 
                    "mwg-get-available-lists"
                ]
            }
        }, 
        {
            "DemistoLockTest": {
                "name": "DemistoLockTest", 
                "implementing_scripts": [
                    "Set", 
                    "Print", 
                    "DeleteContext", 
                    "Sleep", 
                    "isError"
                ], 
                "implementing_commands": [
                    "closeInvestigation", 
                    "demisto-lock-release-all", 
                    "demisto-lock-release", 
                    "demisto-lock-get", 
                    "demisto-lock-info"
                ]
            }
        }, 
        {
            "Detonate File - BitDam Test": {
                "name": "Detonate File - BitDam Test", 
                "implementing_scripts": [
                    "FileCreateAndUpload", 
                    "DeleteContext"
                ], 
                "implementing_playbooks": [
                    "Detonate File - BitDam"
                ]
            }
        }, 
        {
            "Luminate-TestPlaybook": {
                "name": "Luminate-TestPlaybook", 
                "implementing_scripts": [
                    "VerifyContext"
                ], 
                "implementing_commands": [
                    "lum-block-user", 
                    "lum-destroy-user-session", 
                    "lum-unblock-user", 
                    "lum-get-ssh-access-logs", 
                    "lum-get-http-access-logs"
                ]
            }
        }, 
        {
            "McAfee-MAR_Test": {
                "name": "McAfee-MAR_Test", 
                "implementing_scripts": [
                    "VerifyContext"
                ], 
                "implementing_commands": [
                    "mar-collectors-list", 
                    "mar-search-multiple", 
                    "mar-search"
                ]
            }
        }, 
        {
            "CarbonBlackLiveResponseTest": {
                "name": "Carbon Black Live Response Test", 
                "implementing_scripts": [
                    "TestCreateWordFile", 
                    "DeleteContext", 
                    "Sleep"
                ], 
                "implementing_commands": [
                    "cb-get-file-from-endpoint", 
                    "cb-command-create-and-wait", 
                    "cb-session-create-and-wait", 
                    "cb-keepalive", 
                    "cb-file-delete-from-endpoint", 
                    "cb-push-file-to-endpoint", 
                    "cb-list-sessions", 
                    "cb-session-close"
                ]
            }
        }, 
        {
            "Recorded Future Test": {
                "name": "Recorded Future Test", 
                "implementing_scripts": [
                    "VerifyContext"
                ], 
                "implementing_commands": [
                    "ip", 
                    "domain", 
                    "recorded-future-get-related-entities", 
                    "file"
                ]
            }
        }, 
        {
            "NetWitness Endpoint Test": {
                "name": "NetWitness Endpoint Test", 
                "implementing_scripts": [
                    "DeleteContext"
                ], 
                "implementing_commands": [
                    "netwitness-get-machines", 
                    "netwitness-blacklist-domains", 
                    "netwitness-blacklist-ips", 
                    "netwitness-get-machine-module"
                ]
            }
        }, 
        {
            "DNSDBTest": {
                "name": "DNSDBTest", 
                "implementing_scripts": [
                    "DeleteContext"
                ], 
                "implementing_commands": [
                    "dnsdb-rrset", 
                    "dnsdb-rdata"
                ]
            }
        }, 
        {
            "VerifyHumanReadableFormat": {
                "name": "VerifyHumanReadableFormat", 
                "implementing_scripts": [
                    "VerifyTableToMarkDown", 
                    "VerifyTreeToFlatObject"
                ]
            }
        }, 
        {
            "domain_enrichment_generic_test": {
                "name": "Domain Enrichment Generic - Test", 
                "fromversion": "3.5.0", 
                "implementing_scripts": [
                    "DeleteContext", 
                    "VerifyContext", 
                    "Set"
                ], 
                "implementing_playbooks": [
                    "Domain Enrichment - Generic"
                ]
            }
        }, 
        {
            "Anomali_ThreatStream_Test": {
                "name": "Anomali ThreatStream Test", 
                "fromversion": "3.5.0", 
                "implementing_scripts": [
                    "VerifyContext", 
                    "DeleteContext"
                ], 
                "implementing_commands": [
                    "ip", 
                    "domain", 
                    "threatstream-email-reputation", 
                    "threatstream-intelligence", 
                    "file"
                ]
            }
        }, 
        {
            "ParseExcel-test": {
                "name": "ParseExcel-test", 
                "implementing_scripts": [
                    "ParseExcel", 
                    "DeleteContext", 
                    "http"
                ]
            }
        }, 
        {
            "Zoom_Test": {
                "name": "Zoom_Test", 
                "implementing_scripts": [
                    "Print", 
                    "VerifyContext", 
                    "GenerateEmail", 
                    "DeleteContext"
                ], 
                "implementing_commands": [
                    "zoom-create-meeting", 
                    "zoom-list-users", 
                    "zoom-fetch-recording", 
                    "zoom-create-user", 
                    "zoom-delete-user"
                ]
            }
        }, 
        {
            "DomainTools-Test": {
                "name": "DomainTools-Test", 
                "implementing_scripts": [
                    "VerifyContext", 
                    "NotInContextVerification", 
                    "DeleteContext"
                ], 
                "implementing_commands": [
                    "domain", 
                    "whois", 
                    "reverseWhois", 
                    "reverseNameServer", 
                    "domainSearch", 
                    "domainProfile", 
                    "whoisHistory", 
                    "reverseIP"
                ]
            }
        }, 
        {
            "RedLockTest": {
                "name": "RedLockTest", 
                "implementing_scripts": [
                    "DeleteContext", 
                    "Sleep"
                ], 
                "implementing_commands": [
                    "redlock-search-alerts", 
                    "redlock-reopen-alerts", 
                    "redlock-get-alert-details", 
                    "redlock-dismiss-alerts"
                ]
            }
        }, 
        {
            "TruSTAR Test": {
                "name": "TruSTAR Test", 
                "implementing_scripts": [
                    "VerifyContext", 
                    "DeleteContext"
                ], 
                "implementing_commands": [
                    "domain", 
                    "url", 
                    "ip", 
                    "trustar-correlated-reports", 
                    "file", 
                    "trustar-trending-indicators", 
                    "trustar-search-indicators"
                ]
            }
        }, 
        {
            "JoeSecurityTestDetonation": {
                "name": "JoeSecurityTestDetonation", 
                "fromversion": "4.0.0", 
                "implementing_scripts": [
                    "FileCreateAndUpload", 
                    "DeleteContext"
                ], 
                "implementing_playbooks": [
                    "Detonate File - JoeSecurity", 
                    "Detonate File From URL - JoeSecurity", 
                    "Detonate URL - JoeSecurity"
                ]
            }
        }, 
        {
            "Symantec Messaging Gateway Test": {
                "name": "Symantec Messaging Gateway Test", 
                "implementing_scripts": [
                    "GenerateIP", 
                    "VerifyContext", 
                    "GenerateUUID", 
                    "AreValuesEqual"
                ], 
                "implementing_commands": [
                    "smg-unblock-domain", 
                    "smg-block-ip", 
                    "smg-unblock-ip", 
                    "smg-block-domain", 
                    "smg-block-email", 
                    "smg-unblock-email"
                ]
            }
        }, 
        {
            "devo_test_playbook": {
                "name": "Devo test playbook", 
                "implementing_scripts": [
                    "VerifyContext", 
                    "DeleteContext"
                ], 
                "implementing_commands": [
                    "devo-query"
                ]
            }
        }, 
        {
            "Lastline - testplaybook": {
                "name": "Lastline - testplaybook", 
                "implementing_scripts": [
                    "DeleteContext", 
                    "Set", 
                    "http"
                ], 
                "implementing_playbooks": [
                    "Detonate URL - Lastline", 
                    "Detonate File - Lastline"
                ]
            }
        }, 
        {
            "detonate_file_-_generic_test": {
                "name": "Detonate File - Generic Test", 
                "toversion": "3.6.0", 
                "fromversion": "3.5.0", 
                "implementing_scripts": [
                    "DeleteContext", 
                    "http"
                ], 
                "implementing_playbooks": [
                    "Detonate File - Generic"
                ]
            }
        }, 
        {
            "Test CommonServer": {
                "name": "Test CommonServer", 
                "implementing_scripts": [
                    "TestFormatTableValues"
                ]
            }
        }, 
        {
            "Test filters & transformers scripts": {
                "name": "Test filters & transformers scripts", 
                "implementing_scripts": [
                    "RaiseError", 
                    "Print", 
                    "Set"
                ]
            }
        }, 
        {
            "virusTotalPrivateAPI-test-playbook": {
                "name": "virusTotalPrivateAPI-test-playbook", 
                "implementing_scripts": [
                    "VerifyContext", 
                    "StringContains", 
                    "DeleteContext"
                ], 
                "implementing_commands": [
                    "vt-private-get-url-report", 
                    "vt-private-get-file-report", 
                    "vt-private-get-domain-report"
                ]
            }
        }, 
        {
            "SCADAfence_test": {
                "name": "SCADAfence_test", 
                "implementing_scripts": [
                    "VerifyContext", 
                    "DeleteContext"
                ], 
                "implementing_commands": [
                    "scadafence-getAsset", 
                    "scadafence-setAlertStatus", 
                    "scadafence-getAlerts"
                ]
            }
        }, 
        {
            "c19e328d-0cf3-4a94-88b3-df670d984602": {
                "name": "SymantecEndpointProtection Test", 
                "implementing_scripts": [
                    "SEPScan", 
                    "VerifyContext", 
                    "DeleteContext"
                ], 
                "implementing_commands": [
                    "sep-quarantine", 
                    "sep-command-status", 
                    "sep-update-content", 
                    "sep-endpoints-info", 
                    "sep-groups-info", 
                    "sep-client-content", 
                    "sep-system-info"
                ]
            }
        }, 
        {
            "PagerDuty Test": {
                "name": "PagerDuty Test", 
                "implementing_scripts": [
                    "VerifyContext"
                ], 
                "implementing_commands": [
                    "PagerDuty-incidents", 
                    "PagerDuty-get-all-schedules", 
                    "PagerDuty-get-users-on-call-now"
                ]
            }
        }, 
        {
            "pan-appframework-test": {
                "name": "pan-appframework-test", 
                "implementing_scripts": [
                    "VerifyContext", 
                    "DeleteContext"
                ], 
                "implementing_commands": [
                    "pan-appframework-query-logs"
                ]
            }
        }, 
        {
            "TestSafeBreach": {
                "name": "TestSafeBreach", 
                "implementing_commands": [
                    "safebreach-get-simulation", 
                    "safebreach-rerun"
                ]
            }
        }, 
        {
            "ExifReadTest": {
                "name": "ExifReadTest", 
                "implementing_scripts": [
                    "GenerateImageFileEntry", 
                    "ExifRead", 
                    "DeleteContext"
                ], 
                "implementing_commands": [
                    "closeInvestigation"
                ]
            }
        }, 
        {
            "McAfee-TIE Test": {
                "name": "McAfee-TIE Test", 
                "implementing_scripts": [
                    "VerifyContext", 
                    "DeleteContext"
                ], 
                "implementing_commands": [
                    "tie-file-references", 
                    "file", 
                    "tie-set-file-reputation"
                ]
            }
        }, 
        {
            "SymantecMSSTest": {
                "name": "SymantecMSSTest", 
                "implementing_scripts": [
                    "VerifyContext", 
                    "DeleteContext"
                ], 
                "implementing_commands": [
                    "symantec-mss-incidents-list", 
                    "symantec-mss-update-incident", 
                    "symantec-mss-get-incident"
                ]
            }
        }, 
        {
            "SLA Scripts - Test": {
                "name": "SLA Scripts - Test", 
                "implementing_scripts": [
                    "StopTimeToAssignOnOwnerChange", 
                    "ChangeRemediationSLAOnSevChange", 
                    "Set", 
                    "PrintErrorEntry", 
                    "DeleteContext"
                ], 
                "implementing_commands": [
                    "setIncident", 
                    "startTimer", 
                    "resetTimer"
                ]
            }
        }, 
        {
            "cveReputation Test": {
                "name": "cveReputation Test", 
                "implementing_scripts": [
                    "VerifyHumanReadableContains", 
                    "cveReputation"
                ]
            }
        }, 
        {
            "MISP V2 Test": {
                "name": "MISP V2 Test", 
                "implementing_scripts": [
                    "DeleteContext", 
                    "http", 
                    "misp_download_sample", 
                    "misp_upload_sample"
                ], 
                "implementing_commands": [
                    "misp-search", 
                    "misp-add-attribute", 
                    "misp-create-event", 
                    "url", 
                    "ip", 
                    "misp-download-sample", 
                    "misp-upload-sample", 
                    "file", 
                    "misp-delete-event"
                ]
            }
        }, 
        {
            "Test-Detonate URL - ThreatGrid": {
                "name": "Test-Detonate URL - ThreatGrid", 
                "implementing_playbooks": [
                    "Detonate URL - ThreatGrid"
                ]
            }
        }, 
        {
<<<<<<< HEAD
            "StringContainsArray_test": {
                "name": "StringContainsArray_test", 
                "implementing_scripts": [
                    "Set", 
                    "DeleteContext", 
                    "PrintErrorEntry"
=======
            "ParseCSVnullbytesTest": {
                "name": "ParseCSVnullbytesTest", 
                "implementing_scripts": [
                    "ParseCSV", 
                    "FileCreateAndUpload", 
                    "PrintErrorEntry", 
                    "Print", 
                    "DeleteContext", 
                    "AreValuesEqual"
                ]
            }
        }, 
        {
            "Detonate File - HybridAnalysis - Test": {
                "name": "Detonate File - HybridAnalysis - Test", 
                "implementing_scripts": [
                    "DeleteContext", 
                    "http"
                ], 
                "implementing_playbooks": [
                    "Detonate File - HybridAnalysis"
>>>>>>> 5de54e38
                ]
            }
        }
    ]
}<|MERGE_RESOLUTION|>--- conflicted
+++ resolved
@@ -4750,15 +4750,6 @@
         {
             "GetFirstObject": {
                 "name": "GetFirstObject"
-            }
-        }, 
-        {
-            "CybereasonPreProcessingExample": {
-                "name": "CybereasonPreProcessingExample", 
-                "script_executions": [
-                    "getIncidents", 
-                    "setIncident"
-                ]
             }
         }, 
         {
@@ -15244,14 +15235,6 @@
             }
         }, 
         {
-<<<<<<< HEAD
-            "StringContainsArray_test": {
-                "name": "StringContainsArray_test", 
-                "implementing_scripts": [
-                    "Set", 
-                    "DeleteContext", 
-                    "PrintErrorEntry"
-=======
             "ParseCSVnullbytesTest": {
                 "name": "ParseCSVnullbytesTest", 
                 "implementing_scripts": [
@@ -15273,7 +15256,16 @@
                 ], 
                 "implementing_playbooks": [
                     "Detonate File - HybridAnalysis"
->>>>>>> 5de54e38
+                ]
+            }
+        }, 
+        {
+            "StringContainsArray_test": {
+                "name": "StringContainsArray_test", 
+                "implementing_scripts": [
+                    "Set", 
+                    "DeleteContext", 
+                    "PrintErrorEntry"
                 ]
             }
         }
