{
    "testTimeout": 160,
    "testInterval": 20,
    "tests": [
        {
            "integrations": "Tripwire",
            "playbookID": "TestplaybookTripwire",
            "fromversion": "5.0.0"
        },
        {
            "playbookID": "Generic Polling Test",
            "timeout": 250
        },
        {
            "integrations": "Cisco Umbrella Enforcement",
            "playbookID": "Cisco Umbrella Enforcement-Test",
            "fromversion": "5.0.0"
        },
        {
            "integrations": "GSuiteAdmin",
            "playbookID": "GSuiteAdmin-Test",
            "fromversion": "5.0.0"
        },
        {
            "integrations": "AzureWAF",
            "playbookID": "Azure WAF - Test",
            "fromversion": "5.0.0"
        },
        {
            "integrations": "GoogleCalendar",
            "playbookID": "GoogleCalendar-Test",
            "fromversion": "5.0.0"
        },
        {
            "integrations": "GoogleDrive",
            "playbookID": "GoogleDrive-Test",
            "fromversion": "5.0.0"
        },
        {
            "integrations": "FireEyeNX",
            "playbookID": "FireEyeNX-Test"
        },
        {
            "integrations": "EmailRepIO",
            "playbookID": "TestEmailRepPlaybook",
            "fromversion": "5.0.0"
        },
        {
            "integrations": "XsoarPowershellTesting",
            "playbookID": "XsoarPowershellTesting-Test"
        },
        {
            "integrations": "Palo Alto Networks Threat Vault",
            "playbookID": "PANW Threat Vault - Signature Search - Test",
            "fromversion": "5.0.0"
        },
        {
            "integrations": "Microsoft Endpoint Configuration Manager",
            "playbookID": "Microsoft ECM - Test",
            "fromversion": "5.5.0",
            "timeout": 400
        },
        {
            "integrations": "CrowdStrike Falcon Intel v2",
            "playbookID": "CrowdStrike Falcon Intel v2 - Test",
            "fromversion": "5.0.0"
        },
        {
            "integrations": "SecurityAndCompliance",
            "playbookID": "O365-SecurityAndCompliance-Test",
            "fromversion": "5.5.0",
            "timeout": 700
        },
        {
            "integrations": "SecurityIntelligenceServicesFeed",
            "playbookID": "SecurityIntelligenceServicesFeed - Test",
            "fromversion": "5.5.0"
        },
        {
            "integrations": "EwsExtension",
            "playbookID": "O365 - EWS - Extension - Test",
            "fromversion": "5.5.0"
        },
        {
            "integrations": "Majestic Million",
            "playbookID": "Majestic Million Test Playbook",
            "fromversion": "5.5.0",
            "memory_threshold": 300,
            "timeout": 500
        },
        {
            "integrations": "Anomali Enterprise",
            "playbookID": "Anomali Match Forensic Search - Test",
            "fromversion": "5.0.0"
        },
        {
            "integrations": [
                "Mail Listener v2",
                "Mail Sender (New)"
            ],
            "playbookID": "Mail-Listener Test Playbook",
            "fromversion": "5.0.0",
            "instance_names": [
                "Mail_Sender_(New)_STARTTLS"
            ]
        },
        {
            "integrations": "Azure Network Security Groups",
            "fromversion": "5.0.0",
            "instance_names": "azure_nsg_prod",
            "playbookID": "Azure NSG - Test"
        },
        {
            "integrations": "OpenCTI Feed",
            "playbookID": "OpenCTI Feed Test"
        },
        {
            "integrations": "AWS - Security Hub",
            "playbookID": "AWS-securityhub Test"
        },
        {
            "integrations": "Microsoft Advanced Threat Analytics",
            "playbookID": "Microsoft Advanced Threat Analytics - Test",
            "fromversion": "5.0.0"
        },
        {
            "integrations": "Zimperium",
            "playbookID": "Zimperium_Test",
            "fromversion": "5.0.0"
        },
        {
            "integrations": "ServiceDeskPlus",
            "playbookID": "Service Desk Plus Test",
            "instance_names": "sdp_instance_1",
            "fromversion": "5.0.0",
            "toversion": "5.9.9"
        },
        {
            "integrations": "ServiceDeskPlus",
            "playbookID": "Service Desk Plus - Generic Polling Test",
            "instance_names": "sdp_instance_1",
            "fromversion": "5.0.0",
            "toversion": "5.9.9"
        },
        {
            "integrations": "ServiceDeskPlus",
            "playbookID": "Service Desk Plus Test",
            "instance_names": "sdp_instance_2",
            "fromversion": "6.0.0"
        },
        {
            "integrations": "ServiceDeskPlus",
            "playbookID": "Service Desk Plus - Generic Polling Test",
            "instance_names": "sdp_instance_2",
            "fromversion": "6.0.0"
        },
        {
            "integrations": "ThreatConnect Feed",
            "playbookID": "FeedThreatConnect-Test",
            "fromversion": "5.5.0"
        },
        {
            "integrations": "MITRE ATT&CK",
            "playbookID": "Mitre Attack List 10 Indicators Feed Test",
            "fromversion": "5.5.0"
        },
        {
            "integrations": "URLhaus",
            "playbookID": "Test_URLhaus",
            "timeout": 1000
        },
        {
            "integrations": "Microsoft Intune Feed",
            "playbookID": "FeedMicrosoftIntune_Test",
            "fromversion": "5.5.0"
        },
        {
            "integrations": "Tanium Threat Response",
            "playbookID": "Tanium Threat Response Test"
        },
        {
            "integrations": [
                "Syslog Sender",
                "syslog"
            ],
            "playbookID": "Test Syslog",
            "fromversion": "5.5.0",
            "timeout": 600
        },
        {
            "integrations": "APIVoid",
            "playbookID": "APIVoid Test"
        },
        {
            "integrations": "CloudConvert",
            "playbookID": "CloudConvert-test",
            "fromversion": "5.0.0",
            "timeout": 2000
        },
        {
            "integrations": "Cisco Firepower",
            "playbookID": "Cisco Firepower - Test",
            "timeout": 1000,
            "fromversion": "5.0.0"
        },
        {
            "integrations": "IllusiveNetworks",
            "playbookID": "IllusiveNetworks-Test",
            "fromversion": "5.0.0",
            "timeout": 500
        },
        {
            "integrations": "JSON Feed",
            "playbookID": "JSON_Feed_Test",
            "fromversion": "5.5.0",
            "instance_names": "JSON Feed no_auto_detect"
        },
        {
            "integrations": "JSON Feed",
            "playbookID": "JSON_Feed_Test",
            "fromversion": "5.5.0",
            "instance_names": "JSON Feed_auto_detect"
        },
        {
            "integrations": "Google Cloud Functions",
            "playbookID": "test playbook - Google Cloud Functions",
            "fromversion": "5.0.0"
        },
        {
            "integrations": "Plain Text Feed",
            "playbookID": "PlainText Feed - Test",
            "fromversion": "5.5.0",
            "instance_names": "Plain Text Feed no_auto_detect"
        },
        {
            "integrations": "Plain Text Feed",
            "playbookID": "PlainText Feed - Test",
            "fromversion": "5.5.0",
            "instance_names": "Plain Text Feed_auto_detect"
        },
        {
            "integrations": "Silverfort",
            "playbookID": "Silverfort-test",
            "fromversion": "5.0.0"
        },
        {
            "integrations": "GoogleKubernetesEngine",
            "playbookID": "GoogleKubernetesEngine_Test",
            "timeout": 600,
            "fromversion": "5.5.0"
        },
        {
            "integrations": "Fastly Feed",
            "playbookID": "Fastly Feed Test",
            "fromversion": "5.5.0"
        },
        {
            "integrations": "Malware Domain List Active IPs Feed",
            "playbookID": "Malware Domain List Active IPs Feed Test",
            "fromversion": "5.5.0"
        },
        {
            "integrations": "Claroty",
            "playbookID": "Claroty - Test",
            "fromversion": "5.0.0"
        },
        {
            "integrations": "Trend Micro Apex",
            "playbookID": "Trend Micro Apex - Test"
        },
        {
            "integrations": "Blocklist_de Feed",
            "playbookID": "Blocklist_de - Test",
            "fromversion": "5.5.0"
        },
        {
            "integrations": "Cloudflare Feed",
            "playbookID": "cloudflare - Test",
            "fromversion": "5.5.0"
        },
        {
            "integrations": "AzureFeed",
            "playbookID": "AzureFeed - Test",
            "fromversion": "5.5.0"
        },
        {
            "playbookID": "CreateIndicatorFromSTIXTest",
            "fromversion": "5.0.0"
        },
        {
            "integrations": "SpamhausFeed",
            "playbookID": "Spamhaus_Feed_Test",
            "fromversion": "5.5.0"
        },
        {
            "integrations": "Cofense Feed",
            "playbookID": "TestCofenseFeed",
            "fromversion": "5.5.0"
        },
        {
            "integrations": "Bambenek Consulting Feed",
            "playbookID": "BambenekConsultingFeed_Test",
            "fromversion": "5.5.0"
        },
        {
            "integrations": "Pipl",
            "playbookID": "Pipl Test"
        },
        {
            "integrations": "AWS Feed",
            "playbookID": "AWS Feed Test",
            "fromversion": "5.5.0"
        },
        {
            "integrations": "QuestKace",
            "playbookID": "QuestKace test",
            "fromversion": "5.0.0"
        },
        {
            "integrations": "Digital Defense FrontlineVM",
            "playbookID": "Digital Defense FrontlineVM - Scan Asset Not Recently Scanned Test"
        },
        {
            "integrations": "Digital Defense FrontlineVM",
            "playbookID": "Digital Defense FrontlineVM - Test Playbook"
        },
        {
            "integrations": "CSVFeed",
            "playbookID": "CSV_Feed_Test",
            "fromversion": "5.5.0",
            "instance_names": "CSVFeed_no_auto_detect"
        },
        {
            "integrations": "CSVFeed",
            "playbookID": "CSV_Feed_Test",
            "fromversion": "5.5.0",
            "instance_names": "CSVFeed_auto_detect"
        },
        {
            "integrations": "ProofpointFeed",
            "playbookID": "TestProofpointFeed",
            "fromversion": "5.5.0"
        },
        {
            "integrations": "Digital Shadows",
            "playbookID": "Digital Shadows - Test"
        },
        {
            "integrations": "Azure Compute v2",
            "playbookID": "Azure Compute - Test",
            "instance_names": "ms_azure_compute_dev"
        },
        {
            "integrations": "Azure Compute v2",
            "playbookID": "Azure Compute - Test",
            "instance_names": "ms_azure_compute_prod"
        },
        {
            "integrations": "Symantec Data Loss Prevention",
            "playbookID": "Symantec Data Loss Prevention - Test",
            "fromversion": "4.5.0"
        },
        {
            "integrations": "Lockpath KeyLight v2",
            "playbookID": "Keylight v2 - Test"
        },
        {
            "integrations": "Azure Security Center v2",
            "playbookID": "Azure SecurityCenter - Test",
            "instance_names": "ms_azure_sc_prod"
        },
        {
            "integrations": "Azure Security Center v2",
            "playbookID": "Azure SecurityCenter - Test",
            "instance_names": "ms_azure_sc_dev"
        },
        {
            "integrations": "Azure Security Center v2",
            "playbookID": "Azure SecurityCenter - Test",
            "instance_names": "ms_azure_sc_self_deployed"
        },
        {
            "integrations": "JsonWhoIs",
            "playbookID": "JsonWhoIs-Test"
        },
        {
            "integrations": "Maltiverse",
            "playbookID": "Maltiverse Test"
        },
        {
            "integrations": "Box v2",
            "playbookID": "BoxV2_TestPlaybook"
        },
        {
            "integrations": "MicrosoftGraphMail",
            "playbookID": "MicrosoftGraphMail-Test",
            "instance_names": "ms_graph_mail_dev"
        },
        {
            "integrations": "MicrosoftGraphMail",
            "playbookID": "MicrosoftGraphMail-Test",
            "instance_names": "ms_graph_mail_dev_no_oproxy"
        },
        {
            "integrations": "MicrosoftGraphMail",
            "playbookID": "MicrosoftGraphMail-Test",
            "instance_names": "ms_graph_mail_prod"
        },
        {
            "integrations": "CloudShark",
            "playbookID": "CloudShark - Test Playbook"
        },
        {
            "integrations": "Google Vision AI",
            "playbookID": "Google Vision API - Test"
        },
        {
            "integrations": "nmap",
            "playbookID": "Nmap - Test",
            "fromversion": "5.0.0"
        },
        {
            "integrations": "AutoFocus V2",
            "playbookID": "Autofocus Query Samples, Sessions and Tags Test Playbook",
            "fromversion": "4.5.0",
            "timeout": 1000
        },
        {
            "integrations": "HelloWorld",
            "playbookID": "HelloWorld-Test",
            "fromversion": "5.0.0"
        },
        {
            "integrations": "HelloWorld",
            "playbookID": "Sanity Test - Playbook with integration",
            "fromversion": "5.0.0"
        },
        {
            "integrations": "HelloWorld",
            "playbookID": "Sanity Test - Playbook with mocked integration",
            "fromversion": "5.0.0"
        },
        {
            "playbookID": "Sanity Test - Playbook with no integration",
            "fromversion": "5.0.0"
        },
        {
            "integrations": "Gmail",
            "playbookID": "Sanity Test - Playbook with Unmockable Integration",
            "fromversion": "5.0.0"
        },
        {
            "integrations": "HelloWorld",
            "playbookID": "HelloWorld_Scan-Test",
            "fromversion": "5.0.0",
            "timeout": 400
        },
        {
            "integrations": "HelloWorldPremium",
            "playbookID": "HelloWorldPremium_Scan-Test",
            "fromversion": "5.0.0",
            "timeout": 400
        },
        {
            "integrations": "ThreatQ v2",
            "playbookID": "ThreatQ - Test",
            "fromversion": "4.5.0"
        },
        {
            "integrations": "AttackIQFireDrill",
            "playbookID": "AttackIQ - Test"
        },
        {
            "integrations": "PhishLabs IOC EIR",
            "playbookID": "PhishlabsIOC_EIR-Test"
        },
        {
            "integrations": "Amazon DynamoDB",
            "playbookID": "AWS_DynamoDB-Test"
        },
        {
            "integrations": "PhishLabs IOC DRP",
            "playbookID": "PhishlabsIOC_DRP-Test"
        },
        {
            "playbookID": "Create Phishing Classifier V2 ML Test",
            "timeout": 60000,
            "fromversion": "4.5.0"
        },
        {
            "integrations": "ZeroFox",
            "playbookID": "ZeroFox-Test",
            "fromversion": "4.1.0"
        },
        {
            "integrations": "AlienVault OTX v2",
            "playbookID": "Alienvault_OTX_v2 - Test"
        },
        {
            "integrations": "AWS - CloudWatchLogs",
            "playbookID": "AWS - CloudWatchLogs Test Playbook",
            "fromversion": "5.0.0"
        },
        {
            "integrations": "SlackV2",
            "playbookID": "Slack Test Playbook",
            "timeout": 400,
            "pid_threshold": 5,
            "fromversion": "5.0.0"
        },
        {
            "integrations": "Cortex XDR - IR",
            "playbookID": "Test XDR Playbook",
            "fromversion": "4.1.0",
            "timeout": 500
        },
        {
            "integrations": "Cortex XDR - IOC",
            "playbookID": "Cortex XDR - IOC - Test",
            "fromversion": "5.5.0",
            "timeout": 1200
        },
        {
            "integrations": "Cloaken",
            "playbookID": "Cloaken-Test"
        },
        {
            "integrations": "ThreatX",
            "playbookID": "ThreatX-test",
            "timeout": 600
        },
        {
            "integrations": "Akamai WAF SIEM",
            "playbookID": "Akamai_WAF_SIEM-Test"
        },
        {
            "integrations": "Cofense Triage v2",
            "playbookID": "Cofense Triage v2 Test"
        },
        {
            "integrations": "Akamai WAF",
            "playbookID": "Akamai_WAF-Test"
        },
        {
            "integrations": "Minerva Labs Anti-Evasion Platform",
            "playbookID": "Minerva Test playbook"
        },
        {
            "integrations": "abuse.ch SSL Blacklist Feed",
            "playbookID": "SSL Blacklist test",
            "fromversion": "5.5.0"
        },
        {
            "integrations": "CheckPhish",
            "playbookID": "CheckPhish-Test"
        },
        {
            "integrations": "Symantec Management Center",
            "playbookID": "SymantecMC_TestPlaybook"
        },
        {
            "integrations": "Looker",
            "playbookID": "Test-Looker"
        },
        {
            "integrations": "Vertica",
            "playbookID": "Vertica Test"
        },
        {
            "integrations": "Server Message Block (SMB)",
            "playbookID": "SMB test"
        },
        {
            "playbookID": "ConvertFile-Test",
            "fromversion": "4.5.0"
        },
        {
            "playbookID": "TestAwsEC2GetPublicSGRules-Test"
        },
        {
            "integrations": "RSA NetWitness Packets and Logs",
            "playbookID": "rsa_packets_and_logs_test"
        },
        {
            "playbookID": "CheckpointFW-test",
            "integrations": "Check Point"
        },
        {
            "playbookID": "RegPathReputationBasicLists_test"
        },
        {
            "playbookID": "EmailDomainSquattingReputation-Test"
        },
        {
            "playbookID": "RandomStringGenerateTest"
        },
        {
            "playbookID": "playbook-checkEmailAuthenticity-test"
        },
        {
            "playbookID": "HighlightWords_Test"
        },
        {
            "integrations": "Pentera",
            "playbookID": "Pcysys-Test"
        },
        {
            "integrations": "Pentera",
            "playbookID": "Pentera Run Scan and Create Incidents - Test"
        },
        {
            "playbookID": "StringContainsArray_test"
        },
        {
            "integrations": "Fidelis Elevate Network",
            "playbookID": "Fidelis-Test"
        },
        {
            "integrations": "AWS - ACM",
            "playbookID": "ACM-Test"
        },
        {
            "integrations": "Thinkst Canary",
            "playbookID": "CanaryTools Test"
        },
        {
            "integrations": "ThreatMiner",
            "playbookID": "ThreatMiner-Test"
        },
        {
            "playbookID": "StixCreator-Test"
        },
        {
            "playbookID": "CompareIncidentsLabels-test-playbook"
        },
        {
            "integrations": "Have I Been Pwned? V2",
            "playbookID": "Pwned v2 test"
        },
        {
            "integrations": "Alexa Rank Indicator",
            "playbookID": "Alexa Test Playbook"
        },
        {
            "playbookID": "UnEscapeURL-Test"
        },
        {
            "playbookID": "UnEscapeIPs-Test"
        },
        {
            "playbookID": "ExtractDomainFromUrlAndEmail-Test"
        },
        {
            "playbookID": "ConvertKeysToTableFieldFormat_Test"
        },
        {
            "integrations": "CVE Search v2",
            "playbookID": "CVE Search v2 - Test"
        },
        {
            "integrations": "CVE Search v2",
            "playbookID": "cveReputation Test"
        },
        {
            "integrations": "HashiCorp Vault",
            "playbookID": "hashicorp_test",
            "fromversion": "5.0.0"
        },
        {
            "integrations": "AWS - Athena - Beta",
            "playbookID": "Beta-Athena-Test"
        },
        {
            "integrations": "BeyondTrust Password Safe",
            "playbookID": "BeyondTrust-Test"
        },
        {
            "integrations": "Dell Secureworks",
            "playbookID": "secureworks_test"
        },
        {
            "integrations": "ServiceNow v2",
            "playbookID": "servicenow_test_v2",
            "instance_names": "snow_basic_auth"
        },
        {
            "integrations": "ServiceNow v2",
            "playbookID": "ServiceNow_OAuth_Test",
            "instance_names": "snow_oauth"
        },
        {
            "playbookID": "Create ServiceNow Ticket and Mirror Test",
            "integrations": "ServiceNow v2",
            "instance_names": "snow_basic_auth",
            "fromversion": "6.0.0",
            "timeout": 500
        },
        {
            "playbookID": "Create ServiceNow Ticket and State Polling Test",
            "integrations": "ServiceNow v2",
            "instance_names": "snow_basic_auth",
            "fromversion": "6.0.0",
            "timeout": 500
        },
        {
            "integrations": "ServiceNow CMDB",
            "playbookID": "ServiceNow_CMDB_Test",
            "instance_names": "snow_cmdb_basic_auth"
        },
        {
            "integrations": "ServiceNow CMDB",
            "playbookID": "ServiceNow_CMDB_OAuth_Test",
            "instance_names": "snow_cmdb_oauth"
        },
        {
            "integrations": "ExtraHop v2",
            "playbookID": "ExtraHop_v2-Test"
        },
        {
            "playbookID": "Test CommonServer"
        },
        {
            "playbookID": "Test-debug-mode",
            "fromversion": "5.0.0"
        },
        {
            "integrations": "CIRCL",
            "playbookID": "CirclIntegrationTest"
        },
        {
            "integrations": "MISP V2",
            "playbookID": "MISP V2 Test",
            "timeout": 300
        },
        {
            "playbookID": "test-LinkIncidentsWithRetry"
        },
        {
            "playbookID": "CopyContextToFieldTest"
        },
        {
            "integrations": "OTRS",
            "playbookID": "OTRS Test",
            "fromversion": "4.1.0"
        },
        {
            "integrations": "Attivo Botsink",
            "playbookID": "AttivoBotsinkTest"
        },
        {
            "integrations": "FortiGate",
            "playbookID": "Fortigate Test"
        },
        {
            "playbookID": "FormattedDateToEpochTest"
        },
        {
            "integrations": "SNDBOX",
            "playbookID": "SNDBOX_Test",
            "timeout": 1000
        },
        {
            "integrations": "SNDBOX",
            "playbookID": "Detonate File - SNDBOX - Test",
            "timeout": 1000,
            "nightly": true
        },
        {
            "integrations": "VxStream",
            "playbookID": "Detonate File - HybridAnalysis - Test",
            "timeout": 2400
        },
        {
            "playbookID": "WordTokenizeTest",
            "toversion": "4.5.9"
        },
        {
            "integrations": "QRadar",
            "playbookID": "test playbook - QRadarCorrelations",
            "timeout": 2000,
            "fromversion": "5.0.0",
            "toversion": "5.9.9"
        },
        {
            "integrations": "QRadar_v2",
            "playbookID": "test playbook - QRadarCorrelations For V2",
            "timeout": 2000,
            "fromversion": "6.0.0"
        },
        {
            "integrations": "Awake Security",
            "playbookID": "awake_security_test_pb"
        },
        {
            "integrations": "Tenable.sc",
            "playbookID": "tenable-sc-test",
            "timeout": 240,
            "nightly": true
        },
        {
            "integrations": "MimecastV2",
            "playbookID": "Mimecast test"
        },
        {
            "playbookID": "CreateEmailHtmlBody_test_pb",
            "fromversion": "4.1.0"
        },
        {
            "playbookID": "ReadPDFFileV2-Test",
            "timeout": 1000
        },
        {
            "playbookID": "JSONtoCSV-Test"
        },
        {
            "integrations": "Generic SQL",
            "playbookID": "generic-sql",
            "instance_names": "mysql instance",
            "fromversion": "5.0.0"
        },
        {
            "integrations": "Generic SQL",
            "playbookID": "generic-sql",
            "instance_names": "postgreSQL instance",
            "fromversion": "5.0.0"
        },
        {
            "integrations": "Generic SQL",
            "playbookID": "generic-sql",
            "instance_names": "Microsoft SQL instance",
            "fromversion": "5.0.0"
        },
        {
            "integrations": "Generic SQL",
            "playbookID": "generic-sql-oracle",
            "instance_names": "Oracle instance",
            "fromversion": "5.0.0"
        },
        {
            "integrations": "Generic SQL",
            "playbookID": "generic-sql-mssql-encrypted-connection",
            "instance_names": "Microsoft SQL instance using encrypted connection",
            "fromversion": "5.0.0"
        },
        {
            "integrations": "Panorama",
            "instance_names": "palo_alto_firewall_9.0",
            "playbookID": "Panorama Query Logs - Test",
            "fromversion": "5.5.0",
            "timeout": 1500,
            "nightly": true
        },
        {
            "integrations": "Panorama",
            "instance_names": "palo_alto_firewall",
            "playbookID": "palo_alto_firewall_test_pb",
            "fromversion": "5.5.0",
            "timeout": 1000,
            "nightly": true
        },
        {
            "integrations": "Panorama",
            "instance_names": "palo_alto_firewall_9.0",
            "playbookID": "palo_alto_firewall_test_pb",
            "fromversion": "5.5.0",
            "timeout": 1000,
            "nightly": true
        },
        {
            "integrations": "Panorama",
            "instance_names": "palo_alto_panorama",
            "playbookID": "palo_alto_panorama_test_pb",
            "fromversion": "5.5.0",
            "timeout": 1000,
            "nightly": true
        },
        {
            "integrations": "Panorama",
            "instance_names": "palo_alto_panorama_9.0",
            "playbookID": "palo_alto_panorama_test_pb",
            "fromversion": "5.5.0",
            "timeout": 1000,
            "nightly": true
        },
        {
            "integrations": "Panorama",
            "instance_names": "palo_alto_firewall_9.0",
            "playbookID": "PAN-OS URL Filtering enrichment - Test"
        },
        {
            "integrations": "Panorama",
            "instance_names": "panorama_instance_best_practice",
            "playbookID": "Panorama Best Practise - Test"
        },
        {
            "integrations": "Tenable.io",
            "playbookID": "Tenable.io test"
        },
        {
            "playbookID": "URLDecode-Test"
        },
        {
            "playbookID": "GetTime-Test"
        },
        {
            "playbookID": "GetTime-ObjectVsStringTest"
        },
        {
            "integrations": "Tenable.io",
            "playbookID": "Tenable.io Scan Test",
            "nightly": true,
            "timeout": 900
        },
        {
            "integrations": "Tenable.sc",
            "playbookID": "tenable-sc-scan-test",
            "nightly": true,
            "timeout": 600
        },
        {
            "integrations": "google-vault",
            "playbookID": "Google-Vault-Generic-Test",
            "nightly": true,
            "timeout": 3600,
            "memory_threshold": 180
        },
        {
            "integrations": "google-vault",
            "playbookID": "Google_Vault-Search_And_Display_Results_test",
            "nightly": true,
            "memory_threshold": 180,
            "timeout": 3600
        },
        {
            "playbookID": "Luminate-TestPlaybook",
            "integrations": "Luminate"
        },
        {
            "integrations": "MxToolBox",
            "playbookID": "MxToolbox-test"
        },
        {
            "integrations": "Nessus",
            "playbookID": "Nessus - Test"
        },
        {
            "playbookID": "Palo Alto Networks - Malware Remediation Test",
            "fromversion": "4.5.0"
        },
        {
            "playbookID": "SumoLogic-Test",
            "integrations": "SumoLogic",
            "fromversion": "4.1.0"
        },
        {
            "playbookID": "ParseEmailFiles-test"
        },
        {
            "playbookID": "PAN-OS - Block IP and URL - External Dynamic List v2 Test",
            "integrations": [
                "Panorama",
                "palo_alto_networks_pan_os_edl_management"
            ],
            "instance_names": "palo_alto_firewall_9.0",
            "fromversion": "4.0.0"
        },
        {
            "playbookID": "Test_EDL",
            "integrations": "EDL",
            "fromversion": "5.5.0"
        },
        {
            "playbookID": "Test_export_indicators_service",
            "integrations": "ExportIndicators",
            "fromversion": "5.5.0"
        },
        {
            "playbookID": "PAN-OS - Block IP - Custom Block Rule Test",
            "integrations": "Panorama",
            "instance_names": "palo_alto_panorama",
            "fromversion": "4.0.0"
        },
        {
            "playbookID": "PAN-OS - Block IP - Static Address Group Test",
            "integrations": "Panorama",
            "instance_names": "palo_alto_panorama",
            "fromversion": "4.0.0"
        },
        {
            "playbookID": "PAN-OS - Block URL - Custom URL Category Test",
            "integrations": "Panorama",
            "instance_names": "palo_alto_panorama",
            "fromversion": "4.0.0"
        },
        {
            "playbookID": "Endpoint Malware Investigation - Generic - Test",
            "integrations": [
                "Traps",
                "Cylance Protect v2",
                "Demisto REST API"
            ],
            "fromversion": "5.0.0",
            "timeout": 1200
        },
        {
            "playbookID": "ParseExcel-test"
        },
        {
            "playbookID": "Detonate File - No Files test"
        },
        {
            "integrations": "SentinelOne V2",
            "playbookID": "SentinelOne V2 - test"
        },
        {
            "integrations": "InfoArmor VigilanteATI",
            "playbookID": "InfoArmorVigilanteATITest"
        },
        {
            "integrations": "IntSights",
            "instance_names": "intsights_standard_account",
            "playbookID": "IntSights Test",
            "nightly": true
        },
        {
            "integrations": "IntSights",
            "playbookID": "IntSights Mssp Test",
            "instance_names": "intsights_mssp_account",
            "nightly": true
        },
        {
            "integrations": "dnstwist",
            "playbookID": "dnstwistTest"
        },
        {
            "integrations": "BitDam",
            "playbookID": "Detonate File - BitDam Test"
        },
        {
            "integrations": "Threat Grid",
            "playbookID": "Test-Detonate URL - ThreatGrid",
            "timeout": 600
        },
        {
            "integrations": "Threat Grid",
            "playbookID": "ThreatGridTest",
            "timeout": 600
        },
        {
            "integrations": "Signal Sciences WAF",
            "playbookID": "SignalSciences-Test"
        },
        {
            "integrations": "RTIR",
            "playbookID": "RTIR Test"
        },
        {
            "integrations": "RedCanary",
            "playbookID": "RedCanaryTest",
            "nightly": true
        },
        {
            "integrations": "Devo",
            "playbookID": "Devo test",
            "timeout": 500
        },
        {
            "playbookID": "URL Enrichment - Generic v2 - Test",
            "integrations": [
                "Rasterize",
                "VirusTotal - Private API"
            ],
            "instance_names": "virus_total_private_api_general",
            "timeout": 500,
            "pid_threshold": 12
        },
        {
            "playbookID": "CutTransformerTest"
        },
        {
            "playbookID": "Default - Test",
            "integrations": [
                "ThreatQ v2",
                "Demisto REST API"
            ],
            "fromversion": "5.0.0"
        },
        {
            "integrations": "SCADAfence CNM",
            "playbookID": "SCADAfence_test"
        },
        {
            "integrations": "ProtectWise",
            "playbookID": "Protectwise-Test"
        },
        {
            "integrations": "WhatsMyBrowser",
            "playbookID": "WhatsMyBrowser-Test"
        },
        {
            "integrations": "BigFix",
            "playbookID": "BigFixTest"
        },
        {
            "integrations": "Lastline v2",
            "playbookID": "Lastline v2 - Test",
            "nightly": true
        },
        {
            "integrations": "McAfee DXL",
            "playbookID": "McAfee DXL - Test"
        },
        {
            "playbookID": "TextFromHTML_test_playbook"
        },
        {
            "playbookID": "PortListenCheck-test"
        },
        {
            "integrations": "ThreatExchange",
            "playbookID": "ThreatExchange-test"
        },
        {
            "integrations": "Joe Security",
            "playbookID": "JoeSecurityTestPlaybook",
            "timeout": 500,
            "nightly": true
        },
        {
            "integrations": "Joe Security",
            "playbookID": "JoeSecurityTestDetonation",
            "timeout": 2000,
            "nightly": true
        },
        {
            "integrations": "WildFire-v2",
            "playbookID": "Wildfire Test"
        },
        {
            "integrations": "WildFire-v2",
            "playbookID": "Detonate URL - WildFire-v2 - Test"
        },
        {
            "integrations": "WildFire-v2",
            "playbookID": "Detonate URL - WildFire v2.1 - Test"
        },
        {
            "integrations": "GRR",
            "playbookID": "GRR Test",
            "nightly": true
        },
        {
            "integrations": "VirusTotal",
            "instance_names": "virus_total_general",
            "playbookID": "virusTotal-test-playbook",
            "timeout": 1400,
            "nightly": true
        },
        {
            "integrations": "VirusTotal",
            "instance_names": "virus_total_preferred_vendors",
            "playbookID": "virusTotaI-test-preferred-vendors",
            "timeout": 1400,
            "nightly": true
        },
        {
            "integrations": "Preempt",
            "playbookID": "Preempt Test"
        },
        {
            "integrations": "Gmail",
            "playbookID": "get_original_email_-_gmail_-_test"
        },
        {
            "integrations": [
                "Gmail Single User",
                "Gmail"
            ],
            "playbookID": "Gmail Single User - Test",
            "fromversion": "4.5.0"
        },
        {
            "integrations": "EWS v2",
            "playbookID": "get_original_email_-_ews-_test",
            "instance_names": "ewv2_regular"
        },
        {
            "integrations": [
                "EWS v2",
                "EWS Mail Sender"
            ],
            "playbookID": "EWS search-mailbox test",
            "instance_names": "ewv2_regular",
            "timeout": 300
        },
        {
            "integrations": "PagerDuty v2",
            "playbookID": "PagerDuty Test"
        },
        {
            "playbookID": "test_delete_context"
        },
        {
            "playbookID": "DeleteContext-auto-test"
        },
        {
            "playbookID": "GmailTest",
            "integrations": "Gmail"
        },
        {
            "playbookID": "Gmail Convert Html Test",
            "integrations": "Gmail"
        },
        {
            "playbookID": "reputations.json Test",
            "toversion": "5.0.0"
        },
        {
            "playbookID": "Indicators reputation-.json Test",
            "fromversion": "5.5.0"
        },
        {
            "playbookID": "Test IP Indicator Fields",
            "fromversion": "5.0.0"
        },
        {
            "playbookID": "Dedup - Generic v2 - Test",
            "fromversion": "5.0.0"
        },
        {
            "playbookID": "TestDedupIncidentsPlaybook"
        },
        {
            "playbookID": "TestDedupIncidentsByName"
        },
        {
            "integrations": "McAfee Advanced Threat Defense",
            "playbookID": "Test Playbook McAfee ATD",
            "timeout": 700
        },
        {
            "integrations": "McAfee Advanced Threat Defense",
            "playbookID": "Detonate Remote File From URL -McAfee-ATD - Test",
            "timeout": 700
        },
        {
            "playbookID": "stripChars - Test"
        },
        {
            "integrations": "McAfee Advanced Threat Defense",
            "playbookID": "Test Playbook McAfee ATD Upload File"
        },
        {
            "playbookID": "exporttocsv_script_test"
        },
        {
            "playbookID": "Set - Test"
        },
        {
            "integrations": "Intezer v2",
            "playbookID": "Intezer Testing v2",
            "fromversion": "4.1.0",
            "timeout": 600
        },
        {
            "integrations": "FalconIntel",
            "playbookID": "CrowdStrike Falcon Intel v2"
        },
        {
            "integrations": [
                "Mail Sender (New)",
                "Gmail"
            ],
            "playbookID": "Mail Sender (New) Test",
            "instance_names": [
                "Mail_Sender_(New)_STARTTLS"
            ]
        },
        {
            "playbookID": "buildewsquery_test"
        },
        {
            "integrations": "Rapid7 Nexpose",
            "playbookID": "nexpose_test",
            "timeout": 240
        },
        {
            "playbookID": "GetIndicatorDBotScore Test"
        },
        {
            "integrations": "EWS Mail Sender",
            "playbookID": "EWS Mail Sender Test"
        },
        {
            "integrations": [
                "EWS Mail Sender",
                "Rasterize"
            ],
            "playbookID": "EWS Mail Sender Test 2"
        },
        {
            "playbookID": "decodemimeheader_-_test"
        },
        {
            "playbookID": "test_url_regex"
        },
        {
            "integrations": "Skyformation",
            "playbookID": "TestSkyformation"
        },
        {
            "integrations": "okta",
            "playbookID": "okta_test_playbook",
            "timeout": 240
        },
        {
            "integrations": "Okta v2",
            "playbookID": "OktaV2-Test",
            "nightly": true,
            "timeout": 300
        },
        {
            "integrations": "Okta IAM",
            "playbookID": "Okta IAM - Test Playbook",
            "fromversion": "6.0.0"
        },
        {
            "playbookID": "Test filters & transformers scripts"
        },
        {
            "integrations": "Salesforce",
            "playbookID": "SalesforceTestPlaybook"
        },
        {
            "integrations": "McAfee ESM v2",
            "instance_names": "v10.2.0",
            "playbookID": "McAfee ESM v2 - Test",
            "fromversion": "5.0.0"
        },
        {
            "integrations": "McAfee ESM v2",
            "instance_names": "v10.3.0",
            "playbookID": "McAfee ESM v2 - Test",
            "fromversion": "5.0.0"
        },
        {
            "integrations": "McAfee ESM v2",
            "instance_names": "v11.3",
            "playbookID": "McAfee ESM v2 (v11.3) - Test",
            "fromversion": "5.0.0",
            "timeout": 300
        },
        {
            "integrations": "McAfee ESM v2",
            "instance_names": "v10.2.0",
            "playbookID": "McAfee ESM Watchlists - Test",
            "fromversion": "5.0.0"
        },
        {
            "integrations": "McAfee ESM v2",
            "instance_names": "v10.3.0",
            "playbookID": "McAfee ESM Watchlists - Test",
            "fromversion": "5.0.0"
        },
        {
            "integrations": "McAfee ESM v2",
            "instance_names": "v11.3",
            "playbookID": "McAfee ESM Watchlists - Test",
            "fromversion": "5.0.0"
        },
        {
            "integrations": "GoogleSafeBrowsing",
            "playbookID": "Google Safe Browsing Test",
            "timeout": 240,
            "fromversion": "5.0.0"
        },
        {
            "integrations": "EWS v2",
            "playbookID": "EWSv2_empty_attachment_test",
            "instance_names": "ewv2_regular"
        },
        {
            "integrations": "EWS v2",
            "playbookID": "EWS Public Folders Test",
            "instance_names": "ewv2_regular"
        },
        {
            "integrations": "Symantec Endpoint Protection V2",
            "playbookID": "SymantecEndpointProtection_Test"
        },
        {
            "integrations": "carbonblackprotection",
            "playbookID": "search_endpoints_by_hash_-_carbon_black_protection_-_test",
            "timeout": 500
        },
        {
            "playbookID": "Process Email - Generic - Test - Incident Starter",
            "fromversion": "6.0.0",
            "integrations": "Rasterize",
            "timeout": 240
        },
        {
            "integrations": "FalconHost",
            "playbookID": "search_endpoints_by_hash_-_crowdstrike_-_test",
            "timeout": 500
        },
        {
            "integrations": "FalconHost",
            "playbookID": "CrowdStrike Endpoint Enrichment - Test"
        },
        {
            "integrations": "FalconHost",
            "playbookID": "FalconHost Test"
        },
        {
            "integrations": "CrowdstrikeFalcon",
            "playbookID": "Test - CrowdStrike Falcon",
            "fromversion": "4.1.0",
            "timeout": 500
        },
        {
            "playbookID": "ExposeIncidentOwner-Test"
        },
        {
            "integrations": "google",
            "playbookID": "GsuiteTest"
        },
        {
            "integrations": "OpenPhish",
            "playbookID": "OpenPhish Test Playbook"
        },
        {
            "integrations": "jira-v2",
            "playbookID": "Jira-v2-Test",
            "timeout": 500
        },
        {
            "integrations": "ipinfo",
            "playbookID": "IPInfoTest"
        },
        {
            "playbookID": "VerifyHumanReadableFormat"
        },
        {
            "playbookID": "strings-test"
        },
        {
            "playbookID": "TestCommonPython",
            "timeout": 500
        },
        {
            "playbookID": "TestFileCreateAndUpload"
        },
        {
            "playbookID": "TestIsValueInArray"
        },
        {
            "playbookID": "TestStringReplace"
        },
        {
            "playbookID": "TestHttpPlaybook"
        },
        {
            "integrations": "SplunkPy",
            "playbookID": "SplunkPy parse-raw - Test",
            "instance_names": "use_default_handler"
        },
        {
            "integrations": "SplunkPy",
            "playbookID": "SplunkPy-Test-V2",
            "memory_threshold": 500,
            "instance_names": "use_default_handler"
        },
        {
            "integrations": "SplunkPy",
            "playbookID": "Splunk-Test",
            "memory_threshold": 200,
            "instance_names": "use_default_handler"
        },
        {
            "integrations": "AnsibleTower",
            "playbookID": "AnsibleTower_Test_playbook",
            "fromversion": "5.0.0"
        },
        {
<<<<<<< HEAD
=======
            "integrations": "AnsibleTower",
            "playbookID": "Launch Job - Ansible Tower",
            "fromversion": "5.0.0"
        },
        {
>>>>>>> b1da5339
            "integrations": "SplunkPy",
            "playbookID": "SplunkPySearch_Test",
            "memory_threshold": 200,
            "instance_names": "use_default_handler"
        },
        {
            "integrations": "SplunkPy",
            "playbookID": "SplunkPy KV commands",
            "memory_threshold": 200,
            "instance_names": "use_default_handler"
        },
        {
            "integrations": "SplunkPy",
            "playbookID": "SplunkPy-Test-V2",
            "memory_threshold": 500,
            "instance_names": "use_python_requests_handler"
        },
        {
            "integrations": "SplunkPy",
            "playbookID": "Splunk-Test",
            "memory_threshold": 500,
            "instance_names": "use_python_requests_handler"
        },
        {
            "integrations": "SplunkPy",
            "playbookID": "SplunkPySearch_Test",
            "memory_threshold": 200,
            "instance_names": "use_python_requests_handler"
        },
        {
            "integrations": "SplunkPy",
            "playbookID": "SplunkPy KV commands",
            "memory_threshold": 200,
            "instance_names": "use_python_requests_handler"
        },
        {
            "integrations": "McAfee NSM",
            "playbookID": "McAfeeNSMTest",
            "timeout": 400,
            "nightly": true
        },
        {
            "integrations": "PhishTank V2",
            "playbookID": "PhishTank Testing"
        },
        {
            "integrations": "McAfee Web Gateway",
            "playbookID": "McAfeeWebGatewayTest",
            "timeout": 500
        },
        {
            "integrations": "TCPIPUtils",
            "playbookID": "TCPUtils-Test"
        },
        {
            "playbookID": "listExecutedCommands-Test"
        },
        {
            "integrations": "AWS - Lambda",
            "playbookID": "AWS-Lambda-Test (Read-Only)"
        },
        {
            "integrations": "Service Manager",
            "playbookID": "TestHPServiceManager",
            "timeout": 400
        },
        {
            "integrations": "ServiceNow IAM",
            "playbookID": "ServiceNow IAM - Test Playbook",
            "instance_name": "snow_basic_auth",
            "fromversion": "6.0.0"
        },
        {
            "playbookID": "LanguageDetect-Test",
            "timeout": 300
        },
        {
            "integrations": "Forcepoint",
            "playbookID": "forcepoint test",
            "timeout": 500,
            "nightly": true
        },
        {
            "playbookID": "GeneratePassword-Test"
        },
        {
            "playbookID": "ZipFile-Test"
        },
        {
            "playbookID": "UnzipFile-Test"
        },
        {
            "playbookID": "Test-IsMaliciousIndicatorFound",
            "fromversion": "5.0.0"
        },
        {
            "playbookID": "TestExtractHTMLTables"
        },
        {
            "integrations": "carbonblackliveresponse",
            "playbookID": "Carbon Black Live Response Test",
            "nightly": true,
            "fromversion": "5.0.0"
        },
        {
            "integrations": "urlscan.io",
            "playbookID": "urlscan_malicious_Test",
            "timeout": 500
        },
        {
            "integrations": "EWS v2",
            "playbookID": "pyEWS_Test",
            "instance_names": "ewv2_regular"
        },
        {
            "integrations": "EWS v2",
            "playbookID": "pyEWS_Test",
            "instance_names": "ewsv2_separate_process"
        },
        {
            "integrations": "remedy_sr_beta",
            "playbookID": "remedy_sr_test_pb"
        },
        {
            "integrations": "Netskope",
            "playbookID": "Netskope Test"
        },
        {
            "integrations": "Cylance Protect v2",
            "playbookID": "Cylance Protect v2 Test"
        },
        {
            "integrations": "ReversingLabs Titanium Cloud",
            "playbookID": "ReversingLabsTCTest"
        },
        {
            "integrations": "ReversingLabs A1000",
            "playbookID": "ReversingLabsA1000Test"
        },
        {
            "integrations": "Demisto Lock",
            "playbookID": "DemistoLockTest"
        },
        {
            "playbookID": "test-domain-indicator",
            "timeout": 400
        },
        {
            "playbookID": "Cybereason Test",
            "integrations": "Cybereason",
            "timeout": 1200,
            "fromversion": "4.1.0"
        },
        {
            "integrations": "VirusTotal - Private API",
            "instance_names": "virus_total_private_api_general",
            "playbookID": "File Enrichment - Virus Total Private API Test",
            "nightly": true
        },
        {
            "integrations": "VirusTotal - Private API",
            "instance_names": "virus_total_private_api_general",
            "playbookID": "virusTotalPrivateAPI-test-playbook",
            "timeout": 1400,
            "nightly": true,
            "pid_threshold": 12
        },
        {
            "integrations": [
                "VirusTotal - Private API",
                "VirusTotal"
            ],
            "playbookID": "vt-detonate test",
            "instance_names": [
                "virus_total_private_api_general",
                "virus_total_general"
            ],
            "timeout": 1400,
            "fromversion": "5.5.0",
            "nightly": true
        },
        {
            "integrations": "Cisco ASA",
            "playbookID": "Cisco ASA - Test Playbook"
        },
        {
            "integrations": "VirusTotal - Private API",
            "instance_names": "virus_total_private_api_preferred_vendors",
            "playbookID": "virusTotalPrivateAPI-test-preferred-vendors",
            "timeout": 1400,
            "nightly": true
        },
        {
            "integrations": "Cisco Meraki",
            "playbookID": "Cisco-Meraki-Test"
        },
        {
            "integrations": "Microsoft Defender Advanced Threat Protection",
            "playbookID": "Microsoft Defender Advanced Threat Protection - Test",
            "instance_names": "microsoft_defender_atp_prod"
        },
        {
            "integrations": "Microsoft Defender Advanced Threat Protection",
            "playbookID": "Microsoft Defender Advanced Threat Protection - Test",
            "instance_names": "microsoft_defender_atp_dev"
        },
        {
            "integrations": "Microsoft Defender Advanced Threat Protection",
            "playbookID": "Microsoft Defender Advanced Threat Protection - Test",
            "instance_names": "microsoft_defender_atp_dev_self_deployed"
        },
        {
            "integrations": "Microsoft Defender Advanced Threat Protection",
            "playbookID": "Microsoft Defender - ATP - Indicators Test",
            "instance_names": "microsoft_defender_atp_prod"
        },
        {
            "integrations": "Microsoft Defender Advanced Threat Protection",
            "playbookID": "Microsoft Defender - ATP - Indicators Test",
            "instance_names": "microsoft_defender_atp_dev"
        },
        {
            "integrations": "Microsoft Defender Advanced Threat Protection",
            "playbookID": "Microsoft Defender - ATP - Indicators Test",
            "instance_names": "microsoft_defender_atp_dev_self_deployed"
        },
        {
            "integrations": "Tanium",
            "playbookID": "Tanium Test Playbook",
            "nightly": true,
            "timeout": 1200,
            "pid_threshold": 10
        },
        {
            "integrations": "Recorded Future",
            "playbookID": "Recorded Future Test",
            "nightly": true
        },
        {
            "integrations": "Microsoft Graph",
            "playbookID": "Microsoft Graph Security Test",
            "instance_names": "ms_graph_security_dev"
        },
        {
            "integrations": "Microsoft Graph",
            "playbookID": "Microsoft Graph Security Test",
            "instance_names": "ms_graph_security_prod"
        },
        {
            "integrations": "Microsoft Graph User",
            "playbookID": "Microsoft Graph User - Test",
            "instance_names": "ms_graph_user_dev"
        },
        {
            "integrations": "Microsoft Graph User",
            "playbookID": "Microsoft Graph User - Test",
            "instance_names": "ms_graph_user_prod"
        },
        {
            "integrations": "Microsoft Graph Groups",
            "playbookID": "Microsoft Graph Groups - Test",
            "instance_names": "ms_graph_groups_dev"
        },
        {
            "integrations": "Microsoft Graph Groups",
            "playbookID": "Microsoft Graph Groups - Test",
            "instance_names": "ms_graph_groups_prod"
        },
        {
            "integrations": "Microsoft_Graph_Files",
            "playbookID": "test_MsGraphFiles",
            "instance_names": "ms_graph_files_dev",
            "fromversion": "5.0.0"
        },
        {
            "integrations": "Microsoft_Graph_Files",
            "playbookID": "test_MsGraphFiles",
            "instance_names": "ms_graph_files_prod",
            "fromversion": "5.0.0"
        },
        {
            "integrations": "Microsoft Graph Calendar",
            "playbookID": "Microsoft Graph Calendar - Test",
            "instance_names": "ms_graph_calendar_dev"
        },
        {
            "integrations": "Microsoft Graph Calendar",
            "playbookID": "Microsoft Graph Calendar - Test",
            "instance_names": "ms_graph_calendar_prod"
        },
        {
            "integrations": "Microsoft Graph Device Management",
            "playbookID": "MSGraph_DeviceManagement_Test",
            "instance_names": "ms_graph_device_management_oproxy_dev",
            "fromversion": "5.0.0"
        },
        {
            "integrations": "Microsoft Graph Device Management",
            "playbookID": "MSGraph_DeviceManagement_Test",
            "instance_names": "ms_graph_device_management_oproxy_prod",
            "fromversion": "5.0.0"
        },
        {
            "integrations": "Microsoft Graph Device Management",
            "playbookID": "MSGraph_DeviceManagement_Test",
            "instance_names": "ms_graph_device_management_self_deployed_prod",
            "fromversion": "5.0.0"
        },
        {
            "integrations": "RedLock",
            "playbookID": "RedLockTest",
            "nightly": true
        },
        {
            "integrations": "Symantec Messaging Gateway",
            "playbookID": "Symantec Messaging Gateway Test"
        },
        {
            "integrations": "ThreatConnect v2",
            "playbookID": "ThreatConnect v2 - Test",
            "fromversion": "5.0.0"
        },
        {
            "integrations": "VxStream",
            "playbookID": "VxStream Test",
            "nightly": true
        },
        {
            "integrations": "Cylance Protect",
            "playbookID": "get_file_sample_by_hash_-_cylance_protect_-_test",
            "timeout": 240
        },
        {
            "integrations": "Cylance Protect",
            "playbookID": "endpoint_enrichment_-_generic_test"
        },
        {
            "integrations": "QRadar",
            "playbookID": "test_Qradar",
            "fromversion": "5.5.0"
        },
        {
            "integrations": "QRadar_v2",
            "playbookID": "test_Qradar_v2",
            "fromversion": "6.0.0"
        },
        {
            "integrations": "VMware",
            "playbookID": "VMWare Test"
        },
        {
            "integrations": "Anomali ThreatStream",
            "playbookID": "Anomali_ThreatStream_Test"
        },
        {
            "integrations": "carbonblack-v2",
            "playbookID": "Carbon Black Response Test",
            "fromversion": "5.0.0"
        },
        {
            "integrations": "Cisco Umbrella Investigate",
            "playbookID": "Cisco Umbrella Test"
        },
        {
            "integrations": "icebrg",
            "playbookID": "Icebrg Test",
            "timeout": 500
        },
        {
            "integrations": "Symantec MSS",
            "playbookID": "SymantecMSSTest"
        },
        {
            "integrations": "Remedy AR",
            "playbookID": "Remedy AR Test"
        },
        {
            "integrations": "AWS - IAM",
            "playbookID": "d5cb69b1-c81c-4f27-8a40-3106c0cb2620"
        },
        {
            "integrations": "McAfee Active Response",
            "playbookID": "McAfee-MAR_Test",
            "timeout": 700
        },
        {
            "integrations": "McAfee Threat Intelligence Exchange",
            "playbookID": "McAfee-TIE Test",
            "timeout": 700
        },
        {
            "integrations": "ArcSight Logger",
            "playbookID": "ArcSight Logger test"
        },
        {
            "integrations": "ArcSight ESM v2",
            "playbookID": "ArcSight ESM v2 Test"
        },
        {
            "integrations": "ArcSight ESM v2",
            "playbookID": "test Arcsight - Get events related to the Case"
        },
        {
            "integrations": "XFE_v2",
            "playbookID": "Test_XFE_v2",
            "timeout": 500,
            "nightly": true
        },
        {
            "integrations": "McAfee Threat Intelligence Exchange",
            "playbookID": "search_endpoints_by_hash_-_tie_-_test",
            "timeout": 500
        },
        {
            "integrations": "iDefense_v2",
            "playbookID": "iDefense_v2_Test",
            "fromversion": "5.5.0"
        },
        {
            "integrations": "AbuseIPDB",
            "playbookID": "AbuseIPDB Test"
        },
        {
            "integrations": "AbuseIPDB",
            "playbookID": "AbuseIPDB PopulateIndicators Test"
        },
        {
            "integrations": "LogRhythm",
            "playbookID": "LogRhythm-Test-Playbook",
            "timeout": 200
        },
        {
            "integrations": "FireEye HX",
            "playbookID": "FireEye HX Test",
            "timeout": 500
        },
        {
            "integrations": "FireEyeFeed",
            "playbookID": "playbook-FeedFireEye_test",
            "memory_threshold": 110
        },
        {
            "integrations": "Phish.AI",
            "playbookID": "PhishAi-Test"
        },
        {
            "integrations": "Phish.AI",
            "playbookID": "Test-Detonate URL - Phish.AI"
        },
        {
            "integrations": "Centreon",
            "playbookID": "Centreon-Test-Playbook"
        },
        {
            "playbookID": "ReadFile test"
        },
        {
            "integrations": "AlphaSOC Wisdom",
            "playbookID": "AlphaSOC-Wisdom-Test"
        },
        {
            "integrations": "carbonblack-v2",
            "playbookID": "CBFindIP - Test"
        },
        {
            "integrations": "Jask",
            "playbookID": "Jask_Test",
            "fromversion": "4.1.0"
        },
        {
            "integrations": "Qualys",
            "playbookID": "Qualys-Test"
        },
        {
            "integrations": "Whois",
            "playbookID": "whois_test",
            "fromversion": "4.1.0"
        },
        {
            "integrations": "RSA NetWitness Endpoint",
            "playbookID": "NetWitness Endpoint Test"
        },
        {
            "integrations": "Check Point Sandblast",
            "playbookID": "Sandblast_malicious_test"
        },
        {
            "playbookID": "TestMatchRegexV2"
        },
        {
            "integrations": "ActiveMQ",
            "playbookID": "ActiveMQ Test"
        },
        {
            "playbookID": "RegexGroups Test"
        },
        {
            "integrations": "Cisco ISE",
            "playbookID": "cisco-ise-test-playbook"
        },
        {
            "integrations": "RSA NetWitness v11.1",
            "playbookID": "RSA NetWitness Test"
        },
        {
            "playbookID": "ExifReadTest"
        },
        {
            "integrations": "Cuckoo Sandbox",
            "playbookID": "CuckooTest",
            "timeout": 700
        },
        {
            "integrations": "VxStream",
            "playbookID": "Test-Detonate URL - Crowdstrike",
            "timeout": 1200
        },
        {
            "playbookID": "Detonate File - Generic Test",
            "timeout": 500
        },
        {
            "integrations": [
                "Lastline v2",
                "WildFire-v2",
                "SNDBOX",
                "McAfee Advanced Threat Defense"
            ],
            "playbookID": "Detonate File - Generic Test",
            "timeout": 2400,
            "nightly": true
        },
        {
            "playbookID": "detonate_file_-_generic_test",
            "toversion": "3.6.0"
        },
        {
            "playbookID": "STIXParserTest"
        },
        {
            "playbookID": "VerifyJSON - Test",
            "fromversion": "5.5.0"
        },
        {
            "playbookID": "PowerShellCommon-Test",
            "fromversion": "5.5.0"
        },
        {
            "playbookID": "Detonate URL - Generic Test",
            "timeout": 2000,
            "nightly": true,
            "integrations": [
                "McAfee Advanced Threat Defense",
                "VxStream",
                "Lastline v2"
            ]
        },
        {
            "integrations": [
                "FalconHost",
                "McAfee Threat Intelligence Exchange",
                "carbonblackprotection",
                "carbonblack"
            ],
            "playbookID": "search_endpoints_by_hash_-_generic_-_test",
            "timeout": 500,
            "toversion": "4.4.9"
        },
        {
            "integrations": [
                "carbonblack-v2",
                "carbonblackliveresponse",
                "Cylance Protect v2"
            ],
            "playbookID": "Retrieve File from Endpoint - Generic V2 Test",
            "fromversion": "5.0.0"
        },
        {
            "integrations": "Zscaler",
            "playbookID": "Zscaler Test",
            "nightly": true,
            "timeout": 500
        },
        {
            "playbookID": "DemistoUploadFileToIncident Test",
            "integrations": "Demisto REST API"
        },
        {
            "playbookID": "DemistoUploadFile Test",
            "integrations": "Demisto REST API"
        },
        {
            "playbookID": "MaxMind Test",
            "integrations": "MaxMind GeoIP2"
        },
        {
            "playbookID": "Test Sagemaker",
            "integrations": "AWS Sagemaker"
        },
        {
            "playbookID": "C2sec-Test",
            "integrations": "C2sec irisk",
            "fromversion": "5.0.0"
        },
        {
            "playbookID": "Phishing v2 - Test - Incident Starter",
            "fromversion": "6.0.0",
            "timeout": 1200,
            "nightly": true,
            "integrations": [
                "EWS Mail Sender",
                "Demisto REST API",
                "Rasterize"
            ],
            "memory_threshold": 115,
            "pid_threshold": 60
        },
        {
            "playbookID": "Phishing - Core - Test - Incident Starter",
            "fromversion": "6.0.0",
            "timeout": 1700,
            "nightly": true,
            "integrations": [
                "EWS Mail Sender",
                "Demisto REST API",
                "Rasterize"
            ],
            "memory_threshold": 100,
            "pid_threshold": 60
        },
        {
            "integrations": "duo",
            "playbookID": "DUO Test Playbook"
        },
        {
            "playbookID": "SLA Scripts - Test",
            "fromversion": "4.1.0"
        },
        {
            "playbookID": "PcapHTTPExtractor-Test"
        },
        {
            "playbookID": "Ping Test Playbook"
        },
        {
            "playbookID": "Active Directory Test",
            "integrations": "Active Directory Query v2",
            "instance_names": "active_directory_ninja"
        },
        {
            "playbookID": "AD v2 - debug-mode - Test",
            "integrations": "Active Directory Query v2",
            "instance_names": "active_directory_ninja",
            "fromversion": "5.0.0"
        },
        {
            "playbookID": "Docker Hardening Test",
            "fromversion": "5.0.0"
        },
        {
            "integrations": "Active Directory Query v2",
            "instance_names": "active_directory_ninja",
            "playbookID": "Active Directory Query V2 configuration with port"
        },
        {
            "integrations": "Active Directory Query v2",
            "instance_names": "active_directory_ninja",
            "playbookID": "Active Directory - ad-get-user limit check"
        },
        {
            "integrations": "mysql",
            "playbookID": "MySQL Test"
        },
        {
            "playbookID": "Email Address Enrichment - Generic v2.1 - Test",
            "integrations": "Active Directory Query v2",
            "instance_names": "active_directory_ninja"
        },
        {
            "integrations": "Cofense Intelligence",
            "playbookID": "Test - Cofense Intelligence",
            "timeout": 500
        },
        {
            "playbookID": "GDPRContactAuthorities Test"
        },
        {
            "integrations": "Google Resource Manager",
            "playbookID": "GoogleResourceManager-Test",
            "timeout": 500,
            "nightly": true
        },
        {
            "integrations": "SlashNext Phishing Incident Response",
            "playbookID": "SlashNextPhishingIncidentResponse-Test",
            "timeout": 500,
            "nightly": true
        },
        {
            "integrations": "Google Cloud Storage",
            "playbookID": "GCS - Test",
            "timeout": 500,
            "nightly": true,
            "memory_threshold": 80
        },
        {
            "integrations": "GooglePubSub",
            "playbookID": "GooglePubSub_Test",
            "nightly": true,
            "fromversion": "5.0.0"
        },
        {
            "playbookID": "Calculate Severity - Generic v2 - Test",
            "integrations": [
                "Palo Alto Minemeld",
                "Active Directory Query v2"
            ],
            "instance_names": "active_directory_ninja",
            "fromversion": "4.5.0"
        },
        {
            "integrations": "Freshdesk",
            "playbookID": "Freshdesk-Test",
            "timeout": 500,
            "nightly": true
        },
        {
            "playbookID": "Autoextract - Test",
            "fromversion": "4.1.0"
        },
        {
            "playbookID": "FilterByList - Test",
            "fromversion": "4.5.0"
        },
        {
            "playbookID": "Impossible Traveler - Test",
            "integrations": [
                "Ipstack",
                "ipinfo",
                "Rasterize",
                "Active Directory Query v2",
                "Demisto REST API"
            ],
            "instance_names": "active_directory_ninja",
            "fromversion": "5.0.0",
            "timeout": 700
        },
        {
            "playbookID": "Active Directory - Get User Manager Details - Test",
            "integrations": "Active Directory Query v2",
            "instance_names": "active_directory_80k",
            "fromversion": "4.5.0"
        },
        {
            "integrations": "Kafka V2",
            "playbookID": "Kafka Test"
        },
        {
            "playbookID": "File Enrichment - Generic v2 - Test",
            "instance_names": "virus_total_private_api_general",
            "integrations": [
                "VirusTotal - Private API",
                "Cylance Protect v2"
            ]
        },
        {
            "integrations": [
                "epo",
                "McAfee Active Response"
            ],
            "playbookID": "Endpoint data collection test",
            "timeout": 500
        },
        {
            "integrations": [
                "epo",
                "McAfee Active Response"
            ],
            "playbookID": "MAR - Endpoint data collection test",
            "timeout": 500
        },
        {
            "integrations": "DUO Admin",
            "playbookID": "DuoAdmin API test playbook",
            "fromversion": "5.0.0"
        },
        {
            "integrations": [
                "TAXII Server",
                "TAXIIFeed"
            ],
            "playbookID": "TAXII_Feed_Test",
            "fromversion": "5.5.0",
            "timeout": 300
        },
        {
            "integrations": "TAXII 2 Feed",
            "playbookID": "TAXII 2 Feed Test",
            "fromversion": "5.5.0"
        },
        {
            "integrations": "iDefense Feed",
            "playbookID": "Feed iDefense Test",
            "memory_threshold": 100,
            "fromversion": "5.5.0"
        },
        {
            "integrations": "Traps",
            "playbookID": "Traps test",
            "timeout": 600
        },
        {
            "playbookID": "TestShowScheduledEntries"
        },
        {
            "playbookID": "Calculate Severity - Standard - Test",
            "integrations": "Palo Alto Minemeld",
            "fromversion": "4.5.0"
        },
        {
            "integrations": "Symantec Advanced Threat Protection",
            "playbookID": "Symantec ATP Test"
        },
        {
            "playbookID": "HTTPListRedirects - Test SSL"
        },
        {
            "playbookID": "HTTPListRedirects Basic Test"
        },
        {
            "playbookID": "CheckDockerImageAvailableTest"
        },
        {
            "playbookID": "Extract Indicators From File - Generic v2 - Test",
            "integrations": "Image OCR",
            "timeout": 300,
            "fromversion": "4.1.0",
            "toversion": "4.4.9"
        },
        {
            "playbookID": "Extract Indicators From File - Generic v2 - Test",
            "integrations": "Image OCR",
            "timeout": 350,
            "fromversion": "4.5.0"
        },
        {
            "playbookID": "Endpoint Enrichment - Generic v2.1 - Test",
            "integrations": [
                "FalconHost",
                "Cylance Protect v2",
                "carbonblack-v2",
                "epo",
                "Active Directory Query v2"
            ],
            "instance_names": "active_directory_ninja"
        },
        {
            "playbookID": "EmailReputationTest",
            "integrations": "Have I Been Pwned? V2"
        },
        {
            "integrations": "Symantec Deepsight Intelligence",
            "playbookID": "Symantec Deepsight Test"
        },
        {
            "playbookID": "ExtractDomainFromEmailTest"
        },
        {
            "playbookID": "Wait Until Datetime - Test",
            "fromversion": "4.5.0"
        },
        {
            "playbookID": "PAN OS EDL Management - Test",
            "integrations": "palo_alto_networks_pan_os_edl_management"
        },
        {
            "playbookID": "PAN-OS DAG Configuration Test",
            "integrations": "Panorama",
            "instance_names": "palo_alto_panorama_9.0",
            "timeout": 1500
        },
        {
            "playbookID": "PAN-OS Create Or Edit Rule Test",
            "integrations": "Panorama",
            "instance_names": "palo_alto_panorama_9.0",
            "timeout": 1000
        },
        {
            "playbookID": "PAN-OS EDL Setup v3 Test",
            "integrations": [
                "Panorama",
                "palo_alto_networks_pan_os_edl_management"
            ],
            "instance_names": "palo_alto_firewall_9.0",
            "timeout": 300
        },
        {
            "integrations": "Snowflake",
            "playbookID": "Snowflake-Test"
        },
        {
            "playbookID": "Account Enrichment - Generic v2.1 - Test",
            "integrations": "Active Directory Query v2",
            "instance_names": "active_directory_ninja"
        },
        {
            "integrations": "Cisco Umbrella Investigate",
            "playbookID": "Domain Enrichment - Generic v2 - Test"
        },
        {
            "integrations": "Google BigQuery",
            "playbookID": "Google BigQuery Test"
        },
        {
            "integrations": "Zoom",
            "playbookID": "Zoom_Test"
        },
        {
            "playbookID": "IP Enrichment - Generic v2 - Test",
            "integrations": "Threat Crowd",
            "fromversion": "4.1.0"
        },
        {
            "integrations": "Cherwell",
            "playbookID": "Cherwell Example Scripts - test"
        },
        {
            "integrations": "Cherwell",
            "playbookID": "Cherwell - test"
        },
        {
            "integrations": "CarbonBlackProtectionV2",
            "playbookID": "Carbon Black Enterprise Protection V2 Test"
        },
        {
            "integrations": "Active Directory Query v2",
            "instance_names": "active_directory_ninja",
            "playbookID": "Test ADGetUser Fails with no instances 'Active Directory Query' (old version)"
        },
        {
            "integrations": "ANYRUN",
            "playbookID": "ANYRUN-Test"
        },
        {
            "integrations": "ANYRUN",
            "playbookID": "Detonate File - ANYRUN - Test"
        },
        {
            "integrations": "ANYRUN",
            "playbookID": "Detonate URL - ANYRUN - Test"
        },
        {
            "integrations": "Netcraft",
            "playbookID": "Netcraft test"
        },
        {
            "integrations": "EclecticIQ Platform",
            "playbookID": "EclecticIQ Test"
        },
        {
            "playbookID": "FormattingPerformance - Test",
            "fromversion": "5.0.0"
        },
        {
            "integrations": "AWS - EC2",
            "playbookID": "AWS - EC2 Test Playbook",
            "fromversion": "5.0.0",
            "memory_threshold": 75
        },
        {
            "integrations": "AWS - EC2",
            "playbookID": "d66e5f86-e045-403f-819e-5058aa603c32"
        },
        {
            "integrations": "ANYRUN",
            "playbookID": "Detonate File From URL - ANYRUN - Test"
        },
        {
            "integrations": "AWS - CloudTrail",
            "playbookID": "3da2e31b-f114-4d7f-8702-117f3b498de9"
        },
        {
            "integrations": "carbonblackprotection",
            "playbookID": "67b0f25f-b061-4468-8613-43ab13147173"
        },
        {
            "integrations": "DomainTools",
            "playbookID": "DomainTools-Test"
        },
        {
            "integrations": "Exabeam",
            "playbookID": "Exabeam - Test"
        },
        {
            "integrations": "Cisco Spark",
            "playbookID": "Cisco Spark Test New"
        },
        {
            "integrations": "Remedy On-Demand",
            "playbookID": "Remedy-On-Demand-Test"
        },
        {
            "playbookID": "ssdeepreputationtest"
        },
        {
            "playbookID": "TestIsEmailAddressInternal"
        },
        {
            "integrations": "Google Cloud Compute",
            "playbookID": "GoogleCloudCompute-Test"
        },
        {
            "integrations": "AWS - S3",
            "playbookID": "97393cfc-2fc4-4dfe-8b6e-af64067fc436",
            "memory_threshold": 80
        },
        {
            "integrations": "Image OCR",
            "playbookID": "TestImageOCR"
        },
        {
            "integrations": "fireeye",
            "playbookID": "Detonate File - FireEye AX - Test"
        },
        {
            "integrations": [
                "Rasterize",
                "Image OCR"
            ],
            "playbookID": "Rasterize Test",
            "fromversion": "5.0.0"
        },
        {
            "integrations": [
                "Rasterize",
                "Image OCR"
            ],
            "playbookID": "Rasterize 4.5 Test",
            "toversion": "4.5.9"
        },
        {
            "integrations": "Rasterize",
            "playbookID": "RasterizeImageTest",
            "fromversion": "5.0.0"
        },
        {
            "integrations": "Ipstack",
            "playbookID": "Ipstack_Test"
        },
        {
            "integrations": "Perch",
            "playbookID": "Perch-Test"
        },
        {
            "integrations": "Forescout",
            "playbookID": "Forescout-Test"
        },
        {
            "integrations": "GitHub",
            "playbookID": "Git_Integration-Test"
        },
        {
            "integrations": "GitHub IAM",
            "playbookID": "Github IAM - Test Playbook",
            "fromversion": "6.1.0"
        },
        {
            "integrations": "LogRhythmRest",
            "playbookID": "LogRhythm REST test"
        },
        {
            "integrations": "AlienVault USM Anywhere",
            "playbookID": "AlienVaultUSMAnywhereTest"
        },
        {
            "playbookID": "PhishLabsTestPopulateIndicators"
        },
        {
            "playbookID": "Test_HTMLtoMD"
        },
        {
            "integrations": "PhishLabs IOC",
            "playbookID": "PhishLabsIOC TestPlaybook",
            "fromversion": "4.1.0"
        },
        {
            "integrations": "vmray",
            "playbookID": "VMRay-Test"
        },
        {
            "integrations": "PerceptionPoint",
            "playbookID": "PerceptionPoint Test",
            "fromversion": "4.1.0"
        },
        {
            "integrations": "AutoFocus V2",
            "playbookID": "AutoFocus V2 test",
            "fromversion": "5.0.0",
            "timeout": 1000
        },
        {
            "playbookID": "Process Email - Generic for Rasterize"
        },
        {
            "playbookID": "Send Investigation Summary Reports - Test",
            "integrations": "EWS Mail Sender",
            "fromversion": "4.5.0",
            "memory_threshold": 100
        },
        {
            "integrations": "Anomali ThreatStream v2",
            "playbookID": "ThreatStream-Test"
        },
        {
            "integrations": "Flashpoint",
            "playbookID": "Flashpoint_event-Test"
        },
        {
            "integrations": "Flashpoint",
            "playbookID": "Flashpoint_forum-Test"
        },
        {
            "integrations": "Flashpoint",
            "playbookID": "Flashpoint_report-Test"
        },
        {
            "integrations": "Flashpoint",
            "playbookID": "Flashpoint_reputation-Test"
        },
        {
            "integrations": "BluecatAddressManager",
            "playbookID": "Bluecat Address Manager test"
        },
        {
            "integrations": "MailListener - POP3 Beta",
            "playbookID": "MailListener-POP3 - Test"
        },
        {
            "playbookID": "sumList - Test"
        },
        {
            "integrations": "VulnDB",
            "playbookID": "Test-VulnDB"
        },
        {
            "integrations": "Shodan_v2",
            "playbookID": "Test-Shodan_v2",
            "timeout": 1000
        },
        {
            "integrations": "Threat Crowd",
            "playbookID": "ThreatCrowd - Test"
        },
        {
            "integrations": "GoogleDocs",
            "playbookID": "GoogleDocs-test"
        },
        {
            "playbookID": "Request Debugging - Test",
            "fromversion": "5.0.0"
        },
        {
            "playbookID": "Test Convert file hash to corresponding hashes",
            "fromversion": "4.5.0",
            "integrations": "VirusTotal",
            "instance_names": "virus_total_general"
        },
        {
            "playbookID": "PAN-OS Query Logs For Indicators Test",
            "fromversion": "5.5.0",
            "timeout": 1500,
            "integrations": "Panorama",
            "instance_names": "palo_alto_panorama"
        },
        {
            "integrations": "Hybrid Analysis",
            "playbookID": "HybridAnalysis-Test",
            "timeout": 500,
            "fromversion": "4.1.0"
        },
        {
            "integrations": "Elasticsearch v2",
            "instance_names": "es_v7",
            "playbookID": "Elasticsearch_v2_test"
        },
        {
            "integrations": "ElasticsearchFeed",
            "instance_names": "es_demisto_feed",
            "playbookID": "Elasticsearch_Fetch_Demisto_Indicators_Test",
            "fromversion": "5.5.0"
        },
        {
            "integrations": "ElasticsearchFeed",
            "instance_names": "es_generic_feed",
            "playbookID": "Elasticsearch_Fetch_Custom_Indicators_Test",
            "fromversion": "5.5.0"
        },
        {
            "integrations": "Elasticsearch v2",
            "instance_names": "es_v6",
            "playbookID": "Elasticsearch_v2_test-v6"
        },
        {
            "integrations": "PolySwarm",
            "playbookID": "PolySwarm-Test"
        },
        {
            "integrations": "Kennav2",
            "playbookID": "Kenna Test"
        },
        {
            "integrations": "SecurityAdvisor",
            "playbookID": "SecurityAdvisor-Test",
            "fromversion": "4.5.0"
        },
        {
            "integrations": "Google Key Management Service",
            "playbookID": "Google-KMS-test",
            "pid_threshold": 6,
            "memory_threshold": 60
        },
        {
            "integrations": "SecBI",
            "playbookID": "SecBI - Test"
        },
        {
            "playbookID": "ExtractFQDNFromUrlAndEmail-Test"
        },
        {
            "integrations": "EWS v2",
            "playbookID": "Get EWS Folder Test",
            "fromversion": "4.5.0",
            "instance_names": "ewv2_regular",
            "timeout": 1200
        },
        {
            "integrations": "EWSO365",
            "playbookID": "EWS_O365_test",
            "fromversion": "5.0.0"
        },
        {
            "integrations": "EWSO365",
            "playbookID": "EWS_O365_send_mail_test",
            "fromversion": "5.0.0"
        },
        {
            "integrations": "QRadar_v2",
            "playbookID": "QRadar Indicator Hunting Test",
            "timeout": 600,
            "fromversion": "6.0.0"
        },
        {
            "playbookID": "SetAndHandleEmpty test",
            "fromversion": "4.5.0"
        },
        {
            "integrations": "Tanium v2",
            "playbookID": "Tanium v2 - Test"
        },
        {
            "integrations": "Office 365 Feed",
            "playbookID": "Office365_Feed_Test",
            "fromversion": "5.5.0"
        },
        {
            "integrations": "GoogleCloudTranslate",
            "playbookID": "GoogleCloudTranslate-Test",
            "pid_threshold": 8
        },
        {
            "integrations": "Infoblox",
            "playbookID": "Infoblox Test"
        },
        {
            "integrations": "BPA",
            "playbookID": "Test-BPA",
            "fromversion": "4.5.0"
        },
        {
            "playbookID": "GetValuesOfMultipleFIelds Test",
            "fromversion": "4.5.0"
        },
        {
            "playbookID": "IsInternalHostName Test",
            "fromversion": "4.5.0"
        },
        {
            "playbookID": "DigitalGuardian-Test",
            "integrations": "Digital Guardian",
            "fromversion": "5.0.0"
        },
        {
            "integrations": "SplunkPy",
            "playbookID": "Splunk Indicator Hunting Test",
            "fromversion": "5.0.0",
            "memory_threshold": 500,
            "instance_names": "use_default_handler"
        },
        {
            "integrations": "BPA",
            "playbookID": "Test-BPA_Integration",
            "fromversion": "4.5.0"
        },
        {
            "integrations": "AutoFocus Feed",
            "playbookID": "playbook-FeedAutofocus_test",
            "fromversion": "5.5.0"
        },
        {
            "integrations": "AutoFocus Daily Feed",
            "playbookID": "playbook-FeedAutofocus_daily_test",
            "fromversion": "5.5.0"
        },
        {
            "integrations": "PaloAltoNetworks_PrismaCloudCompute",
            "playbookID": "PaloAltoNetworks_PrismaCloudCompute-Test"
        },
        {
            "integrations": "Recorded Future Feed",
            "playbookID": "RecordedFutureFeed - Test",
            "timeout": 1000,
            "fromversion": "5.5.0",
            "memory_threshold": 86
        },
        {
            "integrations": "Expanse",
            "playbookID": "test-Expanse-Playbook",
            "fromversion": "5.0.0"
        },
        {
            "integrations": "Expanse",
            "playbookID": "test-Expanse",
            "fromversion": "5.0.0"
        },
        {
            "integrations": "DShield Feed",
            "playbookID": "playbook-DshieldFeed_test",
            "fromversion": "5.5.0"
        },
        {
            "integrations": "AlienVault Reputation Feed",
            "playbookID": "AlienVaultReputationFeed_Test",
            "fromversion": "5.5.0",
            "memory_threshold": 190
        },
        {
            "integrations": "BruteForceBlocker Feed",
            "playbookID": "playbook-BruteForceBlocker_test",
            "fromversion": "5.5.0",
            "memory_threshold": 190
        },
        {
            "integrations": "Carbon Black Enterprise EDR",
            "playbookID": "Carbon Black Enterprise EDR Test",
            "fromversion": "5.0.0"
        },
        {
            "integrations": "MongoDB Key Value Store",
            "playbookID": "MongoDB KeyValueStore - Test",
            "pid_threshold": 12,
            "fromversion": "5.0.0"
        },
        {
            "integrations": "MongoDB Log",
            "playbookID": "MongoDBLog - Test",
            "pid_threshold": 12,
            "fromversion": "5.0.0"
        },
        {
            "integrations": "Google Chronicle Backstory",
            "playbookID": "Google Chronicle Backstory Asset - Test",
            "fromversion": "5.0.0"
        },
        {
            "integrations": "Google Chronicle Backstory",
            "playbookID": "Google Chronicle Backstory IOC Details - Test",
            "fromversion": "5.0.0"
        },
        {
            "integrations": "Google Chronicle Backstory",
            "playbookID": "Google Chronicle Backstory List Alerts - Test",
            "fromversion": "5.0.0"
        },
        {
            "integrations": "Google Chronicle Backstory",
            "playbookID": "Google Chronicle Backstory List IOCs - Test",
            "fromversion": "5.0.0"
        },
        {
            "integrations": "Google Chronicle Backstory",
            "playbookID": "Google Chronicle Backstory Reputation - Test",
            "fromversion": "5.0.0"
        },
        {
            "integrations": "Google Chronicle Backstory",
            "playbookID": "Google Chronicle Backstory List Events - Test",
            "fromversion": "5.0.0"
        },
        {
            "integrations": "Feodo Tracker IP Blocklist Feed",
            "instance_names": "feodo_tracker_ip_currently__active",
            "playbookID": "playbook-feodotrackeripblock_test",
            "fromversion": "5.5.0"
        },
        {
            "integrations": "Feodo Tracker IP Blocklist Feed",
            "instance_names": "feodo_tracker_ip_30_days",
            "playbookID": "playbook-feodotrackeripblock_test",
            "fromversion": "5.5.0"
        },
        {
            "integrations": "Code42",
            "playbookID": "Code42-Test",
            "fromversion": "5.0.0",
            "timeout": 600
        },
        {
            "playbookID": "Code42 File Search Test",
            "integrations": "Code42",
            "fromversion": "5.0.0"
        },
        {
            "playbookID": "FetchIndicatorsFromFile-test",
            "fromversion": "5.5.0"
        },
        {
            "integrations": "RiskSense",
            "playbookID": "RiskSense Get Apps - Test"
        },
        {
            "integrations": "RiskSense",
            "playbookID": "RiskSense Get Host Detail - Test"
        },
        {
            "integrations": "RiskSense",
            "playbookID": "RiskSense Get Host Finding Detail - Test"
        },
        {
            "integrations": "RiskSense",
            "playbookID": "RiskSense Get Hosts - Test"
        },
        {
            "integrations": "RiskSense",
            "playbookID": "RiskSense Get Host Findings - Test"
        },
        {
            "integrations": "RiskSense",
            "playbookID": "RiskSense Get Unique Cves - Test"
        },
        {
            "integrations": "RiskSense",
            "playbookID": "RiskSense Get Unique Open Findings - Test"
        },
        {
            "integrations": "RiskSense",
            "playbookID": "RiskSense Get Apps Detail - Test"
        },
        {
            "integrations": "RiskSense",
            "playbookID": "RiskSense Apply Tag - Test"
        },
        {
            "integrations": "Indeni",
            "playbookID": "Indeni_test",
            "fromversion": "5.0.0"
        },
        {
            "integrations": "SafeBreach v2",
            "playbookID": "playbook-SafeBreach-Test",
            "fromversion": "5.5.0"
        },
        {
            "playbookID": "DbotPredictOufOfTheBoxTest",
            "fromversion": "4.5.0",
            "timeout": 1000
        },
        {
            "integrations": "AlienVault OTX TAXII Feed",
            "playbookID": "playbook-feedalienvaultotx_test",
            "fromversion": "5.5.0"
        },
        {
            "playbookID": "ExtractDomainAndFQDNFromUrlAndEmail-Test",
            "fromversion": "5.5.0"
        },
        {
            "integrations": "Cortex Data Lake",
            "playbookID": "Cortex Data Lake Test",
            "instance_names": "cdl_prod",
            "fromversion": "4.5.0"
        },
        {
            "integrations": "Cortex Data Lake",
            "playbookID": "Cortex Data Lake Test",
            "instance_names": "cdl_dev",
            "fromversion": "4.5.0"
        },
        {
            "integrations": "MongoDB",
            "playbookID": "MongoDB - Test"
        },
        {
            "integrations": "DNSDB_v2",
            "playbookID": "DNSDB-Test",
            "fromversion": "5.0.0"
        },
        {
            "playbookID": "DBotCreatePhishingClassifierV2FromFile-Test",
            "timeout": 60000,
            "fromversion": "4.5.0"
        },
        {
            "integrations": "IBM Resilient Systems",
            "playbookID": "IBM Resilient Systems Test"
        },
        {
            "integrations": [
                "Prisma Access",
                "Prisma Access Egress IP feed"
            ],
            "playbookID": "Prisma_Access_Egress_IP_Feed-Test",
            "timeout": 60000,
            "fromversion": "5.5.0",
            "nightly": true
        },
        {
            "integrations": "Prisma Access",
            "playbookID": "Prisma_Access-Test",
            "timeout": 60000,
            "fromversion": "5.5.0",
            "nightly": true
        },
        {
            "playbookID": "EvaluateMLModllAtProduction-Test",
            "fromversion": "4.5.0"
        },
        {
            "integrations": "GCP Whitelist Feed",
            "playbookID": "GCPWhitelist_Feed_Test",
            "fromversion": "5.5.0"
        },
        {
            "integrations": "Azure AD Connect Health Feed",
            "playbookID": "FeedAzureADConnectHealth_Test",
            "fromversion": "5.5.0"
        },
        {
            "integrations": "Zoom Feed",
            "playbookID": "FeedZoom_Test",
            "fromversion": "5.5.0"
        },
        {
            "playbookID": "PCAP Analysis Test",
            "integrations": [
                "ipinfo",
                "WildFire-v2"
            ],
            "fromversion": "5.0.0",
            "timeout": 1200
        },
        {
            "integrations": "Workday",
            "playbookID": "Workday - Test",
            "fromversion": "5.0.0",
            "timeout": 600
        },
        {
            "integrations": "Unit42 Feed",
            "playbookID": "Unit42 Feed - Test",
            "fromversion": "5.5.0",
            "timeout": 600
        },
        {
            "integrations": "CrowdStrikeMalquery",
            "playbookID": "CrowdStrikeMalquery-Test",
            "fromversion": "5.0.0",
            "timeout": 2500
        },
        {
            "integrations": "Sixgill_Darkfeed",
            "playbookID": "Sixgill-Darkfeed_Test",
            "fromversion": "5.5.0"
        },
        {
            "playbookID": "hashIncidentFields-test",
            "fromversion": "4.5.0",
            "timeout": 60000
        },
        {
            "integrations": "RSA Archer v2",
            "playbookID": "Archer v2 - Test",
            "fromversion": "5.0.0"
        },
        {
            "integrations": "WootCloud",
            "playbookID": "TestWootCloudPlaybook",
            "fromversion": "5.0.0"
        },
        {
            "integrations": "Ivanti Heat",
            "playbookID": "Ivanti Heat - Test"
        },
        {
            "integrations": "MicrosoftCloudAppSecurity",
            "playbookID": "MicrosoftCloudAppSecurity-Test"
        },
        {
            "integrations": "Blueliv ThreatCompass",
            "playbookID": "Blueliv_ThreatCompass_test",
            "fromversion": "5.0.0"
        },
        {
            "playbookID": "IncreaseIncidentSeverity-Test",
            "fromversion": "5.0.0"
        },
        {
            "integrations": "TrendMicro Cloud App Security",
            "playbookID": "playbook_TrendmicroCAS_Test",
            "fromversion": "5.0.0",
            "timeout": 300
        },
        {
            "playbookID": "IfThenElse-Test",
            "fromversion": "5.0.0"
        },
        {
            "integrations": "Imperva WAF",
            "playbookID": "Imperva WAF - Test"
        },
        {
            "integrations": "CheckPointFirewall_v2",
            "playbookID": "checkpoint-testplaybook",
            "timeout": 500,
            "nightly": true
        },
        {
            "playbookID": "FailedInstances - Test",
            "integrations": "Whois",
            "fromversion": "4.5.0"
        },
        {
            "integrations": "F5 ASM",
            "playbookID": "playbook-F5_ASM-Test",
            "timeout": 600,
            "fromversion": "5.0.0",
            "nightly": true
        },
        {
            "playbookID": "Hatching Triage - Detonate File",
            "integrations": "Hatching Triage",
            "fromversion": "5.5.0"
        },
        {
            "integrations": "Rundeck",
            "playbookID": "Rundeck_test",
            "fromversion": "5.5.0"
        },
        {
            "playbookID": "Field polling test",
            "timeout": 600,
            "fromversion": "5.0.0"
        },
        {
            "integrations": "Generic Webhook",
            "playbookID": "Generic Webhook - Test",
            "fromversion": "5.5.0"
        },
        {
            "integrations": "Palo Alto Networks Enterprise DLP",
            "playbookID": "Palo_Alto_Networks_Enterprise_DLP - Test",
            "fromversion": "5.0.0"
        },
        {
            "integrations": "Cryptocurrency",
            "playbookID": "Cryptocurrency-Test"
        },
        {
            "integrations": "Public DNS Feed",
            "playbookID": "Public_DNS_Feed_Test",
            "fromversion": "5.5.0"
        },
        {
            "integrations": "BitcoinAbuse",
            "playbookID": "BitcoinAbuse-test",
            "fromversion": "5.5.0"
        },
        {
            "integrations": "ExpanseV2",
            "playbookID": "ExpanseV2 Test",
            "fromversion": "6.0.0"
        },
        {
            "integrations": "FeedExpanse",
            "playbookID": "Feed Expanse Test",
            "fromversion": "6.0.0"
        }
    ],
    "skipped_tests": {
        "Github IAM - Test Playbook": "Issue 32383",
        "Calculate Severity - Standard - Test": "Issue 32715",
        "Calculate Severity - Generic v2 - Test": "Issue 32716",
        "Workday - Test": "No credentials Issue 29595",
        "Protectwise-Test": "Issue 28168",
        "Phishing Classifier V2 ML Test": "Issue 26066",
        "RedLockTest": "Issue 24600",
        "SentinelOne V2 - test": "Issue 24933",
        "TestDedupIncidentsPlaybook": "Issue 24344",
        "CreateIndicatorFromSTIXTest": "Issue 24345",
        "Endpoint data collection test": "Uses a deprecated playbook called Endpoint data collection",
        "Prisma_Access_Egress_IP_Feed-Test": "unskip after we will get Prisma Access instance - Issue 27112",
        "Prisma_Access-Test": "unskip after we will get Prisma Access instance - Issue 27112",
        "Test-Shodan_v2": "Issue 23370",
        "Symantec Deepsight Test": "Issue 22971",
        "TestProofpointFeed": "Issue 22229",
        "Git_Integration-Test": "Issue 20029",
        "Symantec Data Loss Prevention - Test": "Issue 20134",
        "NetWitness Endpoint Test": "Issue 19878",
        "InfoArmorVigilanteATITest": "Test issue 17358",
        "ArcSight Logger test": "Issue 19117",
        "3da2e31b-f114-4d7f-8702-117f3b498de9": "Issue 19837",
        "d66e5f86-e045-403f-819e-5058aa603c32": "pr 3220",
        "RecordedFutureFeed - Test": "Issue 18922",
        "IntSights Mssp Test": "Issue #16351",
        "fd93f620-9a2d-4fb6-85d1-151a6a72e46d": "Issue 19854",
        "Test Playbook TrendMicroDDA": "Issue 16501",
        "ssdeepreputationtest": "Issue #20953",
        "C2sec-Test": "Issue #21633",
        "palo_alto_panorama_test_pb": "Issue #22835",
        "Create Phishing Classifier V2 ML Test": "Issue 26341",
        "DBotCreatePhishingClassifierV2FromFile-Test": "Issue 26456",
        "HybridAnalysis-Test": "Issue 26599",
        "ThreatConnect v2 - Test": "Issue 26782",
        "Email Address Enrichment - Generic v2.1 - Test": "Issue 26785",
        "Tanium v2 - Test": "Issue 26822",
        "hashIncidentFields-test": "Issue 26850",
        "Fidelis Elevate Network": "Issue 26453",
        "Cortex XDR - IOC - Test": "Issue 25598",
        "Cherwell Example Scripts - test": "Issue 27107",
        "Cherwell - test": "Issue 26780",
        "pyEWS_Test": "Issue 28339",
        "GmailTest": "Issue 27057",
        "SMB test": "Issue 26454",
        "TestCofenseFeed": "Issue 29198",
        "PAN-OS Query Logs For Indicators Test": "Issue 28753",
        "TCPUtils-Test": "Issue 29677",
        "OpenCTI Feed Test": "Issue 29592",
        "Microsoft Advanced Threat Analytics - Test": "Issue 29593",
        "Polygon-Test": "Issue 29060",
        "AttackIQ - Test": "Issue 29774",
        "AWS-securityhub Test": "Issue 29796",
        "AWS - CloudWatchLogs Test Playbook": "Issue 29828",
        "Trend Micro Apex - Test": "Issue 27280",
        "Azure Compute - Test": "Issue 28056",
        "TestEmailRepPlaybook": "Issue 30070",
        "SymantecEndpointProtection_Test": "Issue 30157",
        "forcepoint test": "Issue 28043",
        "CanaryTools Test": "Issue 30796",
        "Generic Webhook - Test": "Issue 30797",
        "PhishLabsIOC TestPlaybook": "Issue 30874",
        "Test-VulnDB": "Issue 30875",
        "Malware Domain List Active IPs Feed Test": "Issue 30878",
        "nexpose_test": "Issue 31019",
        "CuckooTest": "Issue 25601",
        "Cisco Umbrella Test": "Issue 24338",
        "PhishlabsIOC_DRP-Test": "Issue 29589",
        "Carbon Black Live Response Test": "Issue 28237",
        "Carbon Black Enterprise Protection V2 Test": "Issue 32322",
        "Google_Vault-Search_And_Display_Results_test": "Issue 24348",
        "FeedThreatConnect-Test": "Issue 32317",
        "Phishing v2 - Test - Incident Starter": "Issue 26783",
        "Phishing - Core - Test - Incident Starter": "Issue 26784",
        "Process Email - Generic - Test - Incident Starter": "Issue 32459",
        "HelloWorldPremium_Scan-Test": "Issue 32512",
        "RSA NetWitness Test": "Issue 32566",
        "ThreatMiner-Test": "Issue 32688",
        "Palo_Alto_Networks_Enterprise_DLP - Test": "Issue 32568",
        "Microsoft Graph Groups - Test": "Issue 27890",
        "whois_test": "Issue 25648"
    },
    "skipped_integrations": {
        
        "_comment1": "~~~ NO INSTANCE ~~~",
        "Forcepoint": "instance issues. Issue 28043",
        "ZeroFox": "Issue 29284",
        "Symantec Management Center": "Issue 23960",
        "IntSights": "Issue 26742",
        "Traps": "Issue 24122",
        "Fidelis Elevate Network": "Issue 26453",
        "CrowdStrike Falcon X": "Issue 26209",
        "ArcSight Logger": "Issue 24303",
        "Sophos Central": "No instance",
        "MxToolBox": "No instance",
        "Prisma Access": "Instance will be provided soon by Lior and Prasen - Issue 27112",
        "AlphaSOC Network Behavior Analytics": "No instance",
        "IsItPhishing": "No instance",
        "Verodin": "No instance",
        "EasyVista": "No instance",
        "Pipl": "No instance",
        "Moloch": "No instance",
        "Twilio": "No instance",
        "Zendesk": "No instance",
        "GuardiCore": "No instance",
        "Nessus": "No instance",
        "Cisco CloudLock": "No instance",
        "SentinelOne": "No instance",
        "Vectra v2": "No instance",
        "AWS - IAM": "Issue 21401",
        "FortiGate": "License expired, and not going to get one (issue 14723)",
        "Attivo Botsink": "no instance, not going to get it",
        "VMware": "no License, and probably not going to get it",
        "AWS Sagemaker": "License expired, and probably not going to get it",
        "Symantec MSS": "No instance, probably not going to get it (issue 15513)",
        "Google Cloud Compute": "Can't test yet",
        "FireEye ETP": "No instance",
        "ProofpointTAP_v2": "No instance",
        "remedy_sr_beta": "No instance",
        "fireeye": "Issue 19839",
        "Remedy On-Demand": "Issue 19835",
        "Check Point": "Issue 18643",
        "CheckPointFirewall_v2": "Issue 18643",
        "Preempt": "Issue 20268",
        "Jask": "Issue 18879",
        "vmray": "Issue 18752",
        "Anomali ThreatStream v2": "Issue 19182",
        "Anomali ThreatStream": "Issue 19182",
        "SCADAfence CNM": "Issue 18376",
        "ArcSight ESM v2": "Issue #18328",
        "AlienVault USM Anywhere": "Issue #18273",
        "Dell Secureworks": "Instance locally installed on @liorblob PC",
        "Netskope": "instance is down",
        "Service Manager": "Expired license",
        "carbonblackprotection": "License expired",
        "icebrg": "Issue 14312",
        "Freshdesk": "Trial account expired",
        "Threat Grid": "Issue 16197",
        "Kafka V2": "Can not connect to instance from remote",
        "Check Point Sandblast": "Issue 15948",
        "Remedy AR": "getting 'Not Found' in test button",
        "Salesforce": "Issue 15901",
        "Zscaler": "Issue 17784",
        "RedCanary": "License expired",
        "ANYRUN": "No instance",
        "Snowflake": "Looks like account expired, needs looking into",
        "Cisco Spark": "Issue 18940",
        "Phish.AI": "Issue 17291",
        "MaxMind GeoIP2": "Issue 18932.",
        "Exabeam": "Issue 19371",
        "PaloAltoNetworks_PrismaCloudCompute": "Issue 27112",
        "IBM Resilient Systems": "Issue 23722",
        "Ivanti Heat": "Issue 26259",
        "AWS - Athena - Beta": "Issue 19834",
        "SNDBOX": "Issue 28826",
        "Workday": "License expired Issue: 29595",
        "FireEyeFeed": "License expired Issue: 31838",
        "Akamai WAF": "Issue 32318",
        
        "_comment2": "~~~ UNSTABLE ~~~",
        "Tenable.sc": "unstable instance",
        "ThreatConnect v2": "unstable instance",
        "Infoblox": "Unstable instance, issue 25651",
        
        "_comment3": "~~~ QUOTA ISSUES ~~~",
        "XFE_v2": "Required proper instance, otherwise we get quota errors",
        "Lastline": "issue 20323",
        "Google Resource Manager": "Cannot create projects because have reached allowed quota.",
        "Looker": "Warehouse 'DEMO_WH' cannot be resumed because resource monitor 'LIMITER' has exceeded its quota.",
        "Ipstack": "Issue 26266",
        
        "_comment4": "~~~ OTHER ~~~",
        "Pentera": "authentication method will not work with testing",
        "AlienVault OTX TAXII Feed": "Issue 29197",
        "EclecticIQ Platform": "Issue 8821",
        "Zoom": "Issue 19832",
        "Forescout": "Can only be run from within PANW network. Look in keeper for - Demisto in the LAB",
        "FortiManager": "Can only be run within PANW network",
        "HelloWorldSimple": "This is just an example integration - no need for test",
        "TestHelloWorldPlaybook": "This is just an example integration - no need for test",
        "Lastline v2": "Temporary skipping, due to quota issues, in order to merge a PR",
        "AttackIQFireDrill": "License issues #29774",
        "CrowdStrike Falcon Intel v2": "License issues #32473",
        "CrowdStrikeMalquery": "License issues #32473",
        "CrowdstrikeFalcon": "License issues #32473"
    },
    "nightly_integrations": [
        "Lastline v2",
        "TruSTAR",
        "SlackV2",
        "VulnDB"
    ],
    "unmockable_integrations": {
        "DShield Feed": "Has a command that downloads a file (!dshield-get-indicators)",
        "Office 365 Feed": "Client sends a unique uuid as first request of every run",
        "AzureWAF": "Has a command that sends parameters in the path",
        "HashiCorp Vault": "Has a command that sends parameters in the path",
        "urlscan.io": "Uses data that comes in the headers",
        "QRadar_v2": "Test playbook 'test playbook - QRadarCorrelations' has multiple branches",
        "CloudConvert": "has a command that uploads a file (!cloudconvert-upload)",
        "EWS v2": "Fetches bytes data (!ews-get-items-from-folder)",
        "jira-v2": "has a command that uploads a file ( !jira-issue-upload-file)",
        "Rundeck": "has a command that uploads a file (!rundeck-adhoc-script-run)",
        "ServiceDeskPlus": "Playbook uses a random string and verifying the response contain it",
        "Feodo Tracker IP Blocklist Feed": "test-module downloads a file",
        "McAfee Advanced Threat Defense": "has a command that uploads file (!atd-file-upload)",
        "Symantec Messaging Gateway": "Test playbook uses a random string",
        "Cylance Protect": "Test playbook (get_file_sample_by_hash_-_cylance_protect_-_test) downloads a file",
        "WildFire-v2": "has a command that uploads file (!wildfire-upload)",
        "carbonblackliveresponse": "has a command that uploads file (!cb-push-file-to-endpoint)",
        "ServiceNow v2": "has a command that uploads file (!servicenow-upload-file)",
        "AlienVault OTX TAXII Feed": "Client from 'cabby' package generates uuid4 in the request",
        "Generic Webhook": "Does not send HTTP traffic",
        "Microsoft Endpoint Configuration Manager": "Uses Microsoft winRM",
        "VirusTotal - Private API": "proxy failures with recording. related issues: 26463, 28888",
        "SecurityIntelligenceServicesFeed": "Need proxy configuration in server",
        "BPA": "Playbook using GenericPolling which is inconsistent",
        "XsoarPowershellTesting": "Integration which not use network.",
        "Mail Listener v2": "Integration has no proxy checkbox",
        "Cortex XDR - IOC": "'Cortex XDR - IOC - Test' is using also the fetch indicators which is not working in proxy mode",
        "AWS - Security Hub": "Issue 24926",
        "SecurityAndCompliance": "Integration doesn't support proxy",
        "Cherwell": "Submits a file - tests that send files shouldn't be mocked",
        "SNDBOX": "Submits a file - tests that send files shouldn't be mocked",
        "Joe Security": "Submits a file - tests that send files shouldn't be mocked",
        "Maltiverse": "issue 24335",
        "MITRE ATT&CK": "Using taxii2client package",
        "MongoDB": "Our instance not using SSL",
        "Cortex Data Lake": "Integration requires SSL",
        "Google Key Management Service": "The API requires an SSL secure connection to work.",
        "McAfee ESM-v10": "we have multiple instances with same test playbook, mock recording are per playbook so it keeps failing the playback step",
        "SplunkPy": "we have multiple instances with same test playbook, mock recording are per playbook so it keeps failing the playback step",
        "McAfee ESM v2": "we have multiple instances with same test playbook, mock recording are per playbook so it keeps failing the playback step",
        "mysql": "Does not use http",
        "SlackV2": "Integration requires SSL",
        "Whois": "Mocks does not support sockets",
        "Panorama": "Exception: Proxy process took to long to go up. https://circleci.com/gh/demisto/content/24826",
        "Image OCR": "Does not perform network traffic",
        "Server Message Block (SMB)": "Does not perform http communication",
        "Active Directory Query v2": "Does not perform http communication",
        "dnstwist": "Does not perform http communication",
        "Generic SQL": "Does not perform http communication",
        "PagerDuty v2": "Integration requires SSL",
        "TCPIPUtils": "Integration requires SSL",
        "Luminate": "Integration has no proxy checkbox",
        "Shodan": "Integration has no proxy checkbox",
        "Google BigQuery": "Integration has no proxy checkbox",
        "ReversingLabs A1000": "Checking",
        "Check Point": "Checking",
        "okta": "Test Module failing, suspect it requires SSL",
        "Okta v2": "dynamic test, need to revisit and better avoid conflicts",
        "Awake Security": "Checking",
        "ArcSight ESM v2": "Checking",
        "Phish.AI": "Checking",
        "Intezer": "Nightly - Checking",
        "ProtectWise": "Nightly - Checking",
        "google-vault": "Nightly - Checking",
        "McAfee NSM": "Nightly - Checking",
        "Forcepoint": "Nightly - Checking",
        "palo_alto_firewall": "Need to check test module",
        "Signal Sciences WAF": "error with certificate",
        "google": "'unsecure' parameter not working",
        "EWS Mail Sender": "Inconsistent test (playback fails, record succeeds)",
        "ReversingLabs Titanium Cloud": "No Unsecure checkbox. proxy trying to connect when disabled.",
        "Anomali ThreatStream": "'proxy' parameter not working",
        "Recorded Future": "might be dynamic test",
        "AlphaSOC Wisdom": "Test module issue",
        "RedLock": "SSL Issues",
        "Microsoft Graph": "Test direct access to oproxy",
        "MicrosoftGraphMail": "Test direct access to oproxy",
        "Microsoft Graph User": "Test direct access to oproxy",
        "Microsoft_Graph_Files": "Test direct access to oproxy",
        "Microsoft Graph Groups": "Test direct access to oproxy",
        "Microsoft Defender Advanced Threat Protection": "Test direct access to oproxy",
        "Azure Security Center v2": "Test direct access to oproxy",
        "Microsoft Graph Calendar": "Test direct access to oproxy",
        "Microsoft Graph Device Management": "Test direct access to oproxy",
        "Azure Compute v2": "Test direct access to oproxy",
        "AWS - CloudWatchLogs": "Issue 20958",
        "AWS - AccessAnalyzer": "Issue 24926",
        "AWS - ACM": "Issue 24926",
        "AWS - Athena - Beta": "Issue 24926",
        "AWS - CloudTrail": "Issue 24926",
        "AWS - EC2": "Issue 24926",
        "AWS - GuardDuty": "Issue 24926",
        "AWS - IAM": "Issue 24926",
        "AWS - Lambda": "Issue 24926",
        "AWS - Route53": "Issue 24926",
        "AWS - S3": "Issue 24926",
        "AWS - SQS": "Issue 24926",
        "Amazon DynamoDB": "Issue 24926",
        "AWS Sagemaker": "Issue 24926",
        "Gmail Single User": "googleclient sdk has time based challenge exchange",
        "Gmail": "googleclient sdk has time based challenge exchange",
        "GSuiteAdmin": "googleclient sdk has time based challenge exchange",
        "GoogleCloudTranslate": "google translate sdk does not support proxy",
        "Google Chronicle Backstory": "SDK",
        "Google Vision AI": "SDK",
        "Google Cloud Compute": "googleclient sdk has time based challenge exchange",
        "Google Cloud Functions": "googleclient sdk has time based challenge exchange",
        "GoogleDocs": "googleclient sdk has time based challenge exchange",
        "GooglePubSub": "googleclient sdk has time based challenge exchange",
        "Google Resource Manager": "googleclient sdk has time based challenge exchange",
        "Google Cloud Storage": "SDK",
        "GoogleCalendar": "googleclient sdk has time based challenge exchange",
        "GoogleDrive": "googleclient sdk has time based challenge exchange",
        "Syslog Sender": "syslog",
        "syslog": "syslog",
        "MongoDB Log": "Our instance not using SSL",
        "MongoDB Key Value Store": "Our instance not using SSL",
        "GoogleKubernetesEngine": "SDK",
        "TAXIIFeed": "Cannot use proxy",
        "EWSO365": "oproxy dependent",
        "QRadar": "Playbooks has parallel steps which are causing inconsistent results",
        "MISP V2": "Cleanup process isn't performed as expected."
    },
    "parallel_integrations": [
        "SNDBOX",
        "Whois",
        "Rasterize",
        "CVE Search v2",
        "VulnDB",
        "CheckPhish",
        "Tanium",
        "LogRhythmRest",
        "ipinfo",
        "Demisto REST API",
        "syslog",
        "ElasticsearchFeed",
        "MITRE ATT&CK",
        "Microsoft Intune Feed",
        "JSON Feed",
        "Plain Text Feed",
        "Fastly Feed",
        "Malware Domain List Active IPs Feed",
        "Blocklist_de Feed",
        "Cloudflare Feed",
        "AzureFeed",
        "SpamhausFeed",
        "Cofense Feed",
        "Bambenek Consulting Feed",
        "AWS Feed",
        "CSVFeed",
        "ProofpointFeed",
        "abuse.ch SSL Blacklist Feed",
        "TAXIIFeed",
        "Office 365 Feed",
        "AutoFocus Feed",
        "Recorded Future Feed",
        "DShield Feed",
        "AlienVault Reputation Feed",
        "BruteForceBlocker Feed",
        "Feodo Tracker IP Blocklist Feed",
        "AlienVault OTX TAXII Feed",
        "Prisma Access Egress IP feed",
        "Lastline v2",
        "McAfee DXL",
        "GCP Whitelist Feed",
        "Cortex Data Lake",
        "AWS - Security Hub",
        "Mail Listener v2"
    ],
    "docker_thresholds": {
        
        "_comment": "Add here docker images which are specific to an integration and require a non-default threshold (such as rasterize or ews). That way there is no need to define this multiple times. You can specify full image name with version or without.",
        "images": {
            "demisto/chromium": {
                "pid_threshold": 11
            },
            "demisto/py-ews:2.0": {
                "memory_threshold": 150
            },
            "demisto/pymisp:1.0.0.52": {
                "memory_threshold": 150
            },
            "demisto/pytan": {
                "pid_threshold": 11
            },
            "demisto/google-k8s-engine:1.0.0.9467": {
                "pid_threshold": 11
            },
            "demisto/threatconnect-tcex": {
                "pid_threshold": 11
            },
            "demisto/taxii2": {
                "pid_threshold": 11
            }
        }
    }
}<|MERGE_RESOLUTION|>--- conflicted
+++ resolved
@@ -1483,14 +1483,11 @@
             "fromversion": "5.0.0"
         },
         {
-<<<<<<< HEAD
-=======
             "integrations": "AnsibleTower",
             "playbookID": "Launch Job - Ansible Tower",
             "fromversion": "5.0.0"
         },
         {
->>>>>>> b1da5339
             "integrations": "SplunkPy",
             "playbookID": "SplunkPySearch_Test",
             "memory_threshold": 200,
@@ -3263,15 +3260,10 @@
         "Phishing v2 - Test - Incident Starter": "Issue 26783",
         "Phishing - Core - Test - Incident Starter": "Issue 26784",
         "Process Email - Generic - Test - Incident Starter": "Issue 32459",
-        "HelloWorldPremium_Scan-Test": "Issue 32512",
-        "RSA NetWitness Test": "Issue 32566",
-        "ThreatMiner-Test": "Issue 32688",
-        "Palo_Alto_Networks_Enterprise_DLP - Test": "Issue 32568",
-        "Microsoft Graph Groups - Test": "Issue 27890",
-        "whois_test": "Issue 25648"
+        "HelloWorldPremium_Scan-Test": "Issue 32512"
     },
     "skipped_integrations": {
-        
+
         "_comment1": "~~~ NO INSTANCE ~~~",
         "Forcepoint": "instance issues. Issue 28043",
         "ZeroFox": "Issue 29284",
@@ -3346,19 +3338,19 @@
         "Workday": "License expired Issue: 29595",
         "FireEyeFeed": "License expired Issue: 31838",
         "Akamai WAF": "Issue 32318",
-        
+
         "_comment2": "~~~ UNSTABLE ~~~",
         "Tenable.sc": "unstable instance",
         "ThreatConnect v2": "unstable instance",
         "Infoblox": "Unstable instance, issue 25651",
-        
+
         "_comment3": "~~~ QUOTA ISSUES ~~~",
         "XFE_v2": "Required proper instance, otherwise we get quota errors",
         "Lastline": "issue 20323",
         "Google Resource Manager": "Cannot create projects because have reached allowed quota.",
         "Looker": "Warehouse 'DEMO_WH' cannot be resumed because resource monitor 'LIMITER' has exceeded its quota.",
         "Ipstack": "Issue 26266",
-        
+
         "_comment4": "~~~ OTHER ~~~",
         "Pentera": "authentication method will not work with testing",
         "AlienVault OTX TAXII Feed": "Issue 29197",
@@ -3381,8 +3373,6 @@
         "VulnDB"
     ],
     "unmockable_integrations": {
-        "DShield Feed": "Has a command that downloads a file (!dshield-get-indicators)",
-        "Office 365 Feed": "Client sends a unique uuid as first request of every run",
         "AzureWAF": "Has a command that sends parameters in the path",
         "HashiCorp Vault": "Has a command that sends parameters in the path",
         "urlscan.io": "Uses data that comes in the headers",
@@ -3551,7 +3541,7 @@
         "Mail Listener v2"
     ],
     "docker_thresholds": {
-        
+
         "_comment": "Add here docker images which are specific to an integration and require a non-default threshold (such as rasterize or ews). That way there is no need to define this multiple times. You can specify full image name with version or without.",
         "images": {
             "demisto/chromium": {
