{
    "testTimeout": 160,
    "testInterval": 20,
    "tests": [
         {
            "integrations": "GSuiteAdmin",
            "playbookID": "GSuiteAdmin-Test",
            "fromversion": "5.0.0"
        },
        {
              "integrations": "GoogleCalendar",
              "playbookID": "GoogleCalendar-Test",
              "fromversion": "5.0.0"
         },
        {
            "integrations": "FireEyeNX",
            "playbookID": "FireEyeNX-Test"
        },
        {
            "integrations": "EmailRepIO",
            "playbookID": "TestEmailRepPlaybook",
            "fromversion": "5.0.0"
        },
        {
            "integrations": "Microsoft Endpoint Configuration Manager",
            "playbookID": "Microsoft ECM - Test",
            "fromversion": "5.5.0"
        },
        {
            "integrations": "CrowdStrike Falcon Intel v2",
            "playbookID": "CrowdStrike Falcon Intel v2 - Test",
            "fromversion": "5.0.0"
        },
        {
            "integrations": "SecurityIntelligenceServicesFeed",
            "playbookID": "SecurityIntelligenceServicesFeed - Test",
            "fromversion": "5.5.0"
        },
        {
            "integrations": "Majestic Million",
            "playbookID": "Majestic Million Test Playbook",
            "fromversion": "5.5.0",
            "memory_threshold": 250,
            "timeout": 500
        },
        {
            "integrations": "Anomali Enterprise",
            "playbookID": "Anomali Enterprise Forensic Search - Test",
            "fromversion": "5.0.0"
        },
        {
            "integrations": "RiskIQDigitalFootprint",
            "playbookID": "RiskIQDigitalFootprint-Test",
            "fromversion": "5.5.0",
            "timeout": 500
        },
        {
            "integrations": [
                "Mail Listener v2",
                "Mail Sender (New)"
            ],
            "playbookID": "Mail-Listener Test Playbook",
            "fromversion": "5.0.0",
            "instance_names": [
                "Mail_Sender_(New)_STARTTLS"
            ]
        },
        {
            "integrations": "OpenCTI Feed",
            "playbookID": "OpenCTI Feed Test"
        },
        {
            "integrations": "AWS - Security Hub",
            "playbookID": "AWS-securityhub Test"
        },
        {
            "integrations": "Microsoft Advanced Threat Analytics",
            "playbookID": "Microsoft Advanced Threat Analytics - Test",
            "fromversion": "5.0.0"
        },
        {
            "integrations": "Humio",
            "playbookID": "Humio-Test",
            "fromversion": "5.0.0"
        },
        {
            "integrations": "Infinipoint",
            "playbookID": "Infinipoint-Test",
            "fromversion": "5.0.0"
        },
        {
            "integrations": "Zimperium",
            "playbookID": "Zimperium_Test",
            "fromversion": "5.0.0"
        },
        {
            "integrations": "ServiceDeskPlus",
            "playbookID": "Service Desk Plus Test",
            "instance_names": "sdp_instance_1",
            "fromversion": "5.0.0",
            "toversion": "5.9.9"
        },
        {
            "integrations": "ServiceDeskPlus",
            "playbookID": "Service Desk Plus - Generic Polling Test",
            "instance_names": "sdp_instance_1",
            "fromversion": "5.0.0",
            "toversion": "5.9.9"
        },
        {
            "integrations": "ServiceDeskPlus",
            "playbookID": "Service Desk Plus Test",
            "instance_names": "sdp_instance_2",
            "fromversion": "6.0.0"
        },
        {
            "integrations": "ServiceDeskPlus",
            "playbookID": "Service Desk Plus - Generic Polling Test",
            "instance_names": "sdp_instance_2",
            "fromversion": "6.0.0"
        },
        {
            "integrations": "ThreatConnect Feed",
            "playbookID": "FeedThreatConnect-Test",
            "fromversion": "5.5.0"
        },
        {
            "integrations": "Group-IB TDS Polygon",
            "playbookID": "Polygon-Test",
            "timeout": 1000,
            "fromversion": "5.0.0"
        },
        {
            "integrations": "Bastille Networks",
            "playbookID": "BastilleNetworks-Test"
        },
        {
            "integrations": "MITRE ATT&CK",
            "playbookID": "Mitre Attack List 10 Indicators Feed Test",
            "fromversion": "5.5.0"
        },
        {
            "integrations": "Sepio",
            "playbookID": "SepioPrimeAPI-Test"
        },
        {
            "integrations": "URLhaus",
            "playbookID": "Test_URLhaus",
            "timeout": 1000
        },
        {
            "integrations": "Microsoft Intune Feed",
            "playbookID": "FeedMicrosoftIntune_Test",
            "fromversion": "5.5.0"
        },
        {
            "integrations": "Druva Ransomware Response",
            "playbookID": "Druva-Test"
        },
        {
            "integrations": "Smokescreen IllusionBLACK",
            "playbookID": "Smokescreen IllusionBLACK-Test",
            "fromversion": "5.0.0"
        },
        {
            "integrations": "Tanium Threat Response",
            "playbookID": "Tanium Threat Response Test"
        },
        {
            "integrations": [
                "Syslog Sender",
                "syslog"
            ],
            "playbookID": "Test Syslog",
            "fromversion": "5.5.0",
            "timeout": 600
        },
        {
            "integrations": "APIVoid",
            "playbookID": "APIVoid Test"
        },
        {
            "integrations": "Cisco Firepower",
            "playbookID": "Cisco Firepower - Test",
            "timeout": 1000,
            "fromversion": "5.0.0"
        },
        {
            "integrations": "IllusiveNetworks",
            "playbookID": "IllusiveNetworks-Test",
            "fromversion": "5.0.0",
            "timeout": 500
        },
        {
            "integrations": "JSON Feed",
            "playbookID": "JSON_Feed_Test",
            "fromversion": "5.5.0",
            "instance_names": "JSON Feed no_auto_detect"
        },
        {
            "integrations": "JSON Feed",
            "playbookID": "JSON_Feed_Test",
            "fromversion": "5.5.0",
            "instance_names": "JSON Feed_auto_detect"
        },
        {
            "integrations": "Google Cloud Functions",
            "playbookID": "test playbook - Google Cloud Functions",
            "fromversion": "5.0.0"
        },
        {
            "integrations": "Plain Text Feed",
            "playbookID": "PlainText Feed - Test",
            "fromversion": "5.5.0",
            "instance_names": "Plain Text Feed no_auto_detect"
        },
        {
            "integrations": "Plain Text Feed",
            "playbookID": "PlainText Feed - Test",
            "fromversion": "5.5.0",
            "instance_names": "Plain Text Feed_auto_detect"
        },
        {
            "integrations": "Silverfort",
            "playbookID": "Silverfort-test",
            "fromversion": "5.0.0"
        },
        {
            "integrations": "GoogleKubernetesEngine",
            "playbookID": "GoogleKubernetesEngine_Test",
            "timeout": 600,
            "fromversion": "5.5.0"
        },
        {
            "integrations": "Fastly Feed",
            "playbookID": "Fastly Feed Test",
            "fromversion": "5.5.0"
        },
        {
            "integrations": "Malware Domain List Active IPs Feed",
            "playbookID": "Malware Domain List Active IPs Feed Test",
            "fromversion": "5.5.0"
        },
        {
            "integrations": "Claroty",
            "playbookID": "Claroty - Test",
            "fromversion": "5.0.0"
        },
        {
            "integrations": "Trend Micro Apex",
            "playbookID": "Trend Micro Apex - Test"
        },
        {
            "integrations": "Blocklist_de Feed",
            "playbookID": "Blocklist_de - Test",
            "fromversion": "5.5.0"
        },
        {
            "integrations": "Cloudflare Feed",
            "playbookID": "cloudflare - Test",
            "fromversion": "5.5.0"
        },
        {
            "integrations": "AzureFeed",
            "playbookID": "AzureFeed - Test",
            "fromversion": "5.5.0"
        },
        {
            "playbookID": "CreateIndicatorFromSTIXTest",
            "fromversion": "5.0.0"
        },
        {
            "integrations": "SpamhausFeed",
            "playbookID": "Spamhaus_Feed_Test",
            "fromversion": "5.5.0"
        },
        {
            "integrations": "Cofense Feed",
            "playbookID": "TestCofenseFeed",
            "fromversion": "5.5.0"
        },
        {
            "integrations": "Bambenek Consulting Feed",
            "playbookID": "BambenekConsultingFeed_Test",
            "memory_threshold": 250,
            "fromversion": "5.5.0"
        },
        {
            "integrations": "Pipl",
            "playbookID": "Pipl Test"
        },
        {
            "integrations": "AWS Feed",
            "playbookID": "AWS Feed Test",
            "fromversion": "5.5.0"
        },
        {
            "integrations": "QuestKace",
            "playbookID": "QuestKace test",
            "fromversion": "5.0.0"
        },
        {
            "integrations": "Digital Defense FrontlineVM",
            "playbookID": "Digital Defense FrontlineVM - Scan Asset Not Recently Scanned Test"
        },
        {
            "integrations": "Digital Defense FrontlineVM",
            "playbookID": "Digital Defense FrontlineVM - Test Playbook"
        },
        {
            "integrations": "CSVFeed",
            "playbookID": "CSV_Feed_Test",
            "fromversion": "5.5.0",
            "instance_names": "CSVFeed_no_auto_detect"
        },
        {
            "integrations": "CSVFeed",
            "playbookID": "CSV_Feed_Test",
            "fromversion": "5.5.0",
            "instance_names": "CSVFeed_auto_detect"
        },
        {
            "integrations": "ProofpointFeed",
            "playbookID": "TestProofpointFeed",
            "fromversion": "5.5.0"
        },
        {
            "integrations": "Digital Shadows",
            "playbookID": "Digital Shadows - Test"
        },
        {
            "integrations": "Azure Compute v2",
            "playbookID": "Azure Compute - Test",
            "instance_names": "ms_azure_compute_dev"
        },
        {
            "integrations": "Azure Compute v2",
            "playbookID": "Azure Compute - Test",
            "instance_names": "ms_azure_compute_prod"
        },
        {
            "integrations": "Symantec Data Loss Prevention",
            "playbookID": "Symantec Data Loss Prevention - Test",
            "fromversion": "4.5.0"
        },
        {
            "integrations": "Lockpath KeyLight v2",
            "playbookID": "Keylight v2 - Test"
        },
        {
            "integrations": "Azure Security Center v2",
            "playbookID": "Azure SecurityCenter - Test",
            "instance_names": "ms_azure_sc_prod"
        },
        {
            "integrations": "Azure Security Center v2",
            "playbookID": "Azure SecurityCenter - Test",
            "instance_names": "ms_azure_sc_dev"
        },
        {
            "integrations": "Azure Security Center v2",
            "playbookID": "Azure SecurityCenter - Test",
            "instance_names": "ms_azure_sc_self_deployed"
        },
        {
            "integrations": "JsonWhoIs",
            "playbookID": "JsonWhoIs-Test"
        },
        {
            "integrations": "Maltiverse",
            "playbookID": "Maltiverse Test"
        },
        {
            "integrations": "MicrosoftGraphMail",
            "playbookID": "MicrosoftGraphMail-Test",
            "instance_names": "ms_graph_mail_dev"
        },
        {
            "integrations": "MicrosoftGraphMail",
            "playbookID": "MicrosoftGraphMail-Test",
            "instance_names": "ms_graph_mail_dev_no_oproxy"
        },
        {
            "integrations": "MicrosoftGraphMail",
            "playbookID": "MicrosoftGraphMail-Test",
            "instance_names": "ms_graph_mail_prod"
        },
        {
            "integrations": "CloudShark",
            "playbookID": "CloudShark - Test Playbook"
        },
        {
            "integrations": "Google Vision AI",
            "playbookID": "Google Vision API - Test"
        },
        {
            "integrations": "nmap",
            "playbookID": "Nmap - Test",
            "fromversion": "5.0.0"
        },
        {
            "integrations": "AutoFocus V2",
            "playbookID": "Autofocus Query Samples, Sessions and Tags Test Playbook",
            "fromversion": "4.5.0",
            "timeout": 1000
        },
        {
            "integrations": "HelloWorld",
            "playbookID": "HelloWorld-Test",
            "fromversion": "5.0.0"
        },
        {
            "integrations": "HelloWorld",
            "playbookID": "Sanity Test - Playbook with integration",
            "fromversion": "5.0.0"
        },
        {
            "integrations": "HelloWorld",
            "playbookID": "Sanity Test - Playbook with mocked integration",
            "fromversion": "5.0.0"
        },
        {
            "playbookID": "Sanity Test - Playbook with no integration",
            "fromversion": "5.0.0"
        },
        {
            "integrations": "Gmail",
            "playbookID": "Sanity Test - Playbook with Unmockable Integration",
            "fromversion": "5.0.0"
        },
        {
            "integrations": "HelloWorld",
            "playbookID": "HelloWorld_Scan-Test",
            "fromversion": "5.0.0",
            "timeout": 400
        },
        {
            "integrations": "ThreatQ v2",
            "playbookID": "ThreatQ - Test",
            "fromversion": "4.5.0"
        },
        {
            "integrations": "AttackIQFireDrill",
            "playbookID": "AttackIQ - Test"
        },
        {
            "integrations": "PhishLabs IOC EIR",
            "playbookID": "PhishlabsIOC_EIR-Test"
        },
        {
            "integrations": "Amazon DynamoDB",
            "playbookID": "AWS_DynamoDB-Test"
        },
        {
            "integrations": "PhishLabs IOC DRP",
            "playbookID": "PhishlabsIOC_DRP-Test"
        },
        {
            "playbookID": "Create Phishing Classifier V2 ML Test",
            "timeout": 60000,
            "fromversion": "4.5.0"
        },
        {
            "integrations": "ZeroFox",
            "playbookID": "ZeroFox-Test",
            "fromversion": "4.1.0"
        },
        {
            "integrations": "AlienVault OTX v2",
            "playbookID": "Alienvault_OTX_v2 - Test"
        },
        {
            "integrations": "AWS - CloudWatchLogs",
            "playbookID": "AWS - CloudWatchLogs Test Playbook",
            "fromversion": "5.0.0"
        },
        {
            "integrations": "SlackV2",
            "playbookID": "Slack Test Playbook",
            "timeout": 400,
            "pid_threshold": 5,
            "fromversion": "5.0.0"
        },
        {
            "integrations": "Cortex XDR - IR",
            "playbookID": "Test XDR Playbook",
            "fromversion": "4.1.0"
        },
        {
            "integrations": "Cortex XDR - IOC",
            "playbookID": "Cortex XDR - IOC - Test",
            "fromversion": "5.5.0",
            "timeout": 1200
        },
        {
            "integrations": "Cloaken",
            "playbookID": "Cloaken-Test"
        },
        {
            "integrations": "Uptycs",
            "playbookID": "TestUptycs"
        },
        {
            "integrations": "ThreatX",
            "playbookID": "ThreatX-test",
            "timeout": 600
        },
        {
            "integrations": "Akamai WAF SIEM",
            "playbookID": "Akamai_WAF_SIEM-Test"
        },
        {
            "integrations": "Cofense Triage v2",
            "playbookID": "Cofense Triage v2 Test"
        },
        {
            "integrations": "Akamai WAF",
            "playbookID": "Akamai_WAF-Test"
        },
        {
            "integrations": "Minerva Labs Anti-Evasion Platform",
            "playbookID": "Minerva Test playbook"
        },
        {
            "integrations": "abuse.ch SSL Blacklist Feed",
            "playbookID": "SSL Blacklist test",
            "fromversion": "5.5.0"
        },
        {
            "integrations": "CheckPhish",
            "playbookID": "CheckPhish-Test"
        },
        {
            "integrations": "Symantec Management Center",
            "playbookID": "SymantecMC_TestPlaybook"
        },
        {
            "integrations": "Looker",
            "playbookID": "Test-Looker"
        },
        {
            "integrations": "Vertica",
            "playbookID": "Vertica Test"
        },
        {
            "integrations": "Server Message Block (SMB)",
            "playbookID": "SMB test"
        },
        {
            "playbookID": "ConvertFile-Test",
            "fromversion": "4.5.0"
        },
        {
            "playbookID": "TestAwsEC2GetPublicSGRules-Test"
        },
        {
            "integrations": "RSA NetWitness Packets and Logs",
            "playbookID": "rsa_packets_and_logs_test"
        },
        {
            "playbookID": "CheckpointFW-test",
            "integrations": "Check Point"
        },
        {
            "playbookID": "RegPathReputationBasicLists_test"
        },
        {
            "playbookID": "EmailDomainSquattingReputation-Test"
        },
        {
            "playbookID": "RandomStringGenerateTest"
        },
        {
            "playbookID": "playbook-checkEmailAuthenticity-test"
        },
        {
            "playbookID": "HighlightWords_Test"
        },
        {
            "integrations": "Pentera",
            "playbookID": "Pcysys-Test"
        },
        {
            "integrations": "Pentera",
            "playbookID": "Pentera Run Scan and Create Incidents - Test"
        },
        {
            "playbookID": "StringContainsArray_test"
        },
        {
            "integrations": "Fidelis Elevate Network",
            "playbookID": "Fidelis-Test"
        },
        {
            "integrations": "AWS - ACM",
            "playbookID": "ACM-Test"
        },
        {
            "integrations": "Thinkst Canary",
            "playbookID": "CanaryTools Test"
        },
        {
            "integrations": "ThreatMiner",
            "playbookID": "ThreatMiner-Test"
        },
        {
            "playbookID": "StixCreator-Test"
        },
        {
            "playbookID": "CompareIncidentsLabels-test-playbook"
        },
        {
            "integrations": "Have I Been Pwned? V2",
            "playbookID": "Pwned v2 test"
        },
        {
            "integrations": "Alexa Rank Indicator",
            "playbookID": "Alexa Test Playbook"
        },
        {
            "playbookID": "UnEscapeURL-Test"
        },
        {
            "playbookID": "UnEscapeIPs-Test"
        },
        {
            "playbookID": "ExtractDomainFromUrlAndEmail-Test"
        },
        {
            "playbookID": "ConvertKeysToTableFieldFormat_Test"
        },
        {
            "integrations": "CVE Search v2",
            "playbookID": "CVE Search v2 - Test"
        },
        {
            "integrations": "CVE Search v2",
            "playbookID": "cveReputation Test"
        },
        {
            "integrations": "HashiCorp Vault",
            "playbookID": "hashicorp_test",
            "fromversion": "5.0.0"
        },
        {
            "integrations": "AWS - Athena - Beta",
            "playbookID": "Beta-Athena-Test"
        },
        {
            "integrations": "BeyondTrust Password Safe",
            "playbookID": "BeyondTrust-Test"
        },
        {
            "integrations": "Dell Secureworks",
            "playbookID": "secureworks_test"
        },
        {
            "integrations": "ServiceNow v2",
            "playbookID": "servicenow_test_v2"
        },
        {
            "playbookID": "Create ServiceNow Ticket and Mirror Test",
            "integrations": "ServiceNow v2",
            "fromversion": "6.0.0"
        },
        {
            "playbookID": "Create ServiceNow Ticket and State Polling Test",
            "integrations": "ServiceNow v2",
            "fromversion": "6.0.0",
            "timeout": 500
        },
        {
            "integrations": "ExtraHop v2",
            "playbookID": "ExtraHop_v2-Test"
        },
        {
            "playbookID": "Test CommonServer"
        },
        {
            "playbookID": "Test-debug-mode",
            "fromversion": "5.0.0"
        },
        {
            "integrations": "CIRCL",
            "playbookID": "CirclIntegrationTest"
        },
        {
            "integrations": "MISP V2",
            "playbookID": "MISP V2 Test"
        },
        {
            "playbookID": "test-LinkIncidentsWithRetry"
        },
        {
            "playbookID": "CopyContextToFieldTest"
        },
        {
            "integrations": "OTRS",
            "playbookID": "OTRS Test",
            "fromversion": "4.1.0"
        },
        {
            "integrations": "Attivo Botsink",
            "playbookID": "AttivoBotsinkTest"
        },
        {
            "integrations": "FortiGate",
            "playbookID": "Fortigate Test"
        },
        {
            "playbookID": "FormattedDateToEpochTest"
        },
        {
            "integrations": "SNDBOX",
            "playbookID": "SNDBOX_Test",
            "timeout": 1000
        },
        {
            "integrations": "SNDBOX",
            "playbookID": "Detonate File - SNDBOX - Test",
            "timeout": 1000,
            "nightly": true
        },
        {
            "integrations": "VxStream",
            "playbookID": "Detonate File - HybridAnalysis - Test",
            "timeout": 2400
        },
        {
            "playbookID": "WordTokenizeTest",
            "toversion": "4.5.9"
        },
        {
            "integrations": "QRadar",
            "playbookID": "test playbook - QRadarCorrelations",
            "timeout": 1000,
            "fromversion": "5.0.0"
        },
        {
            "integrations": "Awake Security",
            "playbookID": "awake_security_test_pb"
        },
        {
            "integrations": "Tenable.sc",
            "playbookID": "tenable-sc-test",
            "timeout": 240,
            "nightly": true
        },
        {
            "integrations": "MimecastV2",
            "playbookID": "Mimecast test"
        },
        {
            "playbookID": "CreateEmailHtmlBody_test_pb",
            "fromversion": "4.1.0"
        },
        {
            "playbookID": "ReadPDFFileV2-Test",
            "timeout": 1000
        },
        {
            "playbookID": "JSONtoCSV-Test"
        },
        {
            "integrations": "Generic SQL",
            "playbookID": "generic-sql",
            "instance_names": "mysql instance",
            "fromversion": "5.0.0"
        },
        {
            "integrations": "Generic SQL",
            "playbookID": "generic-sql",
            "instance_names": "postgreSQL instance",
            "fromversion": "5.0.0"
        },
        {
            "integrations": "Generic SQL",
            "playbookID": "generic-sql",
            "instance_names": "Microsoft SQL instance",
            "fromversion": "5.0.0"
        },
        {
            "integrations": "Generic SQL",
            "playbookID": "generic-sql-oracle",
            "instance_names": "Oracle instance",
            "fromversion": "5.0.0"
        },
        {
            "integrations": "Generic SQL",
            "playbookID": "generic-sql-mssql-encrypted-connection",
            "instance_names": "Microsoft SQL instance using encrypted connection",
            "fromversion": "5.0.0"
        },
        {
            "integrations": "Panorama",
            "instance_names": "palo_alto_firewall_9.0",
            "playbookID": "Panorama Query Logs - Test",
            "fromversion": "5.5.0",
            "timeout": 1500,
            "nightly": true
        },
        {
            "integrations": "Panorama",
            "instance_names": "palo_alto_firewall",
            "playbookID": "palo_alto_firewall_test_pb",
            "fromversion": "5.5.0",
            "timeout": 1000,
            "nightly": true
        },
        {
            "integrations": "Panorama",
            "instance_names": "palo_alto_firewall_9.0",
            "playbookID": "palo_alto_firewall_test_pb",
            "fromversion": "5.5.0",
            "timeout": 1000,
            "nightly": true
        },
        {
            "integrations": "Panorama",
            "instance_names": "palo_alto_panorama",
            "playbookID": "palo_alto_panorama_test_pb",
            "fromversion": "5.5.0",
            "timeout": 1000,
            "nightly": true
        },
        {
            "integrations": "Panorama",
            "instance_names": "palo_alto_panorama_9.0",
            "playbookID": "palo_alto_panorama_test_pb",
            "fromversion": "5.5.0",
            "timeout": 1000,
            "nightly": true
        },
        {
            "integrations": "Panorama",
            "instance_names": "palo_alto_firewall_9.0",
            "playbookID": "PAN-OS URL Filtering enrichment - Test"
        },
        {
            "integrations": "Panorama",
            "instance_names": "panorama_instance_best_practice",
            "playbookID": "Panorama Best Practise - Test"
        },
        {
            "integrations": "Tenable.io",
            "playbookID": "Tenable.io test"
        },
        {
            "playbookID": "URLDecode-Test"
        },
        {
            "playbookID": "GetTime-Test"
        },
        {
            "playbookID": "GetTime-ObjectVsStringTest"
        },
        {
            "integrations": "Tenable.io",
            "playbookID": "Tenable.io Scan Test",
            "nightly": true,
            "timeout": 900
        },
        {
            "integrations": "Tenable.sc",
            "playbookID": "tenable-sc-scan-test",
            "nightly": true,
            "timeout": 600
        },
        {
            "integrations": "google-vault",
            "playbookID": "Google-Vault-Generic-Test",
            "nightly": true,
            "timeout": 3600,
            "memory_threshold": 130
        },
        {
            "integrations": "google-vault",
            "playbookID": "Google_Vault-Search_And_Display_Results_test",
            "nightly": true,
            "memory_threshold": 130,
            "timeout": 3600
        },
        {
            "playbookID": "Luminate-TestPlaybook",
            "integrations": "Luminate"
        },
        {
            "integrations": "MxToolBox",
            "playbookID": "MxToolbox-test"
        },
        {
            "integrations": "Nessus",
            "playbookID": "Nessus - Test"
        },
        {
            "playbookID": "Palo Alto Networks - Malware Remediation Test",
            "fromversion": "4.5.0"
        },
        {
            "playbookID": "SumoLogic-Test",
            "integrations": "SumoLogic",
            "fromversion": "4.1.0"
        },
        {
            "playbookID": "ParseEmailFiles-test"
        },
        {
            "playbookID": "PAN-OS - Block IP and URL - External Dynamic List v2 Test",
            "integrations": [
                "Panorama",
                "palo_alto_networks_pan_os_edl_management"
            ],
            "instance_names": "palo_alto_firewall_9.0",
            "fromversion": "4.0.0"
        },
        {
            "playbookID": "Test_EDL",
            "integrations": "EDL",
            "fromversion": "5.5.0"
        },
        {
            "playbookID": "Test_export_indicators_service",
            "integrations": "ExportIndicators",
            "fromversion": "5.5.0"
        },
        {
            "playbookID": "PAN-OS - Block IP - Custom Block Rule Test",
            "integrations": "Panorama",
            "instance_names": "palo_alto_panorama",
            "fromversion": "4.0.0"
        },
        {
            "playbookID": "PAN-OS - Block IP - Static Address Group Test",
            "integrations": "Panorama",
            "instance_names": "palo_alto_panorama",
            "fromversion": "4.0.0"
        },
        {
            "playbookID": "PAN-OS - Block URL - Custom URL Category Test",
            "integrations": "Panorama",
            "instance_names": "palo_alto_panorama",
            "fromversion": "4.0.0"
        },
        {
            "playbookID": "Endpoint Malware Investigation - Generic - Test",
            "integrations": [
                "Traps",
                "Cylance Protect v2",
                "Demisto REST API"
            ],
            "fromversion": "5.0.0",
            "timeout": 1200
        },
        {
            "playbookID": "ParseExcel-test"
        },
        {
            "playbookID": "Detonate File - No Files test"
        },
        {
            "integrations": "SentinelOne V2",
            "playbookID": "SentinelOne V2 - test"
        },
        {
            "integrations": "InfoArmor VigilanteATI",
            "playbookID": "InfoArmorVigilanteATITest"
        },
        {
            "integrations": "IntSights",
            "instance_names": "intsights_standard_account",
            "playbookID": "IntSights Test",
            "nightly": true
        },
        {
            "integrations": "IntSights",
            "playbookID": "IntSights Mssp Test",
            "instance_names": "intsights_mssp_account",
            "nightly": true
        },
        {
            "integrations": "dnstwist",
            "playbookID": "dnstwistTest"
        },
        {
            "integrations": "BitDam",
            "playbookID": "Detonate File - BitDam Test"
        },
        {
            "integrations": "Threat Grid",
            "playbookID": "Test-Detonate URL - ThreatGrid",
            "timeout": 600
        },
        {
            "integrations": "Threat Grid",
            "playbookID": "ThreatGridTest",
            "timeout": 600
        },
        {
            "integrations": [
                "Palo Alto Minemeld",
                "Panorama"
            ],
            "instance_names": "palo_alto_firewall",
            "playbookID": "block_indicators_-_generic_-_test"
        },
        {
            "integrations": "Signal Sciences WAF",
            "playbookID": "SignalSciences-Test"
        },
        {
            "integrations": "RTIR",
            "playbookID": "RTIR Test"
        },
        {
            "integrations": "RedCanary",
            "playbookID": "RedCanaryTest",
            "nightly": true
        },
        {
            "integrations": "Devo",
            "playbookID": "Devo test",
            "timeout": 500
        },
        {
            "playbookID": "URL Enrichment - Generic v2 - Test",
            "integrations": [
                "Rasterize",
                "VirusTotal - Private API"
            ],
            "instance_names": "virus_total_private_api_general",
            "timeout": 500,
            "pid_threshold": 12
        },
        {
            "playbookID": "CutTransformerTest"
        },
        {
            "playbookID": "Default - Test",
            "integrations": [
                "ThreatQ v2",
                "Demisto REST API"
            ],
            "fromversion": "5.0.0"
        },
        {
            "integrations": "SCADAfence CNM",
            "playbookID": "SCADAfence_test"
        },
        {
            "integrations": "ProtectWise",
            "playbookID": "Protectwise-Test"
        },
        {
            "integrations": "WhatsMyBrowser",
            "playbookID": "WhatsMyBrowser-Test"
        },
        {
            "integrations": "BigFix",
            "playbookID": "BigFixTest"
        },
        {
            "integrations": "Lastline v2",
            "playbookID": "Lastline v2 - Test",
            "nightly": true
        },
        {
            "integrations": "McAfee DXL",
            "playbookID": "McAfee DXL - Test"
        },
        {
            "playbookID": "TextFromHTML_test_playbook"
        },
        {
            "playbookID": "PortListenCheck-test"
        },
        {
            "integrations": "ThreatExchange",
            "playbookID": "ThreatExchange-test"
        },
        {
            "integrations": "Joe Security",
            "playbookID": "JoeSecurityTestPlaybook",
            "timeout": 500,
            "nightly": true
        },
        {
            "integrations": "Joe Security",
            "playbookID": "JoeSecurityTestDetonation",
            "timeout": 2000,
            "nightly": true
        },
        {
            "integrations": "WildFire-v2",
            "playbookID": "Wildfire Test"
        },
        {
            "integrations": "WildFire-v2",
            "playbookID": "Detonate URL - WildFire-v2 - Test"
        },
        {
            "integrations": "WildFire-v2",
            "playbookID": "Detonate URL - WildFire v2.1 - Test"
        },
        {
            "integrations": "GRR",
            "playbookID": "GRR Test",
            "nightly": true
        },
        {
            "integrations": "VirusTotal",
            "instance_names": "virus_total_general",
            "playbookID": "virusTotal-test-playbook",
            "timeout": 1400,
            "nightly": true
        },
        {
            "integrations": "VirusTotal",
            "instance_names": "virus_total_preferred_vendors",
            "playbookID": "virusTotaI-test-preferred-vendors",
            "timeout": 1400,
            "nightly": true
        },
        {
            "integrations": "Preempt",
            "playbookID": "Preempt Test"
        },
        {
            "integrations": "Gmail",
            "playbookID": "get_original_email_-_gmail_-_test"
        },
        {
            "integrations": [
                "Gmail Single User",
                "Gmail"
            ],
            "playbookID": "Gmail Single User - Test",
            "fromversion": "4.5.0"
        },
        {
            "integrations": "EWS v2",
            "playbookID": "get_original_email_-_ews-_test",
            "instance_names": "ewv2_regular"
        },
        {
            "integrations": [
                "EWS v2",
                "EWS Mail Sender"
            ],
            "playbookID": "EWS search-mailbox test",
            "instance_names": "ewv2_regular",
            "timeout": 300
        },
        {
            "integrations": "PagerDuty v2",
            "playbookID": "PagerDuty Test"
        },
        {
            "playbookID": "test_delete_context"
        },
        {
            "playbookID": "DeleteContext-auto-test"
        },
        {
            "playbookID": "GmailTest",
            "integrations": "Gmail"
        },
        {
            "playbookID": "Gmail Convert Html Test",
            "integrations": "Gmail"
        },
        {
            "playbookID": "reputations.json Test",
            "toversion": "5.0.0"
        },
        {
            "playbookID": "Indicators reputation-.json Test",
            "fromversion": "5.5.0"
        },
        {
            "playbookID": "Test IP Indicator Fields",
            "fromversion": "5.0.0"
        },
        {
            "playbookID": "Dedup - Generic v2 - Test",
            "fromversion": "5.0.0"
        },
        {
            "playbookID": "TestDedupIncidentsPlaybook"
        },
        {
            "playbookID": "TestDedupIncidentsByName"
        },
        {
            "integrations": "McAfee Advanced Threat Defense",
            "playbookID": "Test Playbook McAfee ATD",
            "timeout": 700
        },
        {
            "integrations": "McAfee Advanced Threat Defense",
            "playbookID": "Detonate Remote File From URL -McAfee-ATD - Test",
            "timeout": 700
        },
        {
            "playbookID": "stripChars - Test"
        },
        {
            "integrations": "McAfee Advanced Threat Defense",
            "playbookID": "Test Playbook McAfee ATD Upload File"
        },
        {
            "playbookID": "exporttocsv_script_test"
        },
        {
            "playbookID": "Set - Test"
        },
        {
            "integrations": "Intezer v2",
            "playbookID": "Intezer Testing v2",
            "fromversion": "4.1.0",
            "timeout": 600
        },
        {
            "integrations": "FalconIntel",
            "playbookID": "CrowdStrike Falcon Intel v2"
        },
        {
            "integrations": [
                "Mail Sender (New)",
                "Gmail"
            ],
            "playbookID": "Mail Sender (New) Test",
            "instance_names": [
                "Mail_Sender_(New)_STARTTLS"
            ]
        },
        {
            "playbookID": "buildewsquery_test"
        },
        {
            "integrations": "Rapid7 Nexpose",
            "playbookID": "nexpose_test",
            "timeout": 240
        },
        {
            "playbookID": "GetIndicatorDBotScore Test"
        },
        {
            "integrations": "EWS Mail Sender",
            "playbookID": "EWS Mail Sender Test"
        },
        {
            "integrations": [
                "EWS Mail Sender",
                "Rasterize"
            ],
            "playbookID": "EWS Mail Sender Test 2"
        },
        {
            "playbookID": "decodemimeheader_-_test"
        },
        {
            "playbookID": "test_url_regex"
        },
        {
            "integrations": "Skyformation",
            "playbookID": "TestSkyformation"
        },
        {
            "integrations": "okta",
            "playbookID": "okta_test_playbook",
            "timeout": 240
        },
        {
            "integrations": "Okta v2",
            "playbookID": "OktaV2-Test",
            "nightly": true,
            "timeout": 300
        },
        {
            "playbookID": "Test filters & transformers scripts"
        },
        {
            "integrations": "Salesforce",
            "playbookID": "SalesforceTestPlaybook"
        },
        {
            "integrations": "McAfee ESM v2",
            "instance_names": "v10.2.0",
            "playbookID": "McAfee ESM v2 - Test",
            "fromversion": "5.0.0"
        },
        {
            "integrations": "McAfee ESM v2",
            "instance_names": "v10.3.0",
            "playbookID": "McAfee ESM v2 - Test",
            "fromversion": "5.0.0"
        },
        {
            "integrations": "McAfee ESM v2",
            "instance_names": "v11.3",
            "playbookID": "McAfee ESM v2 (v11.3) - Test",
            "fromversion": "5.0.0",
            "timeout": 300
        },
        {
            "integrations": "McAfee ESM v2",
            "instance_names": "v10.2.0",
            "playbookID": "McAfee ESM Watchlists - Test",
            "fromversion": "5.0.0"
        },
        {
            "integrations": "McAfee ESM v2",
            "instance_names": "v10.3.0",
            "playbookID": "McAfee ESM Watchlists - Test",
            "fromversion": "5.0.0"
        },
        {
            "integrations": "McAfee ESM v2",
            "instance_names": "v11.3",
            "playbookID": "McAfee ESM Watchlists - Test",
            "fromversion": "5.0.0"
        },
        {
            "integrations": "GoogleSafeBrowsing",
            "playbookID": "Google Safe Browsing Test",
            "timeout": 240,
            "fromversion": "5.0.0"
        },
        {
            "integrations": "EWS v2",
            "playbookID": "EWSv2_empty_attachment_test",
            "instance_names": "ewv2_regular"
        },
        {
            "integrations": "EWS v2",
            "playbookID": "EWS Public Folders Test",
            "instance_names": "ewv2_regular"
        },
        {
            "integrations": "Symantec Endpoint Protection V2",
            "playbookID": "SymantecEndpointProtection_Test"
        },
        {
            "integrations": "carbonblackprotection",
            "playbookID": "search_endpoints_by_hash_-_carbon_black_protection_-_test",
            "timeout": 500
        },
        {
            "playbookID": "Process Email - Generic - Test - Incident Starter",
            "fromversion": "6.0.0",
            "integrations": "Rasterize",
            "timeout": 240
        },
        {
            "integrations": "FalconHost",
            "playbookID": "search_endpoints_by_hash_-_crowdstrike_-_test",
            "timeout": 500
        },
        {
            "integrations": "FalconHost",
            "playbookID": "CrowdStrike Endpoint Enrichment - Test"
        },
        {
            "integrations": "FalconHost",
            "playbookID": "FalconHost Test"
        },
        {
            "integrations": "CrowdstrikeFalcon",
            "playbookID": "Test - CrowdStrike Falcon",
            "fromversion": "4.1.0"
        },
        {
            "playbookID": "ExposeIncidentOwner-Test"
        },
        {
            "integrations": "google",
            "playbookID": "GsuiteTest"
        },
        {
            "integrations": "OpenPhish",
            "playbookID": "OpenPhish Test Playbook"
        },
        {
            "integrations": "RSA Archer",
            "playbookID": "Archer-Test-Playbook",
            "nightly": true
        },
        {
            "integrations": "jira-v2",
            "playbookID": "Jira-v2-Test",
            "timeout": 500
        },
        {
            "integrations": "ipinfo",
            "playbookID": "IPInfoTest"
        },
        {
            "playbookID": "VerifyHumanReadableFormat"
        },
        {
            "playbookID": "strings-test"
        },
        {
            "playbookID": "TestCommonPython",
            "timeout": 500
        },
        {
            "playbookID": "TestFileCreateAndUpload"
        },
        {
            "playbookID": "TestIsValueInArray"
        },
        {
            "playbookID": "TestStringReplace"
        },
        {
            "playbookID": "TestHttpPlaybook"
        },
        {
            "integrations": "SplunkPy",
            "playbookID": "SplunkPy parse-raw - Test",
            "instance_names": "use_default_handler"
        },
        {
            "integrations": "SplunkPy",
            "playbookID": "SplunkPy-Test-V2",
            "memory_threshold": 500,
            "instance_names": "use_default_handler"
        },
        {
            "integrations": "SplunkPy",
            "playbookID": "Splunk-Test",
            "memory_threshold": 200,
            "instance_names": "use_default_handler"
        },
        {
            "integrations": "SplunkPy",
            "playbookID": "SplunkPySearch_Test",
            "memory_threshold": 200,
            "instance_names": "use_default_handler"
        },
        {
            "integrations": "SplunkPy",
            "playbookID": "SplunkPy KV commands",
            "memory_threshold": 200,
            "instance_names": "use_default_handler"
        },
        {
            "integrations": "SplunkPy",
            "playbookID": "SplunkPy-Test-V2",
            "memory_threshold": 500,
            "instance_names": "use_python_requests_handler"
        },
        {
            "integrations": "SplunkPy",
            "playbookID": "Splunk-Test",
            "memory_threshold": 500,
            "instance_names": "use_python_requests_handler"
        },
        {
            "integrations": "SplunkPy",
            "playbookID": "SplunkPySearch_Test",
            "memory_threshold": 200,
            "instance_names": "use_python_requests_handler"
        },
        {
            "integrations": "SplunkPy",
            "playbookID": "SplunkPy KV commands",
            "memory_threshold": 200,
            "instance_names": "use_python_requests_handler"
        },
        {
            "integrations": "McAfee NSM",
            "playbookID": "McAfeeNSMTest",
            "timeout": 400,
            "nightly": true
        },
        {
            "integrations": "PhishTank V2",
            "playbookID": "PhishTank Testing"
        },
        {
            "integrations": "McAfee Web Gateway",
            "playbookID": "McAfeeWebGatewayTest",
            "timeout": 500
        },
        {
            "integrations": "TCPIPUtils",
            "playbookID": "TCPUtils-Test"
        },
        {
            "playbookID": "listExecutedCommands-Test"
        },
        {
            "integrations": "AWS - Lambda",
            "playbookID": "AWS-Lambda-Test (Read-Only)"
        },
        {
            "integrations": "Service Manager",
            "playbookID": "TestHPServiceManager",
            "timeout": 400
        },
        {
            "playbookID": "LanguageDetect-Test",
            "timeout": 300
        },
        {
            "integrations": "Forcepoint",
            "playbookID": "forcepoint test",
            "timeout": 500,
            "nightly": true
        },
        {
            "playbookID": "GeneratePassword-Test"
        },
        {
            "playbookID": "ZipFile-Test"
        },
        {
            "playbookID": "UnzipFile-Test"
        },
        {
            "playbookID": "Test-IsMaliciousIndicatorFound",
            "fromversion": "5.0.0"
        },
        {
            "playbookID": "TestExtractHTMLTables"
        },
        {
            "integrations": "carbonblackliveresponse",
            "playbookID": "Carbon Black Live Response Test",
            "nightly": true,
            "fromversion": "5.0.0"
        },
        {
            "integrations": "urlscan.io",
            "playbookID": "urlscan_malicious_Test",
            "timeout": 500
        },
        {
            "integrations": "EWS v2",
            "playbookID": "pyEWS_Test",
            "instance_names": "ewv2_regular"
        },
        {
            "integrations": "EWS v2",
            "playbookID": "pyEWS_Test",
            "instance_names": "ewsv2_separate_process"
        },
        {
            "integrations": "remedy_sr_beta",
            "playbookID": "remedy_sr_test_pb"
        },
        {
            "integrations": "Netskope",
            "playbookID": "Netskope Test"
        },
        {
            "integrations": "Cylance Protect v2",
            "playbookID": "Cylance Protect v2 Test"
        },
        {
            "integrations": "ReversingLabs Titanium Cloud",
            "playbookID": "ReversingLabsTCTest"
        },
        {
            "integrations": "ReversingLabs A1000",
            "playbookID": "ReversingLabsA1000Test"
        },
        {
            "integrations": "Demisto Lock",
            "playbookID": "DemistoLockTest"
        },
        {
            "playbookID": "test-domain-indicator",
            "timeout": 400
        },
        {
            "playbookID": "Cybereason Test",
            "integrations": "Cybereason",
            "timeout": 1200,
            "fromversion": "4.1.0"
        },
        {
            "integrations": "VirusTotal - Private API",
            "instance_names": "virus_total_private_api_general",
            "playbookID": "File Enrichment - Virus Total Private API Test",
            "nightly": true
        },
        {
            "integrations": "VirusTotal - Private API",
            "instance_names": "virus_total_private_api_general",
            "playbookID": "virusTotalPrivateAPI-test-playbook",
            "timeout": 1400,
            "nightly": true,
            "pid_threshold": 12
        },
        {
            "integrations": [
                "VirusTotal - Private API",
                "VirusTotal"
            ],
            "playbookID": "vt-detonate test",
            "instance_names": [
                "virus_total_private_api_general",
                "virus_total_general"
            ],
            "timeout": 1400,
            "fromversion": "5.5.0",
            "nightly": true
        },
        {
            "integrations": "Cisco ASA",
            "playbookID": "Cisco ASA - Test Playbook"
        },
        {
            "integrations": "VirusTotal - Private API",
            "instance_names": "virus_total_private_api_preferred_vendors",
            "playbookID": "virusTotalPrivateAPI-test-preferred-vendors",
            "timeout": 1400,
            "nightly": true
        },
        {
            "integrations": "Cisco Meraki",
            "playbookID": "Cisco-Meraki-Test"
        },
        {
            "integrations": "Microsoft Defender Advanced Threat Protection",
            "playbookID": "Microsoft Defender Advanced Threat Protection - Test",
            "instance_names": "microsoft_defender_atp_prod"
        },
        {
            "integrations": "Microsoft Defender Advanced Threat Protection",
            "playbookID": "Microsoft Defender Advanced Threat Protection - Test",
            "instance_names": "microsoft_defender_atp_dev"
        },
        {
            "integrations": "Microsoft Defender Advanced Threat Protection",
            "playbookID": "Microsoft Defender Advanced Threat Protection - Test",
            "instance_names": "microsoft_defender_atp_dev_self_deployed"
        },
        {
            "integrations": "Microsoft Defender Advanced Threat Protection",
            "playbookID": "Microsoft Defender - ATP - Indicators Test",
            "instance_names": "microsoft_defender_atp_prod"
        },
        {
            "integrations": "Microsoft Defender Advanced Threat Protection",
            "playbookID": "Microsoft Defender - ATP - Indicators Test",
            "instance_names": "microsoft_defender_atp_dev"
        },
        {
            "integrations": "Microsoft Defender Advanced Threat Protection",
            "playbookID": "Microsoft Defender - ATP - Indicators Test",
            "instance_names": "microsoft_defender_atp_dev_self_deployed"
        },
        {
            "integrations": "Tanium",
            "playbookID": "Tanium Test Playbook",
            "nightly": true,
            "timeout": 1200,
            "pid_threshold": 10
        },
        {
            "integrations": "Recorded Future",
            "playbookID": "Recorded Future Test",
            "nightly": true
        },
        {
            "integrations": "Microsoft Graph",
            "playbookID": "Microsoft Graph Security Test",
            "instance_names": "ms_graph_security_dev"
        },
        {
            "integrations": "Microsoft Graph",
            "playbookID": "Microsoft Graph Security Test",
            "instance_names": "ms_graph_security_prod"
        },
        {
            "integrations": "Microsoft Graph User",
            "playbookID": "Microsoft Graph User - Test",
            "instance_names": "ms_graph_user_dev"
        },
        {
            "integrations": "Microsoft Graph User",
            "playbookID": "Microsoft Graph User - Test",
            "instance_names": "ms_graph_user_prod"
        },
        {
            "integrations": "Microsoft Graph Groups",
            "playbookID": "Microsoft Graph Groups - Test",
            "instance_names": "ms_graph_groups_dev"
        },
        {
            "integrations": "Microsoft Graph Groups",
            "playbookID": "Microsoft Graph Groups - Test",
            "instance_names": "ms_graph_groups_prod"
        },
        {
            "integrations": "Microsoft_Graph_Files",
            "playbookID": "test_MsGraphFiles",
            "instance_names": "ms_graph_files_dev",
            "fromversion": "5.0.0"
        },
        {
            "integrations": "Microsoft_Graph_Files",
            "playbookID": "test_MsGraphFiles",
            "instance_names": "ms_graph_files_prod",
            "fromversion": "5.0.0"
        },
        {
            "integrations": "Microsoft Graph Calendar",
            "playbookID": "Microsoft Graph Calendar - Test",
            "instance_names": "ms_graph_calendar_dev"
        },
        {
            "integrations": "Microsoft Graph Calendar",
            "playbookID": "Microsoft Graph Calendar - Test",
            "instance_names": "ms_graph_calendar_prod"
        },
        {
            "integrations": "Microsoft Graph Device Management",
            "playbookID": "MSGraph_DeviceManagement_Test",
            "instance_names": "ms_graph_device_management_oproxy_dev",
            "fromversion": "5.0.0"
        },
        {
            "integrations": "Microsoft Graph Device Management",
            "playbookID": "MSGraph_DeviceManagement_Test",
            "instance_names": "ms_graph_device_management_oproxy_prod",
            "fromversion": "5.0.0"
        },
        {
            "integrations": "Microsoft Graph Device Management",
            "playbookID": "MSGraph_DeviceManagement_Test",
            "instance_names": "ms_graph_device_management_self_deployed_prod",
            "fromversion": "5.0.0"
        },
        {
            "integrations": "RedLock",
            "playbookID": "RedLockTest",
            "nightly": true
        },
        {
            "integrations": "Symantec Messaging Gateway",
            "playbookID": "Symantec Messaging Gateway Test"
        },
        {
            "integrations": "ThreatConnect v2",
            "playbookID": "ThreatConnect v2 - Test",
            "fromversion": "5.0.0"
        },
        {
            "integrations": "VxStream",
            "playbookID": "VxStream Test",
            "nightly": true
        },
        {
            "integrations": "Cylance Protect",
            "playbookID": "get_file_sample_by_hash_-_cylance_protect_-_test",
            "timeout": 240
        },
        {
            "integrations": "Cylance Protect",
            "playbookID": "endpoint_enrichment_-_generic_test"
        },
        {
            "integrations": "QRadar",
            "playbookID": "test_Qradar",
            "fromversion": "5.5.0"
        },
        {
            "integrations": "QRadar_v2",
            "playbookID": "test_Qradar_v2",
            "fromversion": "6.0.0"
        },
        {
            "integrations": "VMware",
            "playbookID": "VMWare Test"
        },
        {
            "integrations": "Anomali ThreatStream",
            "playbookID": "Anomali_ThreatStream_Test"
        },
        {
            "integrations": "carbonblack-v2",
            "playbookID": "Carbon Black Response Test",
            "fromversion": "5.0.0"
        },
        {
            "integrations": "Cisco Umbrella Investigate",
            "playbookID": "Cisco Umbrella Test"
        },
        {
            "integrations": "icebrg",
            "playbookID": "Icebrg Test",
            "timeout": 500
        },
        {
            "integrations": "Symantec MSS",
            "playbookID": "SymantecMSSTest"
        },
        {
            "integrations": "Remedy AR",
            "playbookID": "Remedy AR Test"
        },
        {
            "integrations": "AWS - IAM",
            "playbookID": "d5cb69b1-c81c-4f27-8a40-3106c0cb2620"
        },
        {
            "integrations": "McAfee Active Response",
            "playbookID": "McAfee-MAR_Test",
            "timeout": 700
        },
        {
            "integrations": "McAfee Threat Intelligence Exchange",
            "playbookID": "McAfee-TIE Test",
            "timeout": 700
        },
        {
            "integrations": "ArcSight Logger",
            "playbookID": "ArcSight Logger test"
        },
        {
            "integrations": "ArcSight ESM v2",
            "playbookID": "ArcSight ESM v2 Test"
        },
        {
            "integrations": "ArcSight ESM v2",
            "playbookID": "test Arcsight - Get events related to the Case"
        },
        {
            "integrations": "XFE_v2",
            "playbookID": "Test_XFE_v2",
            "timeout": 500,
            "nightly": true
        },
        {
            "integrations": "McAfee Threat Intelligence Exchange",
            "playbookID": "search_endpoints_by_hash_-_tie_-_test",
            "timeout": 500
        },
        {
            "integrations": "iDefense_v2",
            "playbookID": "iDefense_v2_Test",
            "fromversion": "5.5.0"
        },
        {
            "integrations": "AbuseIPDB",
            "playbookID": "AbuseIPDB Test",
            "nightly": true
        },
        {
            "integrations": "AbuseIPDB",
            "playbookID": "AbuseIPDB PopulateIndicators Test",
            "nightly": true
        },
        {
            "integrations": "LogRhythm",
            "playbookID": "LogRhythm-Test-Playbook",
            "timeout": 200
        },
        {
            "integrations": "FireEye HX",
            "playbookID": "FireEye HX Test"
        },
        {
            "integrations": "FireEyeFeed",
            "playbookID": "playbook-FeedFireEye_test",
            "memory_threshold": 110
        },
        {
            "integrations": "Phish.AI",
            "playbookID": "PhishAi-Test"
        },
        {
            "integrations": "Phish.AI",
            "playbookID": "Test-Detonate URL - Phish.AI"
        },
        {
            "integrations": "Centreon",
            "playbookID": "Centreon-Test-Playbook"
        },
        {
            "playbookID": "ReadFile test"
        },
        {
            "integrations": "AlphaSOC Wisdom",
            "playbookID": "AlphaSOC-Wisdom-Test"
        },
        {
            "integrations": "carbonblack-v2",
            "playbookID": "CBFindIP - Test"
        },
        {
            "integrations": "Jask",
            "playbookID": "Jask_Test",
            "fromversion": "4.1.0"
        },
        {
            "integrations": "Qualys",
            "playbookID": "Qualys-Test"
        },
        {
            "integrations": "Whois",
            "playbookID": "whois_test",
            "fromversion": "4.1.0"
        },
        {
            "integrations": "RSA NetWitness Endpoint",
            "playbookID": "NetWitness Endpoint Test"
        },
        {
            "integrations": "Check Point Sandblast",
            "playbookID": "Sandblast_malicious_test"
        },
        {
            "playbookID": "TestMatchRegexV2"
        },
        {
            "integrations": "ActiveMQ",
            "playbookID": "ActiveMQ Test"
        },
        {
            "playbookID": "RegexGroups Test"
        },
        {
            "integrations": "Cisco ISE",
            "playbookID": "cisco-ise-test-playbook"
        },
        {
            "integrations": "RSA NetWitness v11.1",
            "playbookID": "RSA NetWitness Test"
        },
        {
            "playbookID": "ExifReadTest"
        },
        {
            "integrations": "Cuckoo Sandbox",
            "playbookID": "CuckooTest",
            "timeout": 700
        },
        {
            "integrations": "VxStream",
            "playbookID": "Test-Detonate URL - Crowdstrike",
            "timeout": 1200
        },
        {
            "playbookID": "Detonate File - Generic Test",
            "timeout": 500
        },
        {
            "integrations": [
                "Lastline v2",
                "WildFire-v2",
                "SNDBOX",
                "VxStream",
                "McAfee Advanced Threat Defense"
            ],
            "playbookID": "Detonate File - Generic Test",
            "timeout": 2400,
            "nightly": true
        },
        {
            "playbookID": "detonate_file_-_generic_test",
            "toversion": "3.6.0"
        },
        {
            "playbookID": "STIXParserTest"
        },
        {
            "playbookID": "VerifyJSON - Test",
            "fromversion": "5.5.0"
        },
        {
            "playbookID": "PowerShellCommon-Test",
            "fromversion": "5.5.0"
        },
        {
            "playbookID": "Detonate URL - Generic Test",
            "timeout": 2000,
            "nightly": true,
            "integrations": [
                "McAfee Advanced Threat Defense",
                "VxStream",
                "Lastline v2"
            ]
        },
        {
            "integrations": [
                "FalconHost",
                "McAfee Threat Intelligence Exchange",
                "carbonblackprotection",
                "carbonblack"
            ],
            "playbookID": "search_endpoints_by_hash_-_generic_-_test",
            "timeout": 500,
            "toversion": "4.4.9"
        },
        {
            "integrations": "Zscaler",
            "playbookID": "Zscaler Test",
            "nightly": true,
            "timeout": 500
        },
        {
            "playbookID": "DemistoUploadFileToIncident Test",
            "integrations": "Demisto REST API"
        },
        {
            "playbookID": "DemistoUploadFile Test",
            "integrations": "Demisto REST API"
        },
        {
            "playbookID": "MaxMind Test",
            "integrations": "MaxMind GeoIP2"
        },
        {
            "playbookID": "Test Sagemaker",
            "integrations": "AWS Sagemaker"
        },
        {
            "playbookID": "C2sec-Test",
            "integrations": "C2sec irisk",
            "fromversion": "5.0.0"
        },
        {
            "playbookID": "Phishing v2 - Test - Incident Starter",
            "fromversion": "6.0.0",
            "timeout": 1200,
            "nightly": true,
            "integrations": [
                "EWS Mail Sender",
                "Demisto REST API",
                "Rasterize"
            ],
            "memory_threshold": 115
        },
        {
            "playbookID": "Phishing - Core - Test - Incident Starter",
            "fromversion": "6.0.0",
            "timeout": 1700,
            "nightly": true,
            "integrations": [
                "EWS Mail Sender",
                "Demisto REST API",
                "Rasterize"
            ],
            "memory_threshold": 100
        },
        {
            "integrations": "duo",
            "playbookID": "DUO Test Playbook"
        },
        {
            "playbookID": "SLA Scripts - Test",
            "fromversion": "4.1.0"
        },
        {
            "playbookID": "PcapHTTPExtractor-Test"
        },
        {
            "playbookID": "Ping Test Playbook"
        },
        {
            "playbookID": "Active Directory Test",
            "integrations": "Active Directory Query v2",
            "instance_names": "active_directory_ninja"
        },
        {
            "playbookID": "AD v2 - debug-mode - Test",
            "integrations": "Active Directory Query v2",
            "instance_names": "active_directory_ninja",
            "fromversion": "5.0.0"
        },
        {
            "playbookID": "Docker Hardening Test",
            "fromversion": "5.0.0"
        },
        {
            "integrations": "Active Directory Query v2",
            "instance_names": "active_directory_ninja",
            "playbookID": "Active Directory Query V2 configuration with port"
        },
        {
            "integrations": "Active Directory Query v2",
            "instance_names": "active_directory_ninja",
            "playbookID": "Active Directory - ad-get-user limit check"
        },
        {
            "integrations": "mysql",
            "playbookID": "MySQL Test"
        },
        {
            "playbookID": "Email Address Enrichment - Generic v2.1 - Test",
            "integrations": "Active Directory Query v2",
            "instance_names": "active_directory_ninja"
        },
        {
            "integrations": "Cofense Intelligence",
            "playbookID": "Test - Cofense Intelligence",
            "timeout": 500
        },
        {
            "playbookID": "GDPRContactAuthorities Test"
        },
        {
            "integrations": "Google Resource Manager",
            "playbookID": "GoogleResourceManager-Test",
            "timeout": 500,
            "nightly": true
        },
        {
            "integrations": "SlashNext Phishing Incident Response",
            "playbookID": "SlashNextPhishingIncidentResponse-Test",
            "timeout": 500,
            "nightly": true
        },
        {
            "integrations": "Google Cloud Storage",
            "playbookID": "GCS - Test",
            "timeout": 500,
            "nightly": true,
            "memory_threshold": 80
        },
        {
            "integrations": "GooglePubSub",
            "playbookID": "GooglePubSub_Test",
            "nightly": true,
            "fromversion": "5.0.0"
        },
        {
            "playbookID": "Calculate Severity - Generic v2 - Test",
            "integrations": [
                "Palo Alto Minemeld",
                "Active Directory Query v2"
            ],
            "instance_names": "active_directory_ninja",
            "fromversion": "4.5.0"
        },
        {
            "integrations": "Freshdesk",
            "playbookID": "Freshdesk-Test",
            "timeout": 500,
            "nightly": true
        },
        {
            "playbookID": "Autoextract - Test",
            "fromversion": "4.1.0"
        },
        {
            "playbookID": "FilterByList - Test",
            "fromversion": "4.5.0"
        },
        {
            "playbookID": "Impossible Traveler - Test",
            "integrations": [
                "Ipstack",
                "ipinfo",
                "Rasterize",
                "Active Directory Query v2",
                "Demisto REST API"
            ],
            "instance_names": "active_directory_ninja",
            "fromversion": "5.0.0",
            "timeout": 700
        },
        {
            "playbookID": "Active Directory - Get User Manager Details - Test",
            "integrations": "Active Directory Query v2",
            "instance_names": "active_directory_80k",
            "fromversion": "4.5.0"
        },
        {
            "integrations": "Kafka V2",
            "playbookID": "Kafka Test"
        },
        {
            "playbookID": "File Enrichment - Generic v2 - Test",
            "instance_names": "virus_total_private_api_general",
            "integrations": [
                "VirusTotal - Private API",
                "Cylance Protect v2"
            ]
        },
        {
            "integrations": [
                "epo",
                "McAfee Active Response"
            ],
            "playbookID": "Endpoint data collection test",
            "timeout": 500
        },
        {
            "integrations": [
                "epo",
                "McAfee Active Response"
            ],
            "playbookID": "MAR - Endpoint data collection test",
            "timeout": 500
        },
        {
            "integrations": "DUO Admin",
            "playbookID": "DuoAdmin API test playbook",
            "fromversion": "5.0.0"
        },
        {
            "integrations": [
                "TAXII Server",
                "TAXIIFeed"
            ],
            "playbookID": "TAXII_Feed_Test",
            "fromversion": "5.5.0",
            "timeout": 300
        },
        {
            "integrations": "TAXII 2 Feed",
            "playbookID": "TAXII 2 Feed Test",
            "fromversion": "5.5.0"
        },
        {
            "integrations": "Traps",
            "playbookID": "Traps test",
            "timeout": 600
        },
        {
            "playbookID": "TestShowScheduledEntries"
        },
        {
            "playbookID": "Calculate Severity - Standard - Test",
            "integrations": "Palo Alto Minemeld",
            "fromversion": "4.5.0"
        },
        {
            "integrations": "Symantec Advanced Threat Protection",
            "playbookID": "Symantec ATP Test"
        },
        {
            "playbookID": "HTTPListRedirects - Test SSL"
        },
        {
            "playbookID": "HTTPListRedirects Basic Test"
        },
        {
            "playbookID": "CheckDockerImageAvailableTest"
        },
        {
            "playbookID": "Extract Indicators From File - Generic v2 - Test",
            "integrations": "Image OCR",
            "timeout": 300,
            "fromversion": "4.1.0",
            "toversion": "4.4.9"
        },
        {
            "playbookID": "Extract Indicators From File - Generic v2 - Test",
            "integrations": "Image OCR",
            "timeout": 350,
            "fromversion": "4.5.0"
        },
        {
            "playbookID": "Endpoint Enrichment - Generic v2.1 - Test",
            "integrations": [
                "FalconHost",
                "Cylance Protect v2",
                "carbonblack-v2",
                "epo",
                "Active Directory Query v2"
            ],
            "instance_names": "active_directory_ninja"
        },
        {
            "playbookID": "EmailReputationTest",
            "integrations": "Have I Been Pwned? V2"
        },
        {
            "integrations": "Symantec Deepsight Intelligence",
            "playbookID": "Symantec Deepsight Test"
        },
        {
            "playbookID": "ExtractDomainFromEmailTest"
        },
        {
            "playbookID": "Wait Until Datetime - Test",
            "fromversion": "4.5.0"
        },
        {
            "playbookID": "PAN OS EDL Management - Test",
            "integrations": "palo_alto_networks_pan_os_edl_management"
        },
        {
            "playbookID": "PAN-OS DAG Configuration Test",
            "integrations": "Panorama",
            "instance_names": "palo_alto_panorama_9.0",
            "timeout": 1500
        },
        {
            "playbookID": "PAN-OS Create Or Edit Rule Test",
            "integrations": "Panorama",
            "instance_names": "palo_alto_panorama_9.0",
            "timeout": 1000
        },
        {
            "playbookID": "PAN-OS EDL Setup v3 Test",
            "integrations": [
                "Panorama",
                "palo_alto_networks_pan_os_edl_management"
            ],
            "instance_names": "palo_alto_firewall_9.0",
            "timeout": 300
        },
        {
            "integrations": "Snowflake",
            "playbookID": "Snowflake-Test"
        },
        {
            "playbookID": "Account Enrichment - Generic v2.1 - Test",
            "integrations": "Active Directory Query v2",
            "instance_names": "active_directory_ninja"
        },
        {
            "integrations": "Cisco Umbrella Investigate",
            "playbookID": "Domain Enrichment - Generic v2 - Test"
        },
        {
            "integrations": "Google BigQuery",
            "playbookID": "Google BigQuery Test"
        },
        {
            "integrations": "Zoom",
            "playbookID": "Zoom_Test"
        },
        {
            "playbookID": "IP Enrichment - Generic v2 - Test",
            "integrations": "Threat Crowd",
            "fromversion": "4.1.0"
        },
        {
            "integrations": "Cherwell",
            "playbookID": "Cherwell Example Scripts - test"
        },
        {
            "integrations": "Cherwell",
            "playbookID": "Cherwell - test"
        },
        {
            "integrations": "CarbonBlackProtectionV2",
            "playbookID": "Carbon Black Enterprise Protection V2 Test"
        },
        {
            "integrations": "Active Directory Query v2",
            "instance_names": "active_directory_ninja",
            "playbookID": "Test ADGetUser Fails with no instances 'Active Directory Query' (old version)"
        },
        {
            "integrations": "ANYRUN",
            "playbookID": "ANYRUN-Test"
        },
        {
            "integrations": "ANYRUN",
            "playbookID": "Detonate File - ANYRUN - Test"
        },
        {
            "integrations": "ANYRUN",
            "playbookID": "Detonate URL - ANYRUN - Test"
        },
        {
            "integrations": "Netcraft",
            "playbookID": "Netcraft test"
        },
        {
            "integrations": "EclecticIQ Platform",
            "playbookID": "EclecticIQ Test"
        },
        {
            "playbookID": "FormattingPerformance - Test",
            "fromversion": "5.0.0"
        },
        {
            "integrations": "AWS - EC2",
            "playbookID": "AWS - EC2 Test Playbook",
            "fromversion": "5.0.0",
            "memory_threshold": 75
        },
        {
            "integrations": "AWS - EC2",
            "playbookID": "d66e5f86-e045-403f-819e-5058aa603c32"
        },
        {
            "integrations": "ANYRUN",
            "playbookID": "Detonate File From URL - ANYRUN - Test"
        },
        {
            "integrations": "AWS - CloudTrail",
            "playbookID": "3da2e31b-f114-4d7f-8702-117f3b498de9"
        },
        {
            "integrations": "carbonblackprotection",
            "playbookID": "67b0f25f-b061-4468-8613-43ab13147173"
        },
        {
            "integrations": "DomainTools",
            "playbookID": "DomainTools-Test"
        },
        {
            "integrations": "Exabeam",
            "playbookID": "Exabeam - Test"
        },
        {
            "integrations": "Cisco Spark",
            "playbookID": "Cisco Spark Test New"
        },
        {
            "integrations": "Remedy On-Demand",
            "playbookID": "Remedy-On-Demand-Test"
        },
        {
            "playbookID": "ssdeepreputationtest"
        },
        {
            "playbookID": "TestIsEmailAddressInternal"
        },
        {
            "integrations": "Google Cloud Compute",
            "playbookID": "GoogleCloudCompute-Test"
        },
        {
            "integrations": "AWS - S3",
            "playbookID": "97393cfc-2fc4-4dfe-8b6e-af64067fc436",
            "memory_threshold": 80
        },
        {
            "integrations": "Image OCR",
            "playbookID": "TestImageOCR"
        },
        {
            "integrations": "fireeye",
            "playbookID": "Detonate File - FireEye AX - Test"
        },
        {
            "integrations": [
                "Rasterize",
                "Image OCR"
            ],
            "playbookID": "Rasterize Test",
            "fromversion": "5.0.0"
        },
        {
            "integrations": [
                "Rasterize",
                "Image OCR"
            ],
            "playbookID": "Rasterize 4.5 Test",
            "toversion": "4.5.9"
        },
        {
            "integrations": "Rasterize",
            "playbookID": "RasterizeImageTest",
            "fromversion": "5.0.0"
        },
        {
            "integrations": "Ipstack",
            "playbookID": "Ipstack_Test"
        },
        {
            "integrations": "Perch",
            "playbookID": "Perch-Test"
        },
        {
            "integrations": "Forescout",
            "playbookID": "Forescout-Test"
        },
        {
            "integrations": "GitHub",
            "playbookID": "Git_Integration-Test"
        },
        {
            "integrations": "LogRhythmRest",
            "playbookID": "LogRhythm REST test"
        },
        {
            "integrations": "AlienVault USM Anywhere",
            "playbookID": "AlienVaultUSMAnywhereTest"
        },
        {
            "playbookID": "PhishLabsTestPopulateIndicators"
        },
        {
            "playbookID": "Test_HTMLtoMD"
        },
        {
            "integrations": "PhishLabs IOC",
            "playbookID": "PhishLabsIOC TestPlaybook",
            "fromversion": "4.1.0"
        },
        {
            "integrations": "vmray",
            "playbookID": "VMRay-Test"
        },
        {
            "integrations": "PerceptionPoint",
            "playbookID": "PerceptionPoint Test",
            "fromversion": "4.1.0"
        },
        {
            "integrations": "AutoFocus V2",
            "playbookID": "AutoFocus V2 test",
            "fromversion": "5.0.0",
            "timeout": 1000
        },
        {
            "playbookID": "Process Email - Generic for Rasterize"
        },
        {
            "playbookID": "Send Investigation Summary Reports - Test",
            "integrations": "EWS Mail Sender",
            "fromversion": "4.5.0",
            "memory_threshold": 100
        },
        {
            "integrations": "Anomali ThreatStream v2",
            "playbookID": "ThreatStream-Test"
        },
        {
            "integrations": "Flashpoint",
            "playbookID": "Flashpoint_event-Test"
        },
        {
            "integrations": "Flashpoint",
            "playbookID": "Flashpoint_forum-Test"
        },
        {
            "integrations": "Flashpoint",
            "playbookID": "Flashpoint_report-Test"
        },
        {
            "integrations": "Flashpoint",
            "playbookID": "Flashpoint_reputation-Test"
        },
        {
            "integrations": "BluecatAddressManager",
            "playbookID": "Bluecat Address Manager test"
        },
        {
            "integrations": "MailListener - POP3 Beta",
            "playbookID": "MailListener-POP3 - Test"
        },
        {
            "playbookID": "sumList - Test"
        },
        {
            "integrations": "VulnDB",
            "playbookID": "Test-VulnDB"
        },
        {
            "integrations": "Shodan_v2",
            "playbookID": "Test-Shodan_v2",
            "timeout": 1000
        },
        {
            "integrations": "Threat Crowd",
            "playbookID": "ThreatCrowd - Test"
        },
        {
            "integrations": "GoogleDocs",
            "playbookID": "GoogleDocs-test"
        },
        {
            "playbookID": "Request Debugging - Test",
            "fromversion": "5.0.0"
        },
        {
            "playbookID": "Test Convert file hash to corresponding hashes",
            "fromversion": "4.5.0",
            "integrations": "VirusTotal",
            "instance_names": "virus_total_general"
        },
        {
            "playbookID": "PANW - Hunting and threat detection by indicator type Test",
            "fromversion": "5.0.0",
            "timeout": 1200,
            "integrations": [
                "Panorama",
                "Palo Alto Networks Cortex",
                "AutoFocus V2",
                "VirusTotal"
            ],
            "instance_names": [
                "palo_alto_panorama",
                "virus_total_general"
            ]
        },
        {
            "playbookID": "PAN-OS Query Logs For Indicators Test",
            "fromversion": "5.5.0",
            "timeout": 1500,
            "integrations": "Panorama",
            "instance_names": "palo_alto_panorama"
        },
        {
            "integrations": "Hybrid Analysis",
            "playbookID": "HybridAnalysis-Test",
            "timeout": 500,
            "fromversion": "4.1.0"
        },
        {
            "integrations": "Elasticsearch v2",
            "instance_names": "es_v7",
            "playbookID": "Elasticsearch_v2_test"
        },
        {
            "integrations": "ElasticsearchFeed",
            "instance_names": "es_demisto_feed",
            "playbookID": "Elasticsearch_Fetch_Demisto_Indicators_Test",
            "fromversion": "5.5.0"
        },
        {
            "integrations": "ElasticsearchFeed",
            "instance_names": "es_generic_feed",
            "playbookID": "Elasticsearch_Fetch_Custom_Indicators_Test",
            "fromversion": "5.5.0"
        },
        {
            "integrations": "Elasticsearch v2",
            "instance_names": "es_v6",
            "playbookID": "Elasticsearch_v2_test-v6"
        },
        {
            "integrations": "IronDefense",
            "playbookID": "IronDefenseTest"
        },
        {
            "integrations": "PolySwarm",
            "playbookID": "PolySwarm-Test"
        },
        {
            "integrations": "Kennav2",
            "playbookID": "Kenna Test"
        },
        {
            "integrations": "SecurityAdvisor",
            "playbookID": "SecurityAdvisor-Test",
            "fromversion": "4.5.0"
        },
        {
            "integrations": "Google Key Management Service",
            "playbookID": "Google-KMS-test",
            "pid_threshold": 6,
            "memory_threshold": 60
        },
        {
            "integrations": "SecBI",
            "playbookID": "SecBI - Test"
        },
        {
            "playbookID": "ExtractFQDNFromUrlAndEmail-Test"
        },
        {
            "integrations": "EWS v2",
            "playbookID": "Get EWS Folder Test",
            "fromversion": "4.5.0",
            "instance_names": "ewv2_regular",
            "timeout": 1200
        },
        {
            "integrations": "EWSO365",
            "playbookID": "EWS_O365_test",
            "fromversion": "5.0.0"
        },
        {
            "integrations": "EWSO365",
            "playbookID": "EWS_O365_send_mail_test",
            "fromversion": "5.0.0"
        },
        {
            "integrations": "QRadar",
            "playbookID": "QRadar Indicator Hunting Test",
            "timeout": 600,
            "fromversion": "5.0.0"
        },
        {
            "playbookID": "SetAndHandleEmpty test",
            "fromversion": "4.5.0"
        },
        {
            "integrations": "Tanium v2",
            "playbookID": "Tanium v2 - Test"
        },
        {
            "integrations": "Office 365 Feed",
            "playbookID": "Office365_Feed_Test",
            "fromversion": "5.5.0"
        },
        {
            "integrations": "GoogleCloudTranslate",
            "playbookID": "GoogleCloudTranslate-Test",
            "pid_threshold": 8
        },
        {
            "integrations": "Infoblox",
            "playbookID": "Infoblox Test"
        },
        {
            "integrations": "BPA",
            "playbookID": "Test-BPA",
            "fromversion": "4.5.0"
        },
        {
            "playbookID": "GetValuesOfMultipleFIelds Test",
            "fromversion": "4.5.0"
        },
        {
            "playbookID": "IsInternalHostName Test",
            "fromversion": "4.5.0"
        },
        {
            "playbookID": "DigitalGuardian-Test",
            "integrations": "Digital Guardian",
            "fromversion": "5.0.0"
        },
        {
            "integrations": "SplunkPy",
            "playbookID": "Splunk Indicator Hunting Test",
            "fromversion": "5.0.0",
            "memory_threshold": 500,
            "instance_names": "use_default_handler"
        },
        {
            "integrations": "BPA",
            "playbookID": "Test-BPA_Integration",
            "fromversion": "4.5.0"
        },
        {
            "integrations": "AutoFocus Feed",
            "playbookID": "playbook-FeedAutofocus_test",
            "fromversion": "5.5.0"
        },
        {
            "integrations": "AutoFocus Daily Feed",
            "playbookID": "playbook-FeedAutofocus_daily_test",
            "fromversion": "5.5.0"
        },
        {
            "integrations": "PaloAltoNetworks_PrismaCloudCompute",
            "playbookID": "PaloAltoNetworks_PrismaCloudCompute-Test"
        },
        {
            "integrations": "Recorded Future Feed",
            "playbookID": "RecordedFutureFeed - Test",
            "timeout": 1000,
            "fromversion": "5.5.0",
            "memory_threshold": 86
        },
        {
            "integrations": "Expanse",
            "playbookID": "test-Expanse-Playbook",
            "fromversion": "5.0.0"
        },
        {
            "integrations": "Expanse",
            "playbookID": "test-Expanse",
            "fromversion": "5.0.0"
        },
        {
            "integrations": "DShield Feed",
            "playbookID": "playbook-DshieldFeed_test",
            "fromversion": "5.5.0"
        },
        {
            "integrations": "AlienVault Reputation Feed",
            "playbookID": "AlienVaultReputationFeed_Test",
            "fromversion": "5.5.0",
            "memory_threshold": 190
        },
        {
            "integrations": "BruteForceBlocker Feed",
            "playbookID": "playbook-BruteForceBlocker_test",
            "fromversion": "5.5.0",
            "memory_threshold": 190
        },
        {
            "integrations": "Carbon Black Enterprise EDR",
            "playbookID": "Carbon Black Enterprise EDR Test",
            "fromversion": "5.0.0"
        },
        {
            "integrations": "MongoDB Key Value Store",
            "playbookID": "MongoDB KeyValueStore - Test",
            "pid_threshold": 12,
            "fromversion": "5.0.0"
        },
        {
            "integrations": "MongoDB Log",
            "playbookID": "MongoDBLog - Test",
            "pid_threshold": 12,
            "fromversion": "5.0.0"
        },
        {
            "integrations": "Google Chronicle Backstory",
            "playbookID": "Google Chronicle Backstory Asset - Test",
            "fromversion": "5.0.0"
        },
        {
            "integrations": "Google Chronicle Backstory",
            "playbookID": "Google Chronicle Backstory IOC Details - Test",
            "fromversion": "5.0.0"
        },
        {
            "integrations": "Google Chronicle Backstory",
            "playbookID": "Google Chronicle Backstory List Alerts - Test",
            "fromversion": "5.0.0"
        },
        {
            "integrations": "Google Chronicle Backstory",
            "playbookID": "Google Chronicle Backstory List IOCs - Test",
            "fromversion": "5.0.0"
        },
        {
            "integrations": "Google Chronicle Backstory",
            "playbookID": "Google Chronicle Backstory Reputation - Test",
            "fromversion": "5.0.0"
        },
        {
            "integrations": "Google Chronicle Backstory",
            "playbookID": "Google Chronicle Backstory List Events - Test",
            "fromversion": "5.0.0"
        },
        {
            "integrations": "Feodo Tracker IP Blocklist Feed",
            "instance_names": "feodo_tracker_ip_currently__active",
            "playbookID": "playbook-feodotrackeripblock_test",
            "fromversion": "5.5.0"
        },
        {
            "integrations": "Feodo Tracker IP Blocklist Feed",
            "instance_names": "feodo_tracker_ip_30_days",
            "playbookID": "playbook-feodotrackeripblock_test",
            "fromversion": "5.5.0"
        },
        {
            "integrations": "Code42",
            "playbookID": "Code42-Test",
            "fromversion": "5.0.0",
            "timeout": 600
        },
        {
            "playbookID": "Code42 File Search Test",
            "integrations": "Code42",
            "fromversion": "5.0.0"
        },
        {
            "playbookID": "FetchIndicatorsFromFile-test",
            "fromversion": "5.5.0"
        },
        {
            "integrations": "RiskSense",
            "playbookID": "RiskSense Get Apps - Test"
        },
        {
            "integrations": "RiskSense",
            "playbookID": "RiskSense Get Host Detail - Test"
        },
        {
            "integrations": "RiskSense",
            "playbookID": "RiskSense Get Host Finding Detail - Test"
        },
        {
            "integrations": "RiskSense",
            "playbookID": "RiskSense Get Hosts - Test"
        },
        {
            "integrations": "RiskSense",
            "playbookID": "RiskSense Get Host Findings - Test"
        },
        {
            "integrations": "RiskSense",
            "playbookID": "RiskSense Get Unique Cves - Test"
        },
        {
            "integrations": "RiskSense",
            "playbookID": "RiskSense Get Unique Open Findings - Test"
        },
        {
            "integrations": "RiskSense",
            "playbookID": "RiskSense Get Apps Detail - Test"
        },
        {
            "integrations": "RiskSense",
            "playbookID": "RiskSense Apply Tag - Test"
        },
        {
            "integrations": "Indeni",
            "playbookID": "Indeni_test",
            "fromversion": "5.0.0"
        },
        {
            "integrations": "CounterCraft Deception Director",
            "playbookID": "CounterCraft - Test",
            "fromversion": "5.0.0"
        },
        {
            "integrations": "SafeBreach v2",
            "playbookID": "playbook-SafeBreach-Test",
            "fromversion": "5.5.0"
        },
        {
            "playbookID": "DbotPredictOufOfTheBoxTest",
            "fromversion": "4.5.0",
            "timeout": 1000
        },
        {
            "integrations": "AlienVault OTX TAXII Feed",
            "playbookID": "playbook-feedalienvaultotx_test",
            "fromversion": "5.5.0"
        },
        {
            "playbookID": "ExtractDomainAndFQDNFromUrlAndEmail-Test",
            "fromversion": "5.5.0"
        },
        {
            "integrations": "Cortex Data Lake",
            "playbookID": "Cortex Data Lake Test",
            "instance_names": "cdl_prod",
            "fromversion": "4.5.0"
        },
        {
            "integrations": "Cortex Data Lake",
            "playbookID": "Cortex Data Lake Test",
            "instance_names": "cdl_dev",
            "fromversion": "4.5.0"
        },
        {
            "integrations": "MongoDB",
            "playbookID": "MongoDB - Test"
        },
        {
            "integrations": "DNSDB_v2",
            "playbookID": "DNSDB-Test",
            "fromversion": "5.0.0"
        },
        {
            "playbookID": "DBotCreatePhishingClassifierV2FromFile-Test",
            "timeout": 60000,
            "fromversion": "4.5.0"
        },
        {
            "integrations": "Logz.io",
            "playbookID": "Logzio - Test",
            "fromversion": "5.0.0"
        },
        {
            "integrations": "IBM Resilient Systems",
            "playbookID": "IBM Resilient Systems Test"
        },
        {
            "integrations": [
                "Prisma Access",
                "Prisma Access Egress IP feed"
            ],
            "playbookID": "Prisma_Access_Egress_IP_Feed-Test",
            "timeout": 60000,
            "fromversion": "5.5.0",
            "nightly": true
        },
        {
            "integrations": "Prisma Access",
            "playbookID": "Prisma_Access-Test",
            "timeout": 60000,
            "fromversion": "5.5.0",
            "nightly": true
        },
        {
            "playbookID": "EvaluateMLModllAtProduction-Test",
            "fromversion": "4.5.0"
        },
        {
            "integrations": "Zabbix",
            "playbookID": "Zabbix - Test"
        },
        {
            "integrations": "GCP Whitelist Feed",
            "playbookID": "GCPWhitelist_Feed_Test",
            "fromversion": "5.5.0"
        },
        {
            "integrations": "Endace",
            "playbookID": "Endace-Test",
            "fromversion": "5.0.0"
        },
		{
			"integrations": "Deep Instinct",
            "playbookID": "Deep_Instinct-Test",
            "fromversion": "5.0.0"
        },
        {
            "integrations": "Recorded Future v2",
            "playbookID": "Recorded Future Test Playbook",
            "fromversion": "5.0.0"
        },
        {
            "integrations": "CyberTotal",
            "playbookID": "CyberTotal_TestPlaybook",
            "fromversion": "5.5.0"
        },
        {
            "integrations": "Azure AD Connect Health Feed",
            "playbookID": "FeedAzureADConnectHealth_Test",
            "fromversion": "5.5.0"
        },
        {
            "integrations": "Zoom Feed",
            "playbookID": "FeedZoom_Test",
            "fromversion": "5.5.0"
        },
        {
            "playbookID": "PCAP Search test",
            "fromversion": "5.0.0"
        },
        {
            "playbookID": "PCAP Parsing And Indicator Enrichment Test",
            "fromversion": "5.0.0",
            "integrations": "VirusTotal",
            "instance_names": "virus_total_general"
        },
        {
            "playbookID": "PCAP File Carving Test",
            "integrations": [
                "VirusTotal",
                "WildFire-v2"
            ],
            "instance_names": "virus_total_general",
            "fromversion": "5.0.0"
        },
        {
            "playbookID": "PCAP Analysis Test",
            "integrations": [
                "Recorded Future v2",
                "WildFire-v2"
            ],
            "fromversion": "5.0.0",
            "timeout": 1200
        },
        {
            "integrations": "VirusTotal",
            "instance_names": "virus_total_general",
            "playbookID": "PCAP Parsing And Indicator Enrichment Test",
            "fromversion": "5.0.0"
        },
        {
            "integrations": "Workday",
            "playbookID": "Workday - Test",
            "fromversion": "5.0.0",
            "timeout": 600
        },
        {
            "integrations": "Unit42 Feed",
            "playbookID": "Unit42 Feed - Test",
            "fromversion": "5.5.0",
            "timeout": 600
        },
        {
            "integrations": "CrowdStrikeMalquery",
            "playbookID": "CrowdStrikeMalquery-Test",
            "fromversion": "5.0.0",
            "timeout": 1500
        },
        {
            "integrations": "Sixgill_Darkfeed",
            "playbookID": "Sixgill-Darkfeed_Test",
            "fromversion": "5.5.0"
        },
        {
            "playbookID": "hashIncidentFields-test",
            "fromversion": "4.5.0",
            "timeout": 60000
        },
        {
            "integrations": "TruSTAR v2",
            "playbookID": "TruSTAR v2-Test",
            "fromversion": "5.0.0",
            "timeout": 500
        },
        {
            "integrations": "RSA Archer v2",
            "playbookID": "Archer v2 - Test",
            "fromversion": "5.0.0"
        },
        {
            "integrations": "WootCloud",
            "playbookID": "TestWootCloudPlaybook",
            "fromversion": "5.0.0"
        },
        {
            "integrations": "Ivanti Heat",
            "playbookID": "Ivanti Heat - Test"
        },
        {
            "integrations": "MicrosoftCloudAppSecurity",
            "playbookID": "MicrosoftCloudAppSecurity-Test"
        },
        {
            "integrations": "Blueliv ThreatCompass",
            "playbookID": "Blueliv_ThreatCompass_test",
            "fromversion": "5.0.0"
        },
        {
            "playbookID": "IncreaseIncidentSeverity-Test",
            "fromversion": "5.0.0"
        },
        {
            "integrations": "TrendMicro Cloud App Security",
            "playbookID": "playbook_TrendmicroCAS_Test",
            "fromversion": "5.0.0"
        },
        {
            "playbookID": "IfThenElse-Test",
            "fromversion": "5.0.0"
        },
        {
            "integrations": "Imperva WAF",
            "playbookID": "Imperva WAF - Test"
        },
        {
            "integrations": "CheckPointFirewall_v2",
            "playbookID": "checkpoint-testplaybook",
            "timeout": 500,
            "nightly": true
        },
        {
            "playbookID": "FailedInstances - Test",
            "integrations": "Whois",
            "fromversion": "4.5.0"
        },
		{
            "integrations": "F5 WAF",
            "playbookID": "playbook-F5_ASM-Test",
            "timeout": 600,
            "fromversion": "5.0.0",
            "nightly": true
		},
<<<<<<< HEAD
        {
            "playbookID": "Hatching Triage - Detonate File",
            "integrations": "Hatching Triage",
            "fromversion": "5.5.0"
        },
=======
>>>>>>> f8985609
        {
            "integrations": "Talos Feed",
            "playbookID": "FeedTalosTestPlaybook",
            "fromversion": "5.5.0"
        },
        {
            "playbookID": "Field polling test",
            "timeout": 600,
            "fromversion": "5.0.0"
        },
        {
            "integrations": "Analyst1",
            "playbookID": "Analyst1 Integration Test"
        },
        {
            "integrations": "Analyst1",
            "playbookID": "Analyst1 Integration Demonstration - Test"
        }
    ],
    "skipped_tests": {
        "Workday - Test": "No credentials Issue 29595",
        "PCAP File Carving Test": "Merged with PCAP Analysis Test",
        "PCAP Parsing And Indicator Enrichment Test": "Merged with PCAP Analysis Test",
        "PCAP Search test": "Merged with PCAP Analysis Test",
        "Blueliv_ThreatContext_test": "community pack",
        "Protectwise-Test": "Issue 28168",
        "Phishing Classifier V2 ML Test": "Issue 26066",
        "RedLockTest": "Issue 24600",
        "SentinelOne V2 - test": "Issue 24933",
        "TestDedupIncidentsPlaybook": "Issue 24344",
        "CreateIndicatorFromSTIXTest": "Issue 24345",
        "Endpoint data collection test": "Uses a deprecated playbook called Endpoint data collection",
        "Prisma_Access_Egress_IP_Feed-Test": "unskip after we will get Prisma Access instance - Issue 27112",
        "Prisma_Access-Test": "unskip after we will get Prisma Access instance - Issue 27112",
        "Test-Shodan_v2": "Issue 23370",
        "Symantec Deepsight Test": "Issue 22971",
        "TestProofpointFeed": "Issue 22229",
        "Git_Integration-Test": "Issue 20029",
        "Symantec Data Loss Prevention - Test": "Issue 20134",
        "NetWitness Endpoint Test": "Issue 19878",
        "TestUptycs": "Issue 19750",
        "InfoArmorVigilanteATITest": "Test issue 17358",
        "ArcSight Logger test": "Issue 19117",
        "TestDedupIncidentsByName": "skipped on purpose - this is part of the TestDedupIncidentsPlaybook - no need to execute separately as a test",
        "3da2e31b-f114-4d7f-8702-117f3b498de9": "Issue 19837",
        "d66e5f86-e045-403f-819e-5058aa603c32": "pr 3220",
        "RecordedFutureFeed - Test": "Issue 18922",
        "IntSights Mssp Test": "Issue #16351",
        "fd93f620-9a2d-4fb6-85d1-151a6a72e46d": "Issue 19854",
        "DeleteContext-auto-subplaybook-test": "used in DeleteContext-auto-test as sub playbook",
        "Test Playbook TrendMicroDDA": "Issue 16501",
        "Process Email - Generic - Test - Actual Incident": "Should never run as standalone. Issue #25947",
        "Phishing v2 - Test - Actual Incident": "Should never run as standalone. Issue #25947",
        "Phishing - Core - Test - Actual Incident": "Should never run as standalone. Issue #25947",
        "ssdeepreputationtest": "Issue #20953",
        "C2sec-Test": "Issue #21633",
        "palo_alto_panorama_test_pb": "Issue #22835",
        "GCS Bucket Management - Test": "used in GCS - Test as sub playbook",
        "GCS Object Operations - Test": "used in GCS - Test as sub playbook",
        "GCS Bucket Policy (ACL) - Test": "used in GCS - Test as sub playbook",
        "GCS Object Policy (ACL) - Test": "used in GCS - Test as sub playbook",
        "Send Email To Recipients": "used in EWS Mail Sender Test 2 as sub playbook",
        "Create Phishing Classifier V2 ML Test": "Issue 26341",
        "Account Enrichment - Generic v2 - Test": "Issue 26452",
        "Office365_Feed_Test": "Issue 26455",
        "DBotCreatePhishingClassifierV2FromFile-Test": "Issue 26456",
        "Google Chronicle Backstory Asset - Test": "Issue 26460",
        "HybridAnalysis-Test": "Issue 26599",
        "Tenable.io test": "Issue 26727",
        "Tenable.io Scan Test": "Issue 26727",
        "ThreatConnect v2 - Test": "Issue 26782",
        "Email Address Enrichment - Generic v2.1 - Test": "Issue 26785",
        "Tanium v2 - Test": "Issue 26822",
        "hashIncidentFields-test": "Issue 26850",
        "Luminate-TestPlaybook": "Issue 27016",
        "AutoFocus V2 test": "Issue 26464",
        "Fidelis Elevate Network": "Issue 26453",
        "SepioPrimeAPI-Test": "Issue 27240",
        "Cortex XDR - IOC - Test": "Issue 25598",
        "Cherwell Example Scripts - test": "Issue 27107",
        "Cherwell - test": "Issue 26780",
        "Logzio - Test": "Issue 26729",
        "pyEWS_Test": "Issue 28339",
        "GmailTest": "Issue 27057",
        "playbook-SafeBreach-Test": "Issue 21205",
        "SMB test": "Issue 26454",
        "TestCofenseFeed": "Issue 29198",
        "PAN-OS Query Logs For Indicators Test": "Issue 28753",
        "Indeni_test": "Non-certified partner pack, this should be skipped for now",
        "playbook-feodoteackerhash_test": "Issue 29304",
        "TCPUtils-Test": "Issue 29677",
        "OpenCTI Feed Test": "Issue 29592",
        "Microsoft Advanced Threat Analytics - Test": "Issue 29593",
        "Polygon-Test": "Issue 29060",
        "AttackIQ - Test": "Issue 29774",
        "CyberTotal_TestPlaybook": "Issue 29776",
        "AWS-securityhub Test": "Issue 29796",
        "AWS - CloudWatchLogs Test Playbook": "Issue 29828",
        "IAM - Test Playbook": "Issue 30013",
        "Trend Micro Apex - Test": "Issue 27280",
        "Azure Compute - Test": "Issue 28056",
        "Recorded Future Test": "Issue 26741",
        "Test - CrowdStrike Falcon": "Issue 30068",
        "TestEmailRepPlaybook": "Issue 30070",
        "CounterCraft - Test": "Issue 30069",
        "Test-BPA": "Issue 28406",
        "Indicators reputation-.json Test": "Issue 30116"
    },
    "skipped_integrations": {
        
        "_comment1": "~~~ NO INSTANCE ~~~",
        "ZeroFox": "Issue 29284",
        "Recorded Future v2": "Issue 29090",
        "Symantec Management Center": "Issue 23960",
        "PerceptionPoint": "Issue 25795",
        "IntSights": "Issue 26742",
        "Traps": "Issue 24122",
        "Fidelis Elevate Network": "Issue 26453",
        "CrowdStrike Falcon X": "Issue 26209",
        "Deep Instinct": "The partner didn't provide an instance",
        "Cofense Triage v2": "No instance - partner integration",
        "ArcSight Logger": "Issue 24303",
        "MxToolBox": "No instance",
        "Skyformation": "No instance, old partner",
        "Prisma Access": "Instance will be provided soon by Lior and Prasen - Issue 27112",
        "AlphaSOC Network Behavior Analytics": "No instance",
        "IsItPhishing": "No instance",
        "Verodin": "No instance",
        "EasyVista": "No instance",
        "Pipl": "No instance",
        "Moloch": "No instance",
        "Twilio": "No instance",
        "Zendesk": "No instance",
        "GuardiCore": "No instance",
        "Nessus": "No instance",
        "Cisco CloudLock": "No instance",
        "SentinelOne": "No instance",
        "Vectra v2": "No instance",
        "Awake Security": "Issue 23376",
        "ExtraHop": "No license, issue 23731",
        "RiskSense": "We should get an instance talk to Francesco",
        "Palo Alto Networks Cortex": "Issue 22300",
        "AWS - IAM": "Issue 21401",
        "FortiGate": "License expired, and not going to get one (issue 14723)",
        "IronDefense": "Test depends on making requests to a non-public API",
        "Attivo Botsink": "no instance, not going to get it",
        "VMware": "no License, and probably not going to get it",
        "AWS Sagemaker": "License expired, and probably not going to get it",
        "Symantec MSS": "No instance, probably not going to get it (issue 15513)",
        "Google Cloud Compute": "Can't test yet",
        "Cymon": "The service was discontinued since April 30th, 2019.",
        "FireEye ETP": "No instance",
        "ProofpointTAP_v2": "No instance",
        "remedy_sr_beta": "No instance",
        "ExtraHop v2": "No instance",
        "Minerva Labs Anti-Evasion Platform": "Issue 18835",
        "PolySwarm": "contribution",
        "Blueliv ThreatContext": "contribution",
        "Silverfort": "contribution",
        "Druva Ransomware Response": "contribution",
        "fireeye": "Issue 19839",
        "DomainTools": "Issue 8298",
        "Remedy On-Demand": "Issue 19835",
        "Check Point": "Issue 18643",
        "CheckPointFirewall_v2": "Issue 18643",
        "Preempt": "Issue 20268",
        "Jask": "Issue 18879",
        "vmray": "Issue 18752",
        "Anomali ThreatStream v2": "Issue 19182",
        "Anomali ThreatStream": "Issue 19182",
        "SCADAfence CNM": "Issue 18376",
        "ArcSight ESM v2": "Issue #18328",
        "AlienVault USM Anywhere": "Issue #18273",
        "Dell Secureworks": "Instance locally installed on @liorblob PC",
        "Netskope": "instance is down",
        "Service Manager": "Expired license",
        "carbonblackprotection": "License expired",
        "icebrg": "Issue 14312",
        "Freshdesk": "Trial account expired",
        "Threat Grid": "Issue 16197",
        "Kafka V2": "Can not connect to instance from remote",
        "Check Point Sandblast": "Issue 15948",
        "Remedy AR": "getting 'Not Found' in test button",
        "Salesforce": "Issue 15901",
        "Zscaler": "Issue 17784",
        "RedCanary": "License expired",
        "ANYRUN": "No instance",
        "Snowflake": "Looks like account expired, needs looking into",
        "Cisco Spark": "Issue 18940",
        "Phish.AI": "Issue 17291",
        "MaxMind GeoIP2": "Issue 18932.",
        "Exabeam": "Issue 19371",
        "McAfee ESM-v10": "Issue 20225",
        "PaloAltoNetworks_PrismaCloudCompute": "Issue 27112",
        "SecBI": "Issue 22545",
        "IBM Resilient Systems": "Issue 23722",
        "Ivanti Heat": "Issue 26259",
        "AWS - Athena - Beta": "Issue 19834",
        "Blueliv ThreatCompass": "Community contribution",
        "Hatching Triage": "Community contribution",
        "SNDBOX": "Issue 28826",
        "illuminate": "Will be replaced by analyst1 - Issue 9401",
        "Workday": "License expired Issue: 29590, 29595",

        "_comment2": "~~~ UNSTABLE ~~~",
        "Tenable.sc": "unstable instance",
        "ThreatConnect v2": "unstable instance",
        
        "_comment3": "~~~ QUOTA ISSUES ~~~",
        "Joe Security": "Issue 25650",
        "XFE_v2": "Required proper instance, otherwise we get quota errors",
        "Lastline": "issue 20323",
        "Google Resource Manager": "Cannot create projects because have reached allowed quota.",
        "Looker": "Warehouse 'DEMO_WH' cannot be resumed because resource monitor 'LIMITER' has exceeded its quota.",
        "Ipstack": "Issue 26266",
        
        "_comment4": "~~~ NO INSTANCE - SUPPORTED BY THE COMMUNITY ~~~",
        "Zabbix": "Supported by external developer",
        "Humio": "supported by the partner",
        "Digital Guardian": "partner integration",
        "Smokescreen IllusionBLACK": "partner integration",
        
        "_comment5": "~~~ OTHER ~~~",
        "XFE": "We have the new integration XFE_v2, so no need to test the old one because they use the same quote",
        "Endace": "Issue 24304",
        "Pentera": "authentication method will not work with testing",
        "EclecticIQ Platform": "Issue 8821",
        "BitDam": "Issue #17247",
        "Zoom": "Issue 19832",
        "Forescout": "Can only be run from within PANW network. Look in keeper for - Demisto in the LAB",
        "HelloWorldSimple": "This is just an example integration - no need for test",
        "TestHelloWorldPlaybook": "This is just an example integration - no need for test",
        "Cymulate": "Partner didn't provided test playbook",
        "Lastline v2": "Temporary skipping, due to quota issues, in order to merge a PR",
        "Palo Alto Minemeld": "Issue #26878",
        "AttackIQFireDrill": "License issues #29774"
    },
    "nightly_integrations": [
        "Lastline v2",
        "TruSTAR",
        "SlackV2",
        "VulnDB"
    ],
    "unmockable_integrations": {
        "Microsoft Endpoint Configuration Manager": "Uses Microsoft winRM",
        "VirusTotal - Private API": "proxy failures with recording. related issues: 26463, 28888",
        "SecurityIntelligenceServicesFeed": "Need proxy configuration in server",
        "BPA": "Playbook using GenericPolling which is inconsistent",
        "Mail Listener v2": "Integration has no proxy checkbox",
        "Cortex XDR - IOC": "'Cortex XDR - IOC - Test' is using also the fetch indicators which is not working in proxy mode",
        "AWS - Security Hub": "Issue 24926",
        "Cherwell": "Submits a file - tests that send files shouldn't be mocked",
        "SNDBOX": "Submits a file - tests that send files shouldn't be mocked",
        "Joe Security": "Submits a file - tests that send files shouldn't be mocked",
        "Maltiverse": "issue 24335",
        "MITRE ATT&CK": "Using taxii2client package",
        "MongoDB": "Our instance not using SSL",
        "Cortex Data Lake": "Integration requires SSL",
        "Google Key Management Service": "The API requires an SSL secure connection to work.",
        "McAfee ESM-v10": "we have multiple instances with same test playbook, mock recording are per playbook so it keeps failing the playback step",
        "SplunkPy": "we have multiple instances with same test playbook, mock recording are per playbook so it keeps failing the playback step",
        "McAfee ESM v2": "we have multiple instances with same test playbook, mock recording are per playbook so it keeps failing the playback step",
        "mysql": "Does not use http",
        "SlackV2": "Integration requires SSL",
        "Whois": "Mocks does not support sockets",
        "Panorama": "Exception: Proxy process took to long to go up. https://circleci.com/gh/demisto/content/24826",
        "Image OCR": "Does not perform network traffic",
        "Server Message Block (SMB)": "Does not perform http communication",
        "Active Directory Query v2": "Does not perform http communication",
        "dnstwist": "Does not perform http communication",
        "Generic SQL": "Does not perform http communication",
        "PagerDuty v2": "Integration requires SSL",
        "TCPIPUtils": "Integration requires SSL",
        "Luminate": "Integration has no proxy checkbox",
        "Shodan": "Integration has no proxy checkbox",
        "Google BigQuery": "Integration has no proxy checkbox",
        "ReversingLabs A1000": "Checking",
        "Check Point": "Checking",
        "okta": "Test Module failing, suspect it requires SSL",
        "Okta v2": "dynamic test, need to revisit and better avoid conflicts",
        "Awake Security": "Checking",
        "ArcSight ESM v2": "Checking",
        "Phish.AI": "Checking",
        "Intezer": "Nightly - Checking",
        "ProtectWise": "Nightly - Checking",
        "google-vault": "Nightly - Checking",
        "McAfee NSM": "Nightly - Checking",
        "Forcepoint": "Nightly - Checking",
        "palo_alto_firewall": "Need to check test module",
        "Signal Sciences WAF": "error with certificate",
        "google": "'unsecure' parameter not working",
        "EWS Mail Sender": "Inconsistent test (playback fails, record succeeds)",
        "ReversingLabs Titanium Cloud": "No Unsecure checkbox. proxy trying to connect when disabled.",
        "Anomali ThreatStream": "'proxy' parameter not working",
        "Palo Alto Networks Cortex": "SDK",
        "Recorded Future": "might be dynamic test",
        "AlphaSOC Wisdom": "Test module issue",
        "RedLock": "SSL Issues",
        "Microsoft Graph": "Test direct access to oproxy",
        "MicrosoftGraphMail": "Test direct access to oproxy",
        "Microsoft Graph User": "Test direct access to oproxy",
        "Microsoft_Graph_Files": "Test direct access to oproxy",
        "Microsoft Graph Groups": "Test direct access to oproxy",
        "Microsoft Defender Advanced Threat Protection": "Test direct access to oproxy",
        "Azure Security Center v2": "Test direct access to oproxy",
        "Microsoft Graph Calendar": "Test direct access to oproxy",
        "Microsoft Graph Device Management": "Test direct access to oproxy",
        "Azure Compute v2": "Test direct access to oproxy",
        "AWS - CloudWatchLogs": "Issue 20958",
        "AWS - AccessAnalyzer": "Issue 24926",
        "AWS - ACM": "Issue 24926",
        "AWS - Athena - Beta": "Issue 24926",
        "AWS - CloudTrail": "Issue 24926",
        "AWS - EC2": "Issue 24926",
        "AWS - GuardDuty": "Issue 24926",
        "AWS - IAM": "Issue 24926",
        "AWS - Lambda": "Issue 24926",
        "AWS - Route53": "Issue 24926",
        "AWS - S3": "Issue 24926",
        "AWS - SQS": "Issue 24926",
        "Amazon DynamoDB": "Issue 24926",
        "AWS Sagemaker": "Issue 24926",
        "Gmail Single User": "googleclient sdk has time based challenge exchange",
        "Gmail": "googleclient sdk has time based challenge exchange",
        "GSuiteAdmin": "googleclient sdk has time based challenge exchange",
        "GoogleCloudTranslate": "google translate sdk does not support proxy",
        "Google Chronicle Backstory": "SDK",
        "Google Vision AI": "SDK",
        "Google Cloud Compute": "googleclient sdk has time based challenge exchange",
        "Google Cloud Functions": "googleclient sdk has time based challenge exchange",
        "GoogleDocs": "googleclient sdk has time based challenge exchange",
        "GooglePubSub": "googleclient sdk has time based challenge exchange",
        "Google Resource Manager": "googleclient sdk has time based challenge exchange",
        "Google Cloud Storage": "SDK",
        "GoogleCalendar": "googleclient sdk has time based challenge exchange",
        "Syslog Sender": "syslog",
        "syslog": "syslog",
        "MongoDB Log": "Our instance not using SSL",
        "MongoDB Key Value Store": "Our instance not using SSL",
        "GoogleKubernetesEngine": "SDK",
        "TAXIIFeed": "Cannot use proxy",
        "EWSO365": "oproxy dependent",
        "QRadar": "Playbooks has parallel steps which are causing inconsistent results",
        "MISP V2": "Issue 26905"
    },
    "parallel_integrations": [
        "SNDBOX",
        "Whois",
        "Rasterize",
        "CVE Search v2",
        "VulnDB",
        "CheckPhish",
        "Tanium",
        "LogRhythmRest",
        "ipinfo",
        "Demisto REST API",
        "syslog",
        "ElasticsearchFeed",
        "MITRE ATT&CK",
        "Microsoft Intune Feed",
        "JSON Feed",
        "Plain Text Feed",
        "Fastly Feed",
        "Malware Domain List Active IPs Feed",
        "Blocklist_de Feed",
        "Cloudflare Feed",
        "AzureFeed",
        "SpamhausFeed",
        "Cofense Feed",
        "Bambenek Consulting Feed",
        "AWS Feed",
        "CSVFeed",
        "ProofpointFeed",
        "abuse.ch SSL Blacklist Feed",
        "TAXIIFeed",
        "Office 365 Feed",
        "AutoFocus Feed",
        "Recorded Future Feed",
        "DShield Feed",
        "AlienVault Reputation Feed",
        "BruteForceBlocker Feed",
        "Feodo Tracker IP Blocklist Feed",
        "AlienVault OTX TAXII Feed",
        "Prisma Access Egress IP feed",
        "Lastline v2",
        "McAfee DXL",
        "GCP Whitelist Feed",
        "Cortex Data Lake",
        "AWS - Security Hub",
        "Mail Listener v2"
    ],
    "docker_thresholds": {
        
        "_comment": "Add here docker images which are specific to an integration and require a non-default threshold (such as rasterize or ews). That way there is no need to define this multiple times. You can specify full image name with version or without.",
        "images": {
            "demisto/chromium": {
                "pid_threshold": 11
            },
            "demisto/py-ews:2.0": {
                "memory_threshold": 150
            },
            "demisto/pymisp:1.0.0.52": {
                "memory_threshold": 150
            },
            "demisto/pytan": {
                "pid_threshold": 11
            },
            "demisto/google-k8s-engine:1.0.0.9467": {
                "pid_threshold": 11
            },
            "demisto/threatconnect-tcex": {
                "pid_threshold": 11
            },
            "demisto/taxii2": {
                "pid_threshold": 11
            }
        }
    }
}<|MERGE_RESOLUTION|>--- conflicted
+++ resolved
@@ -3138,14 +3138,11 @@
             "fromversion": "5.0.0",
             "nightly": true
 		},
-<<<<<<< HEAD
         {
             "playbookID": "Hatching Triage - Detonate File",
             "integrations": "Hatching Triage",
             "fromversion": "5.5.0"
         },
-=======
->>>>>>> f8985609
         {
             "integrations": "Talos Feed",
             "playbookID": "FeedTalosTestPlaybook",
@@ -3255,7 +3252,7 @@
         "Indicators reputation-.json Test": "Issue 30116"
     },
     "skipped_integrations": {
-        
+
         "_comment1": "~~~ NO INSTANCE ~~~",
         "ZeroFox": "Issue 29284",
         "Recorded Future v2": "Issue 29090",
@@ -3353,7 +3350,7 @@
         "_comment2": "~~~ UNSTABLE ~~~",
         "Tenable.sc": "unstable instance",
         "ThreatConnect v2": "unstable instance",
-        
+
         "_comment3": "~~~ QUOTA ISSUES ~~~",
         "Joe Security": "Issue 25650",
         "XFE_v2": "Required proper instance, otherwise we get quota errors",
@@ -3361,13 +3358,13 @@
         "Google Resource Manager": "Cannot create projects because have reached allowed quota.",
         "Looker": "Warehouse 'DEMO_WH' cannot be resumed because resource monitor 'LIMITER' has exceeded its quota.",
         "Ipstack": "Issue 26266",
-        
+
         "_comment4": "~~~ NO INSTANCE - SUPPORTED BY THE COMMUNITY ~~~",
         "Zabbix": "Supported by external developer",
         "Humio": "supported by the partner",
         "Digital Guardian": "partner integration",
         "Smokescreen IllusionBLACK": "partner integration",
-        
+
         "_comment5": "~~~ OTHER ~~~",
         "XFE": "We have the new integration XFE_v2, so no need to test the old one because they use the same quote",
         "Endace": "Issue 24304",
@@ -3538,7 +3535,7 @@
         "Mail Listener v2"
     ],
     "docker_thresholds": {
-        
+
         "_comment": "Add here docker images which are specific to an integration and require a non-default threshold (such as rasterize or ews). That way there is no need to define this multiple times. You can specify full image name with version or without.",
         "images": {
             "demisto/chromium": {
