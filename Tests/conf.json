--- conflicted
+++ resolved
@@ -3175,11 +3175,7 @@
 
         "_comment3": "~~~ QUOTA ISSUES ~~~",
         "Joe Security": "Issue 25650",
-<<<<<<< HEAD
         "AlphaSOC Wisdom": "API key has expired",
-=======
-        "XFE_v2": "Issue 22715",
->>>>>>> f447f1ab
         "Lastline": "issue 20323",
         "Google Resource Manager": "Cannot create projects because have reached alloted quota.",
         "Looker": "Warehouse 'DEMO_WH' cannot be resumed because resource monitor 'LIMITER' has exceeded its quota.",
