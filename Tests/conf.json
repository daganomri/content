--- conflicted
+++ resolved
@@ -2397,14 +2397,13 @@
             "fromversion": "5.0.0"
         },
         {
-<<<<<<< HEAD
+            "playbookID": "DbotPredictOufOfTheBoxTest",
+            "fromversion": "4.5.0"
+        },
+        {
            "integrations": "AlienVault OTX TAXII Feed",
             "playbookID": "playbook-feedalienvaultotx_test",
             "fromversion": "5.5.0"
-=======
-            "playbookID": "DbotPredictOufOfTheBoxTest",
-            "fromversion": "4.5.0"
->>>>>>> 3407954a
         }
     ],
     "skipped_tests": {
