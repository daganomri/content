version: 2.1
parameters:
  non_ami_run:
    type: string
    default: ""
  artifact_build_num:
    type: string
    default: ""
  server_branch_name:
    type: string
    default: ""
  nightly:
    type: string
    default: ""
  instance_tests:
    type: string
    default: ""
  demisto_sdk_nightly:
    type: string
    default: ""
  mem_check:
    type: string
    default: ""
  time_to_live:
    type: string
    default: ""
  pr_number:
    type: string
    default: ""
  contrib_branch:
    type: string
    default: ""
  contrib_pack_name:
    type: string
    default: ""
  force_pack_upload:
    type: string
    default: ""
  packs_to_upload:
    type: string
    default: ""
  bucket_upload:
    type: string
    default: ""

references:
  environment: &environment
    environment:
      CONTENT_VERSION: "21.1.0"
      SERVER_VERSION: "6.0.0"
      # A flag for the demisto_client to not cache it's last response in order to avoid memory leaks
      DONT_CACHE_LAST_RESPONSE: "true"
      GIT_SHA1: "f18e964994f46475e5f0057c0981d8aade06b03c" # guardrails-disable-line disable-secrets-detection
      NON_AMI_RUN: << pipeline.parameters.non_ami_run >>
      ARTIFACT_BUILD_NUM: << pipeline.parameters.artifact_build_num >>
      SERVER_BRANCH_NAME: << pipeline.parameters.server_branch_name >>
      MEM_CHECK: << pipeline.parameters.mem_check >>
      CONTRIB_BRANCH: << pipeline.parameters.contrib_branch >>
      CONTRIB_PACK_NAME: << pipeline.parameters.contrib_pack_name >>
      # Giving different names to the following pipeline parameters to avoid collision, handling such collision case
      # is done in 'Setup Environment' step.
      TIME_TO_LIVE_PARAMETER: << pipeline.parameters.time_to_live >>
      PULL_REQUEST_NUMBER: << pipeline.parameters.pr_number >>
      NIGHTLY_PARAMETER: << pipeline.parameters.nightly >>
      INSTANCE_TESTS_PARAMETER: << pipeline.parameters.instance_tests >>
      DEMISTO_SDK_NIGHTLY_PARAMETER: << pipeline.parameters.demisto_sdk_nightly >>
      FORCE_PACK_UPLOAD_PARAMETER: << pipeline.parameters.force_pack_upload >>
      PACKS_TO_UPLOAD_PARAMETER: << pipeline.parameters.packs_to_upload >>
      BUCKET_UPLOAD_PARAMETER: << pipeline.parameters.bucket_upload >>

  container_config: &container_config
    docker:
      - image: devdemisto/content-build:3.0.0.12681  # disable-secrets-detection
        auth:
          username: $DOCKERHUB_USER
          password: $DOCKERHUB_PASSWORD

  workspace_root: &workspace_root
    /home/circleci/

  store_artifacts: &store_artifacts
     store_artifacts:
        path: artifacts
        destination: artifacts
        when: always

  attach_workspace: &attach_workspace
    attach_workspace:
      at: *workspace_root

  add_ssh_keys: &add_ssh_keys
    add_ssh_keys:
      fingerprints:
        - "02:df:a5:6a:53:9a:f5:5d:bd:a6:fc:b2:db:9b:c9:47" # disable-secrets-detection
        - "f5:25:6a:e5:ac:4b:84:fb:60:54:14:82:f1:e9:6c:f9" # disable-secrets-detection

  prepare_environment: &prepare_environment
    run:
      name: Prepare Environment
      when: always
      command: |
        echo 'export CIRCLE_ARTIFACTS="/home/circleci/project/artifacts"' >> $BASH_ENV
        echo 'export PATH="/home/circleci/.local/bin:${PWD}/node_modules/.bin:${PATH}"' >> $BASH_ENV # disable-secrets-detection
        echo 'export PYTHONPATH="/home/circleci/project:${PYTHONPATH}"' >> $BASH_ENV
        echo 'export DEMISTO_README_VALIDATION=true' >> $BASH_ENV
        if [ -n "${NIGHTLY_PARAMETER}" ];
        then
            echo 'export NIGHTLY=true' >> $BASH_ENV
        fi
        if [ -n "${INSTANCE_TESTS_PARAMETER}" ];
        then
            echo 'export INSTANCE_TESTS=true' >> $BASH_ENV
        fi
        if [ -n "${DEMISTO_SDK_NIGHTLY_PARAMETER}" ];
        then
            echo 'export DEMISTO_SDK_NIGHTLY=true' >> $BASH_ENV
        fi
        if [ -n "${TIME_TO_LIVE_PARAMETER}" ];
        then
            echo "export TIME_TO_LIVE=$TIME_TO_LIVE_PARAMETER" >> $BASH_ENV
        fi
        if [ -n "${FORCE_PACK_UPLOAD_PARAMETER}" ];
        then
            echo "export FORCE_PACK_UPLOAD=$FORCE_PACK_UPLOAD_PARAMETER" >> $BASH_ENV
        fi
        if [ -n "${PACKS_TO_UPLOAD_PARAMETER}" ];
        then
            echo "export PACKS_TO_UPLOAD=$PACKS_TO_UPLOAD_PARAMETER" >> $BASH_ENV
        fi
        if [ -n "${BUCKET_UPLOAD_PARAMETER}" ];
        then
            echo "export BUCKET_UPLOAD=$BUCKET_UPLOAD_PARAMETER" >> $BASH_ENV
        fi

        echo "=== sourcing $BASH_ENV ==="
        source $BASH_ENV
        sudo mkdir -p -m 777 $CIRCLE_ARTIFACTS/

        # Creating new clean logs folder
        rm -rf $CIRCLE_ARTIFACTS/logs
        mkdir -p $CIRCLE_ARTIFACTS/logs

        chmod +x ./Tests/scripts/*
        chmod +x ./Tests/lastest_server_build_scripts/*
        chmod +x ./Tests/Marketplace/*
        if [ ! -e "venv" ]; then
          echo "installing venv"
          NO_HOOKS=1 SETUP_PY2=yes .hooks/bootstrap
          source ./venv/bin/activate
          pip3 install -r .circleci/build-requirements.txt
        else
          echo "venv exists (from cache). activating"
          source ./venv/bin/activate
        fi
        # store in bash env so we load our venv in each step
        echo 'source /home/circleci/project/venv/bin/activate' >> $BASH_ENV
        git config diff.renameLimit 6000

        if [ -n "${DEMISTO_SDK_NIGHTLY}" ]; then
          pip3 install git+https://github.com/demisto/demisto-sdk@master
        fi

        echo "========== Build Parameters =========="
        set | grep -E "^NIGHTLY=|^INSTANCE_TESTS=|^NON_AMI_RUN=|^SERVER_BRANCH_NAME=|^ARTIFACT_BUILD_NUM=|^DEMISTO_SDK_NIGHTLY=|^TIME_TO_LIVE=|^CONTRIB_BRANCH=|^FORCE_PACK_UPLOAD=|^PACKS_TO_UPLOAD=|^BUCKET_UPLOAD="
        python --version
        python3 --version
        node --version
        npm --version
        demisto-sdk --version

  download_configuration: &download_configuration
    run:
      name: Download Configuration
      when: always
      command: |
        if ./Tests/scripts/is_ami.sh ;
          then
            ./Tests/scripts/download_demisto_conf.sh

          else
            ./Tests/lastest_server_build_scripts/download_demisto_conf.sh
        fi

  create_instance: &create_instance
    run:
      name: Create Instance
      when: on_success
      command: |
        [ -n "${TIME_TO_LIVE}" ] && TTL=${TIME_TO_LIVE} || TTL=300
        if ./Tests/scripts/is_ami.sh ;
          then
            if [ -n "${NIGHTLY}" ] ;
              then
                export IFRA_ENV_TYPE=Nightly # disable-secrets-detection
            elif [ -n "${INSTANCE_TESTS}" ] ;
              then
                export IFRA_ENV_TYPE="Server 5.5" # disable-secrets-detection
            elif [[ -n "${CONTRIB_BRANCH}" || -n "${DEMISTO_SDK_NIGHTLY}" ]] ;
              then
                export IFRA_ENV_TYPE="Server Master" # disable-secrets-detection
            elif [ -n "${BUCKET_UPLOAD}" ] ;
              then
                export IFRA_ENV_TYPE="Bucket-Upload" # disable-secrets-detection
            else
              export IFRA_ENV_TYPE=Content-Env # disable-secrets-detection
            fi
            python3 ./Tests/scripts/awsinstancetool/aws_instance_tool.py -envType "$IFRA_ENV_TYPE" -timetolive $TTL -outfile ./env_results.json

          else
            . ./Tests/scripts/server_get_artifact.sh $SERVER_CI_TOKEN
            python3 ./Tests/scripts/awsinstancetool/aws_instance_tool.py -envType CustomBuild -custombuild true -circleurl $SERVER_DOWNLOAD_LINK -circleToken $SERVER_CI_TOKEN -timetolive $TTL -outfile ./env_results.json
        fi


  create_artifact: &create_artifact
    run:
      name: Create Content Artifacts
      when: always
      command: |
        demisto-sdk create-content-artifacts -a $CIRCLE_ARTIFACTS --cpus 8
        python3 Utils/merge_content_new_zip.py -f "v4.5.0"

  restore_cache: &restore_cache
    restore_cache:
      key: virtualenv-venv-{{ checksum "dev-requirements-py2.txt" }}-{{ checksum "dev-requirements-py3.txt" }}-{{ checksum ".circleci/build-requirements.txt" }}-{{ checksum "package-lock.json" }}

  destroy_instances: &destroy_instances
    run:
      name: Destroy Instances
      command: |
        if [ -n "${CONTRIB_BRANCH}" ]
          then
            echo "Skipping - not running in contribution instance"
            exit 0
        fi
        python3 ./Tests/scripts/destroy_instances.py $CIRCLE_ARTIFACTS ./env_results.json "$INSTANCE_ROLE" "$TIME_TO_LIVE"

        export PSWD=$(jq .serverLogsZipPassword < $(cat secret_conf_path) | cut -d \" -f 2)
        zip -P $PSWD -j $CIRCLE_ARTIFACTS/Logs.zip $CIRCLE_ARTIFACTS/server*.log || ((($? > 0)) && echo "Didn’t find any server logs, skipping this stage" && exit 0)
        rm -f $CIRCLE_ARTIFACTS/server*.log
      when: always

  persist_to_workspace: &persist_to_workspace
    persist_to_workspace:
      root: /home/circleci/
      paths:
        - project

  secrets: &secrets
    run:
      name: Secrets
      when: always
      command: |
        demisto-sdk secrets --post-commit --ignore-entropy

  validate_files_and_yaml: &validate_files_and_yaml
    run:
      name: Validate Files and Yaml
      when: always
      command: |
        # Run flake8 on all excluding Packs (Integraions and Scripts) - they will be handled in linting
        ./Tests/scripts/pyflake.sh *.py
        find . -maxdepth 1 -type d -not \( -path . -o -path ./Packs -o -path ./venv \) | xargs ./Tests/scripts/pyflake.sh

        ./Tests/scripts/validate.sh

  run_unit_testing_and_lint: &run_unit_testing_and_lint
    run:
      name: Run Unit Testing and Lint
      when: always
      no_output_timeout: 5h
      command: |
        echo "demisto-sdk version: $(demisto-sdk --version)"
        echo "mypy version: $(mypy --version)"
        echo "flake8 py2 version: $(python2 -m flake8 --version)"
        echo "flake8 py3 version: $(python3 -m flake8 --version)"
        echo "bandit py2 version: $(python2 -m bandit --version 2>&1)"
        echo "bandit py3 version: $(python3 -m bandit --version 2>&1)"
        echo "vulture py2 version: $(python2 -m vulture --version 2>&1)"
        echo "vulture py3 version: $(python3 -m vulture --version 2>&1)"
        SHOULD_LINT_ALL=$(./Tests/scripts/should_lint_all.sh)
        mkdir ./unit-tests
        if [ -n "$SHOULD_LINT_ALL" ]; then
          echo -e  "----------\nLinting all because:\n${SHOULD_LINT_ALL}\n----------"
          demisto-sdk lint -p 8 -a -q --test-xml ./unit-tests --log-path ./artifacts --failure-report ./artifacts
        else
          demisto-sdk lint -p 8 -g -v --test-xml ./unit-tests --log-path ./artifacts --failure-report ./artifacts
        fi

  infrastructure_testing: &infrastructure_testing
    run:
      name: Infrastructure testing
      when: always
      command: |
        python3 -m pytest ./Tests/scripts/infrastructure_tests/ -v
        python3 -m pytest ./Tests/Marketplace/Tests/ -v
        python3 -m pytest ./Tests/scripts/utils/tests -v
        python3 -m pytest ./Tests/tests -v
        python3 -m pytest ./Tests/private_build/ -v
        python3 -m pytest Utils -v

        if [ -n "${DEMISTO_SDK_NIGHTLY}" ] ; then
          ./Tests/scripts/sdk_pylint_check.sh
        fi

  create_id_set: &create_id_set
    run:
      name: Create ID Set
      when: always
      command: |
        demisto-sdk create-id-set -o ./Tests/id_set.json
        cp ./Tests/id_set.json $CIRCLE_ARTIFACTS

  merge_public_and_private_id_sets: &merge_public_and_private_id_sets
    run:
      name: Merge public and private ID sets
      when: always
      command: |
        GCS_PATH=$(mktemp)
        echo "$GCS_MARKET_KEY" > "$GCS_PATH"
        gcloud auth activate-service-account --key-file="$GCS_PATH" > auth.out 2>&1

        # Download private ID set
        gsutil cp gs://marketplace-dist/content/private_id_set.json $CIRCLE_ARTIFACTS/unified_id_set.json
        gcloud auth revoke --all
        rm $GCS_PATH

        # Merge public and private ID sets
        demisto-sdk merge-id-sets -i1 ./Tests/id_set.json -i2 $CIRCLE_ARTIFACTS/unified_id_set.json -o $CIRCLE_ARTIFACTS/unified_id_set.json

  build_content_descriptor: &build_content_descriptor
    run:
      name: Build Content Descriptor
      when: always
      command: |
        if [ -n "${GITHUB_TOKEN}" ] ;
          then
            # new release notes summary generator in packs format
            python3 Utils/release_notes_generator.py $CONTENT_VERSION $GIT_SHA1 $CIRCLE_BUILD_NUM --output $CIRCLE_ARTIFACTS/packs-release-notes.md --github-token $GITHUB_TOKEN
          else
            # new release notes summary generator in packs format
            python3 Utils/release_notes_generator.py $CONTENT_VERSION $GIT_SHA1 $CIRCLE_BUILD_NUM --output $CIRCLE_ARTIFACTS/packs-release-notes.md
        fi

  common_server_documentation: &common_server_documentation
    run:
      name: Common Server Documentation
      when: always
      command: |
        ./Documentation/commonServerDocs.sh

  collect_test_list_and_content_packs: &collect_test_list_and_content_packs
    run:
      name: Collect Test List And Content Packs
      when: always
      command: |
        if [ -n "${INSTANCE_TESTS}" ];
          then
            echo "Skipping - not running in INSTANCE_TESTS build"
            exit 0
        fi

        [ -n "${NIGHTLY}" ] && IS_NIGHTLY=true || IS_NIGHTLY=false
        python3 ./Tests/scripts/collect_tests_and_content_packs.py -n $IS_NIGHTLY

  calculate_packs_dependencies: &calculate_packs_dependencies
    run:
      name: Calculate Packs Dependencies
      when: always
      command: |
        python3 ./Tests/Marketplace/packs_dependencies.py -i ./Tests/id_set.json -o $CIRCLE_ARTIFACTS/packs_dependencies.json

  update_tests_step: &update_tests_step
    run:
      name: Update Tests step
      when: always
      command: |
        python3 ./Tests/scripts/update_conf_json.py
        cp "./Tests/conf.json" "$CIRCLE_ARTIFACTS/conf.json"

  get_contribution_pack: &get_contribution_pack
    when:
      condition: << pipeline.parameters.contrib_branch >>
      steps:
        - run:
            name: Get Contributor pack
            when: always
            command: |
                REPO=$(echo $CONTRIB_BRANCH | cut -d ":" -f 1)
                BRANCH=$(echo $CONTRIB_BRANCH | cut -d ":" -f 2)
                python3 ./Utils/update_contribution_pack_in_base_branch.py -p $PULL_REQUEST_NUMBER -b $BRANCH -c $REPO

  comment_on_contrib_pr: &comment_on_contrib_pr
    when:
      condition: << pipeline.parameters.contrib_branch >>
      steps:
        - run:
            name: Comment on the contribution Pull Request
            when: always
            command: |
              SERVER_URL=$(jq -r 'select(.[].Role == "Server Master") | .[].InstanceDNS' ./env_results.json)
              python3 ./Utils/comment_on_pr.py -p $PULL_REQUEST_NUMBER -c "Instance is ready. Server link: https://$SERVER_URL, Build link: $CIRCLE_BUILD_URL"

  upload_entities_to_cortex_xsoar: &upload_entities_to_cortex_xsoar
    run:
        name: Upload entities to Cortex XSOAR
        command: |
          demisto-sdk upload -i Packs/HelloWorld/Integrations/ --insecure
          demisto-sdk upload -i Packs/HelloWorld/TestPlaybooks/playbook-HelloWorld-Test.yml --insecure
          demisto-sdk upload -i Packs/HelloWorld/Layouts/layoutscontainer-Hello_World_Test_Layout.json --insecure
          demisto-sdk upload -i Packs/HelloWorld/IncidentFields/incidentfield-Hello_World_Incident_Test.json --insecure
          demisto-sdk upload -i Packs/HelloWorld/IncidentTypes/incidenttype-Hello_World_Alert_Test.json --insecure
          demisto-sdk upload -i Packs/HelloWorld/Classifiers/classifier-mapper-incoming-HelloWorldTest.json --insecure


  sdk_nightly_jobs: &sdk_nightly_jobs
    - Demisto SDK Nightly:
        context: sdk_nightly_env
    - Demisto SDK Nightly - Run against Cortex XSOAR:
        context: sdk_nightly_env

  instance_tests_jobs: &instance_tests_jobs
    - Create Instances:
        context: instances_test_env
    - Instance Test:
        context: instances_test_env
        requires:
          - Create Instances

  nightly_jobs: &nightly_jobs
    - Setup Environment:
        context: nightly_env
    - Create Instances:
        context: nightly_env
    - Run Unit Testing And Lint:
        context: nightly_env
        requires:
          - Setup Environment
    - Run Validations:
        requires:
          - Setup Environment
    - Server Master:
        requires:
          - Create Instances
        context: nightly_env

  bucket_upload_jobs: &bucket_upload_jobs
    - Setup Environment:
        context: bucket_upload_env
    - Create Instances:
        context: bucket_upload_env
        requires:
          - Setup Environment
<<<<<<< HEAD
    - Install Packs in Server 6_0:
        context: bucket_upload_env
        requires:
          - Create Instances
    - Install Packs in Server Master:
        context: bucket_upload_env
        requires:
          - Create Instances
=======
    - Upload Packs To Marketplace:
        context: bucket_upload_env
        requires:
           - Create Instances
>>>>>>> 8726d338

  check_user_permissions_to_upload_packs: &check_user_permissions_to_upload_packs
    when:
      condition:
        or:
          - << pipeline.parameters.force_pack_upload >>
          - << pipeline.parameters.bucket_upload >>
      steps:
        - run:
            name: Check User Permissions to Upload Pack
            command: |
              CONTENT_LEADERS=$(curl -sS https://api.github.com/orgs/demisto/teams/content-leaders/members -H "Authorization: token ${GITHUB_TOKEN}")
              LEADER_NAMES=$(echo $CONTENT_LEADERS | jq -r ".[].login")
              LEADER_NAMES=$(echo "${LEADER_NAMES}" "content-bot" )
              if [[ -z "${CIRCLE_USERNAME}" ]] || [[ -z "`echo $LEADER_NAMES | grep -w "${CIRCLE_USERNAME}"`" ]]; then
                  echo -e "User '${CIRCLE_USERNAME}' is not allowed to trigger this build, only one of:\n${LEADER_NAMES}"
                  exit 1
              else
                  echo "User '${CIRCLE_USERNAME}' is allowed to upload packs / force upload packs."
              fi

  wait_until_server_ready: &wait_until_server_ready
    run:
      name: Wait until server ready
      shell: /bin/bash
      when: always
      command: |
        if ./Tests/scripts/is_ami.sh ;
          then
            python3 ./Tests/scripts/wait_until_server_ready.py "Server Master"
        else
            python3 ./Tests/scripts/wait_until_server_ready.py "master"
        fi

jobs:
  Setup Environment:
    <<: *container_config
    resource_class: medium
    <<: *environment
    steps:
      - checkout
      - *restore_cache
      - *prepare_environment
      - save_cache:
          paths:
            - venv
            - node_modules
          key: virtualenv-venv-{{ checksum "dev-requirements-py2.txt" }}-{{ checksum "dev-requirements-py3.txt" }}-{{ checksum ".circleci/build-requirements.txt" }}-{{ checksum "package-lock.json" }}
      - *get_contribution_pack
      - *add_ssh_keys
      - *persist_to_workspace

  Run Unit Testing And Lint:
    <<: *container_config
    resource_class: medium
    <<: *environment
    steps:
      - *attach_workspace
      - setup_remote_docker
      - *restore_cache
      - *add_ssh_keys
      - *prepare_environment
      - *infrastructure_testing
      - *run_unit_testing_and_lint
      - store_test_results:
          path: ./unit-tests
      - run:
          name: Slack Notifier
          shell: /bin/bash
          command: |
            if [ -n "${BUCKET_UPLOAD}" ]; then
              ./Tests/scripts/slack_notifier.sh 'bucket_upload_flow'
            else
              ./Tests/scripts/slack_notifier.sh 'unittests' ./env_results.json
            fi
          when: always
      - *store_artifacts

  Run Validations:
    <<: *container_config
    resource_class: medium
    <<: *environment
    steps:
      - *attach_workspace
      - *restore_cache
      - *add_ssh_keys
      - *prepare_environment
      - *secrets
      - *create_id_set
      - *merge_public_and_private_id_sets
      - *update_tests_step
      - *validate_files_and_yaml
      - run:
          name: Content Docs Site
          when: always
          command: |
            ./Documentation/docs_site_update.sh
      - run:
          name: Spell Checks
          command: |
            python3 ./Tests/scripts/circleci_spell_checker.py $CIRCLE_BRANCH
      - run:
          name: Check if CircleCI's config file and requirements.txt files are up to date
          when: always
          command: |
            if [[ $CIRCLE_BRANCH =~ pull/[0-9]+ ]]; then
              echo "Skipping, Should not run on contributor's branch."
              exit 0
            fi
            ./Tests/scripts/is_file_up_to_date.sh .circleci/config.yml
            ./Tests/scripts/is_file_up_to_date.sh .dev-requirements-py2.txt
            ./Tests/scripts/is_file_up_to_date.sh .dev-requirements-py3.txt
      - run:
          name: Verify Base Branch for Contribution
          when: always
          command: |
            if [[ $CIRCLE_BRANCH =~ pull/[0-9]+ ]] ;
              then
                python3 ./Tests/scripts/verify_base_branch_for_contribution.py $CIRCLE_BRANCH
            fi
      - unless:
          condition:
            equal:
              - master
              - << pipeline.git.branch >>
          steps:
            - run:
                name: validate content-test-conf branch merged
                shell: /bin/bash
                when: always
                command: |
                  # replace slashes ('/') in the branch name, if exist, with underscores ('_')
                  UNDERSCORE_CIRCLE_BRANCH=${CIRCLE_BRANCH//\//_}
                  wget --header "Accept: application/vnd.github.v3.raw" --header "Authorization: token $GITHUB_TOKEN" "https://github.com/demisto/content-test-conf/archive/$UNDERSCORE_CIRCLE_BRANCH.zip" --no-check-certificate -q
                  if [ "$?" != "0" ]; then
                    echo "No such branch in content-test-conf: $UNDERSCORE_CIRCLE_BRANCH"
                    exit 0
                  else
                    echo "ERROR: Found a branch with the same name in contest-test-conf conf.json - $UNDERSCORE_CIRCLE_BRANCH.\n Merge it in order to merge the current branch into content repo."
                    exit 1
                  fi
      - run:
          name: Slack Notifier
          shell: /bin/bash
          command: |
            if [ -n "${BUCKET_UPLOAD}" ]; then
              ./Tests/scripts/slack_notifier.sh 'bucket_upload_flow'
            fi
          when: always

  Create Instances:
    <<: *container_config
    resource_class: medium
    <<: *environment
    steps:
      - checkout
      - *restore_cache
      - *prepare_environment
      - *get_contribution_pack
      - *add_ssh_keys
      - *create_id_set
      - *build_content_descriptor
      - *common_server_documentation
      - *create_artifact
      - *update_tests_step
      - *download_configuration
      - when:
          # If this is an ami run - No need to download server artifacts
          condition: << pipeline.parameters.non_ami_run >>
          steps:
            - run:
                name: Download Artifacts
                when: always
                command: |
                  ./Tests/scripts/server_get_artifact.sh $SERVER_CI_TOKEN
                  cp demistoserver.sh ./Tests/scripts/awsinstancetool/ansibleinstall/demistoserver.sh
      - *collect_test_list_and_content_packs
      - *calculate_packs_dependencies
      - unless:
          condition: << pipeline.parameters.demisto_sdk_nightly >>
          steps:
            - run:
                name: Prepare Content Packs For Testing
                when: always
                command: |
                  ./Tests/scripts/prepare_content_packs_for_testing.sh
                  echo "$CIRCLE_BUILD_NUM" > create_instances_build_num.txt  # so that later jobs in this workflow could configure the right path
            - run:
                name: Zip Content Packs From GCS
                command: |
                  if [[ $CIRCLE_BRANCH != master ]] && [[ $CIRCLE_BRANCH != 20\.* ]] && [[ $CIRCLE_BRANCH != 21\.* ]]; then
                    echo "Skipping packs download to artifact on non master or release branch"
                    exit 0
                  fi

                  GCS_PATH=$(mktemp)
                  ZIP_FOLDER=$(mktemp -d)
                  echo $GCS_MARKET_KEY > $GCS_PATH
                  python3 ./Tests/Marketplace/zip_packs.py -b 'marketplace-dist' -z $ZIP_FOLDER -a $CIRCLE_ARTIFACTS -s $GCS_PATH
                  rm $GCS_PATH
                when: always
            - run:
                name: Store Artifacts to GCS
                command: ./Tests/scripts/upload_artifacts.sh
                when: always
            - *create_instance
            - *store_artifacts
      - *persist_to_workspace
      - run:
          name: Slack Notifier
          shell: /bin/bash
          command: |
            if [ -n "${BUCKET_UPLOAD}" ]; then
              ./Tests/scripts/slack_notifier.sh 'bucket_upload_flow'
            fi
          when: always

  Server 5_0:
    <<: *container_config
    resource_class: medium
    <<: *environment
    steps:
      - when:
          condition:
            or:
              - << pipeline.parameters.contrib_branch >>
              - << pipeline.parameters.non_ami_run >>
          steps:
            - run:
                name:  Not running this job
                when: always
                command: |
                  echo "Not running this job when triggered with one of contrib_branch, non_ami_run"
      - unless:
          condition:
            or:
              - << pipeline.parameters.contrib_branch >>
              - << pipeline.parameters.non_ami_run >>
          steps:
            - *attach_workspace
            - *restore_cache
            - *add_ssh_keys
            - *prepare_environment
            - run:
                name: Collect Instance Role And Check If Instance Was Created
                when: always
                command: |
                  echo 'export INSTANCE_ROLE="Server 5.0"' >> $BASH_ENV
                  export TEMP=$(cat ./Tests/filter_envs.json | jq '."Server 5.0"')
                  echo "Server 5.0 filter=$TEMP"
                  if [[ "$TEMP" == "true" ]];
                    then
                      echo 'export INSTANCE_WAS_CREATED="True"' >> $BASH_ENV
                      exit 0
                  fi
                  source $BASH_ENV
            - run:
                name: Wait until server ready
                shell: /bin/bash
                when: always
                command: |
                  python3 ./Tests/scripts/wait_until_server_ready.py "$INSTANCE_ROLE"
            - run:
                name: Install Content And Configure Integrations On Server
                shell: /bin/bash
                command: |
                  if [ -z $INSTANCE_WAS_CREATED ];
                    then
                      echo "Skipping - instance was not created"
                      exit 0
                  fi
                  ./Tests/scripts/install_content_and_test_integrations.sh "$INSTANCE_ROLE"
            - run:
                name: Run Tests - Server 5.0
                no_output_timeout: 5h
                shell: /bin/bash
                command: |
                  if [ -z $INSTANCE_WAS_CREATED ];
                    then
                      echo "Skipping - instance was not created"
                      exit 0
                  fi
                  if ./Tests/scripts/is_ami.sh ;
                    then
                      ./Tests/scripts/run_tests.sh "$INSTANCE_ROLE"
                    else
                      echo "Not AMI run, can't run on this version"
                      exit 0
                  fi
            - *destroy_instances
            - *store_artifacts
  Server 5_5:
    <<: *container_config
    resource_class: medium
    <<: *environment
    steps:
      - when:
          condition:
            or:
              - << pipeline.parameters.contrib_branch >>
              - << pipeline.parameters.non_ami_run >>
          steps:
            - run:
                name: Not running this job
                when: always
                command: |
                  echo "Not running this job when triggered with one of instance_tests or non_ami_run"
      - unless:
          condition:
            or:
              - << pipeline.parameters.contrib_branch >>
              - << pipeline.parameters.non_ami_run >>
          steps:
            - *attach_workspace
            - *add_ssh_keys
            - *prepare_environment
            - run:
                name: Collect Instance Role And Check If Instance Was Created
                when: always
                command: |
                  echo 'export INSTANCE_ROLE="Server 5.5"' >> $BASH_ENV
                  export TEMP=$(cat ./Tests/filter_envs.json | jq '."Server 5.5"')
                  echo "Server 5.5 filter=$TEMP"
                  if [[ "$TEMP" == "true" ]];
                    then
                      echo 'export INSTANCE_WAS_CREATED="True"' >> $BASH_ENV
                      exit 0
                  fi
                  source $BASH_ENV
            - run:
                name: Wait until server ready
                shell: /bin/bash
                when: always
                command: |
                  python3 ./Tests/scripts/wait_until_server_ready.py "$INSTANCE_ROLE"
            - run:
                name: Install Content And Configure Integrations On Server
                shell: /bin/bash
                command: |
                  if [ -z $INSTANCE_WAS_CREATED ];
                    then
                      echo "Skipping - instance was not created"
                      exit 0
                  fi
                  ./Tests/scripts/install_content_and_test_integrations.sh "$INSTANCE_ROLE"
            - run:
                name: Run Tests - 5.5
                no_output_timeout: 5h
                shell: /bin/bash
                command: |
                  if [ -z $INSTANCE_WAS_CREATED ];
                    then
                      echo "Skipping - instance was not created"
                      exit 0
                  fi
                  if ./Tests/scripts/is_ami.sh ;
                    then
                      ./Tests/scripts/run_tests.sh "$INSTANCE_ROLE"
                    else
                      echo "Not AMI run, can't run on this version"
                      exit 0
                  fi
            - *destroy_instances
            - *store_artifacts
  Server 6_0:
    <<: *container_config
    resource_class: medium
    <<: *environment
    steps:
      - when:
          condition:
            or:
              - << pipeline.parameters.contrib_branch >>
              - << pipeline.parameters.non_ami_run >>
          steps:
            - run:
                name: Not running this job
                when: always
                command: |
                  echo "Not running this job when triggered with one of contrib_branch or non_ami_run"
      - unless:
          condition:
            or:
              - << pipeline.parameters.contrib_branch >>
              - << pipeline.parameters.non_ami_run >>
          steps:
            - *attach_workspace
            - *add_ssh_keys
            - *prepare_environment
            - run:
                name: Collect Instance Role And Check If Instance Was Created
                when: always
                command: |
                  echo 'export INSTANCE_ROLE="Server 6.0"' >> $BASH_ENV
                  export TEMP=$(cat ./Tests/filter_envs.json | jq '."Server 6.0"')
                  echo "Server 6.0 filter=$TEMP"
                  if [[ "$TEMP" == "true" ]];
                    then
                      echo 'export INSTANCE_WAS_CREATED="True"' >> $BASH_ENV
                      exit 0
                  fi
                  source $BASH_ENV
            - run:
                name: Wait until server ready
                shell: /bin/bash
                when: always
                command: |
                  python3 ./Tests/scripts/wait_until_server_ready.py "$INSTANCE_ROLE"
            - run:
                name: Install Content And Configure Integrations On Server
                shell: /bin/bash
                when: always
                command: |
                  if [ -z $INSTANCE_WAS_CREATED ];
                    then
                      echo "Skipping - instance was not created"
                      exit 0
                  fi
                  ./Tests/scripts/install_content_and_test_integrations.sh "$INSTANCE_ROLE"
            - run:
                name: Run Tests - Server 6.0
                shell: /bin/bash
                when: always
                no_output_timeout: 5h
                command: |
                  if [ -z $INSTANCE_WAS_CREATED ];
                    then
                      echo "Skipping - instance was not created"
                      exit 0
                  fi
                  ./Tests/scripts/run_tests.sh "$INSTANCE_ROLE"
                  export RETVAL=$?
                  if [ -f ./Tests/failed_tests.txt ];
                    then
                      cp ./Tests/failed_tests.txt $CIRCLE_ARTIFACTS/failed_tests.txt
                  fi
                  exit $RETVAL
            - run:
                name: Slack Notifier
                shell: /bin/bash
                command: |
                  ./Tests/scripts/slack_notifier.sh 'test_playbooks' ./env_results.json
                when: always
            - *destroy_instances
            - *store_artifacts

  Server Master:
    <<: *container_config
    resource_class: medium
    <<: *environment
    steps:
      - *attach_workspace
      - *add_ssh_keys
      - *prepare_environment
      - run:
          name: Collect Instance Role And Check If Instance Was Created
          when: always
          command: |
            echo 'export INSTANCE_ROLE="Server Master"' >> $BASH_ENV
            export TEMP=$(cat ./Tests/filter_envs.json | jq '."Server Master"')
            echo "Server Master filter=$TEMP"
            if [[ "$TEMP" == "true" || -n "${NIGHTLY}" ]];
              then
                echo 'export INSTANCE_WAS_CREATED="True"' >> $BASH_ENV
                exit 0
            fi
            source $BASH_ENV
      - run:
          name: Wait until server ready
          shell: /bin/bash
          when: always
          command: |
            python3 ./Tests/scripts/wait_until_server_ready.py "$INSTANCE_ROLE"
      - run:
          name: Install Content And Configure Integrations On Server
          shell: /bin/bash
          when: always
          command: |
            if [ -z $INSTANCE_WAS_CREATED ];
              then
                echo "Skipping - instance was not created"
                exit 0
            fi
            ./Tests/scripts/install_content_and_test_integrations.sh "$INSTANCE_ROLE"
      - run:
          name: Run Tests - Demisto Master
          shell: /bin/bash
          when: always
          no_output_timeout: 5h
          command: |
            if [ -z $INSTANCE_WAS_CREATED ];
              then
                echo "Skipping - instance was not created"
                exit 0
            fi
            ./Tests/scripts/run_tests.sh "$INSTANCE_ROLE"
            export RETVAL=$?
            if [ -f ./Tests/failed_tests.txt ];
              then
                cp ./Tests/failed_tests.txt $CIRCLE_ARTIFACTS/failed_tests.txt
            fi
            exit $RETVAL
      - run:
          name: Slack Notifier
          shell: /bin/bash
          command: |
            ./Tests/scripts/slack_notifier.sh 'test_playbooks' ./env_results.json
          when: always
      - *comment_on_contrib_pr
      - *destroy_instances
      - *store_artifacts

  Force Upload Packs To Marketplace:
    <<: *container_config
    resource_class: medium
    <<: *environment
    steps:
      - *attach_workspace
      - *add_ssh_keys
      - *prepare_environment
      - run:
          name: Force Upload Packs To Marketplace Storage
          command: |
            EXTRACT_FOLDER=$(mktemp -d)
            PACK_ARTIFACTS=$CIRCLE_ARTIFACTS/content_packs.zip
            PACKS_DEPENDENCIES=$CIRCLE_ARTIFACTS/packs_dependencies.json
            GCS_PATH=$(mktemp)
            CIRCLE_BRANCH=${CIRCLE_BRANCH:-unknown}
            CREATE_INSTANCES_JOB_NUMBER=$(cat create_instances_build_num.txt)
            echo $GCS_MARKET_KEY > $GCS_PATH

            GCS_BUILD_BUCKET="marketplace-ci-build"
            GCS_MARKET_BUCKET="marketplace-dist-dev"
<<<<<<< HEAD
            STORAGE_BATH_PATH="wow/content/packs"
=======
            STORAGE_BATH_PATH="upload-flow/builds/$CIRCLE_BRANCH/$CREATE_INSTANCES_JOB_NUMBER/content/packs"
>>>>>>> 8726d338

            python3 ./Tests/Marketplace/copy_and_upload_packs.py -a $PACK_ARTIFACTS -e $EXTRACT_FOLDER -pb "$GCS_MARKET_BUCKET" -bb "$GCS_BUILD_BUCKET" -s $GCS_PATH -n $CREATE_INSTANCES_JOB_NUMBER -c $CIRCLE_BRANCH -p "${PACKS_TO_UPLOAD}" -pbp "${STORAGE_BATH_PATH}"
            rm $GCS_PATH
          when: on_success
      - *store_artifacts

  Upload Packs To Marketplace:
    <<: *container_config
    resource_class: medium
    <<: *environment
    steps:
      - *attach_workspace
      - *add_ssh_keys
      - *prepare_environment
      - when:
          condition:
            equal:
              - upload-flow-dev
              - << pipeline.git.branch >>
          steps:
            - run:
                name: Upload Packs To Marketplace Storage
                command: |
                  EXTRACT_FOLDER=$(mktemp -d)
                  PACK_ARTIFACTS=$CIRCLE_ARTIFACTS/content_packs.zip
                  PACKS_DEPENDENCIES=$CIRCLE_ARTIFACTS/packs_dependencies.json
                  GCS_PATH=$(mktemp)
                  CIRCLE_BRANCH=${CIRCLE_BRANCH:-unknown}
                  CREATE_INSTANCES_JOB_NUMBER=$(cat create_instances_build_num.txt)
                  echo $GCS_MARKET_KEY > $GCS_PATH

                  GCS_BUILD_BUCKET="marketplace-ci-build"
                  GCS_MARKET_TESTING_BUCKET="marketplace-dist-dev"
<<<<<<< HEAD
                  SOURCE_TESTING_PATH="wow/content/packs"
=======
                  SOURCE_TESTING_PATH="upload-flow/builds/$CIRCLE_BRANCH/$CREATE_INSTANCES_JOB_NUMBER/content/packs"
>>>>>>> 8726d338

                  python3 ./Tests/Marketplace/copy_and_upload_packs.py -a $PACK_ARTIFACTS -e $EXTRACT_FOLDER -pb "$GCS_MARKET_TESTING_BUCKET" -bb "$GCS_BUILD_BUCKET" -s $GCS_PATH -n $CREATE_INSTANCES_JOB_NUMBER -c $CIRCLE_BRANCH -pbp "$SOURCE_TESTING_PATH"
                  rm $GCS_PATH
            - run:
                name: Validate Premium Packs
                shell: /bin/bash
                when: always
                command: |
                  ./Tests/scripts/validate_premium_packs.sh "$INSTANCE_ROLE"
      - run:
          name: Slack Notifier
          shell: /bin/bash
          command: |
            if [ -n "${BUCKET_UPLOAD}" ]; then
              ./Tests/scripts/slack_notifier.sh 'bucket_upload_flow'
            fi
          when: always
      - *store_artifacts

  Instance Test:
    <<: *container_config
    resource_class: medium
    <<: *environment
    steps:
      - *attach_workspace
      - *add_ssh_keys
      - *prepare_environment
      - run:
          name: Wait until server ready
          shell: /bin/bash
          when: always
          command: |
            if [ -z $INSTANCE_TESTS ]
            then
              echo "Skipping, contributor branch not given."
              exit 0
            fi
            python3 ./Tests/scripts/wait_until_server_ready.py "Server 5.5"
            echo 'export INSTANCE_ROLE="Server 5.5"' >> $BASH_ENV
            source $BASH_ENV
      - run:
          name: Instance Test
          command: |
            if [ -z $INSTANCE_TESTS ]
            then
              echo "Skipping, contributor branch not given."
              exit 0
            fi
            ./Tests/scripts/instance_test.sh
            export RETVAL=$?
            cp ./Tests/failed_instances.txt $CIRCLE_ARTIFACTS/failed_instances.txt
            exit $RETVAL
          when: always
      - *destroy_instances
      - *store_artifacts

  Demisto SDK Nightly:
    <<: *container_config
    resource_class: medium
    <<: *environment
    steps:
      - checkout
      - setup_remote_docker
      - *restore_cache
      - *prepare_environment
      - *secrets
      - *update_tests_step
      - *validate_files_and_yaml
      - *run_unit_testing_and_lint
      - *infrastructure_testing
      - *create_id_set
      - *build_content_descriptor
      - *common_server_documentation
      - *collect_test_list_and_content_packs
      - *calculate_packs_dependencies
      - *store_artifacts
      - run:
          name: Slack Notifier
          shell: /bin/bash
          command: |
            ./Tests/scripts/slack_notifier.sh 'sdk_unittests' ./env_results.json
            ./Tests/scripts/slack_notifier.sh 'sdk_faild_steps' ./env_results.json
          when: always

  Demisto SDK Nightly - Run against Cortex XSOAR:
    <<: *container_config
    resource_class: medium
    <<: *environment
    steps:
      - checkout
      - setup_remote_docker
      - *restore_cache
      - *prepare_environment
      - *download_configuration
      - *create_instance
      - run:
          name: Wait until server ready
          command: |
            python3 ./Tests/scripts/wait_until_server_ready.py "Server Master"
      - run:
          name: Set Environment Variables
          command: |
            echo "export DEMISTO_API_KEY=$(cat $SECRET_CONF_PATH | jq -r '.temp_apikey')" >> $BASH_ENV
            echo "export DEMISTO_BASE_URL=\"https://$(cat env_results.json | jq -r '.[0].InstanceDNS')\"" >> $BASH_ENV
            echo "Server URL: $DEMISTO_BASE_URL"
      - run:
          name: Install SDK Master
          command: pip3 install git+https://github.com/demisto/demisto-sdk.git
      - run:
          name: Unlock HelloWorld integration and playbook
          command: python3 Tests/sdknightly/unlock_entity.py integration HelloWorld
      - run:
          name: Create and upload incident type, incident field, mapper and a layout to Cortex XSOAR
          command: python3 Tests/sdknightly/create_entities_for_nightly_sdk.py HelloWorld --artifacts-folder $CIRCLE_ARTIFACTS
      - *upload_entities_to_cortex_xsoar
      - run:
          name: Download entities from Cortex XSOAR
          command: |
            demisto-sdk download -o Packs/HelloWorld/ -i HelloWorld --insecure -f
            demisto-sdk download -o Packs/HelloWorld/ -i HelloWorld-Test --insecure -f
            demisto-sdk download -o Packs/HelloWorld/ -i "Hello World Incident Test" --insecure -f
            demisto-sdk download -o Packs/HelloWorld/ -i "Hello World Alert Test" --insecure -f
            demisto-sdk download -o Packs/HelloWorld/ -i "Hello World Test - Incoming Mapper" --insecure -f
      - run:
          name: Format the entities
          command: demisto-sdk format -i Packs/HelloWorld/ -nv -ud -y
      - run:
          name: Run validate
          command: demisto-sdk validate -i Packs/HelloWorld/
      - run:
          name: Run lint
          command: demisto-sdk lint -i Packs/HelloWorld/
      - *upload_entities_to_cortex_xsoar
      - *destroy_instances
      - *store_artifacts
      - run:
          name: Slack Notifier
          shell: /bin/bash
          command: |
            ./Tests/scripts/slack_notifier.sh 'sdk_run_against_failed_steps' ./env_results.json
          when: always

  Install Packs in Server 6_0:
    <<: *container_config
    resource_class: medium
    <<: *environment
    steps:
      - *attach_workspace
      - *add_ssh_keys
      - *prepare_environment
      - run:
          name: Wait until server ready
          shell: /bin/bash
          when: always
          command: |
            python3 ./Tests/scripts/wait_until_server_ready.py "Server 6.0"
      - run:
          name: Install Packs
          shell: /bin/bash
          when: always
          no_output_timeout: 5h
          command: |
            echo 'export INSTANCE_ROLE="Server 6.0"' >> $BASH_ENV
            source $BASH_ENV
            ./Tests/Marketplace/install_packs.sh "$INSTANCE_ROLE"
            exit $RETVAL
      - run:
          name: Slack Notifier
          shell: /bin/bash
          command: |
            if [ -n "${BUCKET_UPLOAD}" ]; then
              ./Tests/scripts/slack_notifier.sh 'bucket_upload_flow'
            fi
          when: always
      - *persist_to_workspace
      - *destroy_instances
      - *store_artifacts

  Install Packs in Server Master:
    <<: *container_config
    resource_class: medium
    <<: *environment
    steps:
      - *attach_workspace
      - *add_ssh_keys
      - *prepare_environment
      - *wait_until_server_ready
      - run:
          name: Install Packs
          shell: /bin/bash
          when: always
          no_output_timeout: 5h
          command: |
            echo 'export INSTANCE_ROLE="Server Master"' >> $BASH_ENV
            source $BASH_ENV
            ./Tests/Marketplace/install_packs.sh "$INSTANCE_ROLE"
            exit $RETVAL
      - run:
          name: Slack Notifier
          shell: /bin/bash
          command: |
            if [ -n "${BUCKET_UPLOAD}" ]; then
              ./Tests/scripts/slack_notifier.sh 'bucket_upload_flow'
            fi
          when: always
      - *destroy_instances
      - *store_artifacts

workflows:
  version: 2
  commit:
    when:
      not:
        or:
          - << pipeline.parameters.force_pack_upload >>
          - << pipeline.parameters.bucket_upload >>
          - << pipeline.parameters.demisto_sdk_nightly >>
          - << pipeline.parameters.nightly >>
          - << pipeline.parameters.instance_tests >>
    jobs:
      - Setup Environment
      - Create Instances:
          filters:
            branches:
              ignore: /pull\/[0-9]+/
      - Run Unit Testing And Lint:
          requires:
            - Setup Environment
      - Run Validations:
          requires:
            - Setup Environment
      - Server 5_0:
          filters:
            branches:
              ignore: /pull\/[0-9]+/
          requires:
            - Create Instances
      - Server 5_5:
          filters:
            branches:
              ignore: /pull\/[0-9]+/
          requires:
            - Create Instances
      - Server 6_0:
          filters:
            branches:
              ignore: /pull\/[0-9]+/
          requires:
            - Create Instances
      - Server Master:
          filters:
            branches:
              ignore: /pull\/[0-9]+/
          requires:
            - Create Instances

  force_pack_upload:
    when: << pipeline.parameters.force_pack_upload >>
    jobs:
      - Setup Environment:
          context: bucket_upload_env
      - Create Instances:
          context: bucket_upload_env
          filters:
            branches:
              only:
                - upload-flow-dev
          requires:
            - Setup Environment
      - Force Upload Packs To Marketplace:
          context: bucket_upload_env
          filters:
            branches:
              only:
                - upload-flow-dev
          requires:
            - Create Instances

  instances_testing:
    # for details of triggered builds see https://circleci.com/docs/2.0/workflows/#nightly-example
    # for details of cron syntax see https://www.unix.com/man-page/POSIX/1posix/crontab/ disable-secrets-detection
    triggers:
      - schedule:
          # should trigger every day at 2 AM UTC (5 AM Israel Time)
          cron: "0 2 * * *"
          filters:
            branches:
              only:
                - master
    jobs:
      *instance_tests_jobs
  instances_testing_trigger:
    when: << pipeline.parameters.instance_tests >>
    jobs:
      *instance_tests_jobs

  nightly:
    triggers:
      - schedule:
          # should trigger every day at 12 AM UTC (3 AM Israel Time)
          cron: "0 0 * * *"
          filters:
            branches:
              only:
                - master
    jobs:
      *nightly_jobs

  nightly_trigger:
    # will initiate when using the trigger script.
    when: << pipeline.parameters.nightly >>
    jobs:
      *nightly_jobs

  sdk_nightly:
    triggers:
      - schedule:
          # should trigger every day at 12 AM UTC (3 AM Israel Time)
          cron: "0 0 * * *"
          filters:
            branches:
              only:
                - master
    jobs:
      *sdk_nightly_jobs

  sdk_nightly_trigger:
    # will initiate when using the trigger script.
    when: << pipeline.parameters.demisto_sdk_nightly>>
    jobs:
      *sdk_nightly_jobs

  bucket_upload:
    triggers:
      - schedule:
          # should trigger every day at 10 AM & 10 PM UTC (12:00 PM & 00:00 AM Israel Time)
          cron: "0 10,22 * * *"
          filters:
            branches:
              only:
                - master
    jobs:
      *bucket_upload_jobs

  bucket_upload_trigger:
    # will initiate when using the trigger script.
    when: << pipeline.parameters.bucket_upload>>
    jobs:
      *bucket_upload_jobs<|MERGE_RESOLUTION|>--- conflicted
+++ resolved
@@ -451,7 +451,6 @@
         context: bucket_upload_env
         requires:
           - Setup Environment
-<<<<<<< HEAD
     - Install Packs in Server 6_0:
         context: bucket_upload_env
         requires:
@@ -460,12 +459,6 @@
         context: bucket_upload_env
         requires:
           - Create Instances
-=======
-    - Upload Packs To Marketplace:
-        context: bucket_upload_env
-        requires:
-           - Create Instances
->>>>>>> 8726d338
 
   check_user_permissions_to_upload_packs: &check_user_permissions_to_upload_packs
     when:
@@ -999,11 +992,7 @@
 
             GCS_BUILD_BUCKET="marketplace-ci-build"
             GCS_MARKET_BUCKET="marketplace-dist-dev"
-<<<<<<< HEAD
-            STORAGE_BATH_PATH="wow/content/packs"
-=======
             STORAGE_BATH_PATH="upload-flow/builds/$CIRCLE_BRANCH/$CREATE_INSTANCES_JOB_NUMBER/content/packs"
->>>>>>> 8726d338
 
             python3 ./Tests/Marketplace/copy_and_upload_packs.py -a $PACK_ARTIFACTS -e $EXTRACT_FOLDER -pb "$GCS_MARKET_BUCKET" -bb "$GCS_BUILD_BUCKET" -s $GCS_PATH -n $CREATE_INSTANCES_JOB_NUMBER -c $CIRCLE_BRANCH -p "${PACKS_TO_UPLOAD}" -pbp "${STORAGE_BATH_PATH}"
             rm $GCS_PATH
@@ -1037,11 +1026,7 @@
 
                   GCS_BUILD_BUCKET="marketplace-ci-build"
                   GCS_MARKET_TESTING_BUCKET="marketplace-dist-dev"
-<<<<<<< HEAD
-                  SOURCE_TESTING_PATH="wow/content/packs"
-=======
                   SOURCE_TESTING_PATH="upload-flow/builds/$CIRCLE_BRANCH/$CREATE_INSTANCES_JOB_NUMBER/content/packs"
->>>>>>> 8726d338
 
                   python3 ./Tests/Marketplace/copy_and_upload_packs.py -a $PACK_ARTIFACTS -e $EXTRACT_FOLDER -pb "$GCS_MARKET_TESTING_BUCKET" -bb "$GCS_BUILD_BUCKET" -s $GCS_PATH -n $CREATE_INSTANCES_JOB_NUMBER -c $CIRCLE_BRANCH -pbp "$SOURCE_TESTING_PATH"
                   rm $GCS_PATH
