## [Unreleased]
<<<<<<< HEAD
- Added support to identify URLs and domains prefixed with 'http:' or 'http:\\'.
- Added support for fqdn extraction as a domain indicator type
=======

>>>>>>> 0e21bc5c

## [19.10.1] - 2019-10-15
The regex now recognizes URL query syntax.

## [19.8.2] - 2019-08-22
Added support for astrix, pipeline and different dashes in domain, url indicators.<|MERGE_RESOLUTION|>--- conflicted
+++ resolved
@@ -1,10 +1,5 @@
 ## [Unreleased]
-<<<<<<< HEAD
-- Added support to identify URLs and domains prefixed with 'http:' or 'http:\\'.
-- Added support for fqdn extraction as a domain indicator type
-=======
-
->>>>>>> 0e21bc5c
+Added support for fqdn extraction as a domain indicator type
 
 ## [19.10.1] - 2019-10-15
 The regex now recognizes URL query syntax.
