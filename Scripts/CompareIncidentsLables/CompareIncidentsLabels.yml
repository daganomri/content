--- conflicted
+++ resolved
@@ -13,50 +13,15 @@
   secret: false
 comment: Compares the labels of two incidents. Returns the different labels in them.
 commonfields:
-  id: 21a11f24-aae8-4a53-85f4-b8ef3c336d1d
+  id: CompareIncidentsLabels
   version: -1
 enabled: true
 name: CompareIncidentsLabels
-script: "import traceback\n\ntry:\n    inc1 = demisto.args().get('inc1')\n    inc2\
-  \ = demisto.args().get('inc2')\n    res = demisto.executeCommand(\"getIncidents\"\
-  , {'id': inc1})\n\n    if any(is_error(entry) for entry in res):\n        return_error(\"\
-  Unable to fetch incident {}\".format(inc1))\n    if(len(res[0].get('Contents').get('data'))>1):\n\
-  \        return_error(\"Found several incident IDs in inc1. Please enter a single\
-  \ ID.\")\n    \n    inc1_data=res[0].get('Contents').get('data')\n\n    res = demisto.executeCommand(\"\
-  getIncidents\", {'id': inc2})\n    if any(is_error(entry) for entry in res):\n \
-  \       return_error(\"Unable to fetch incident {}\".format(inc2))\n    if(len(res[0].get('Contents').get('data'))>1):\n\
-  \        return_error(\"Found several incident IDs in inc2. Please enter asingle\
-  \ ID.\")\n    inc2_data=res[0].get('Contents').get('data')\n\n    if inc1_data is\
-  \ None or inc2_data is None:\n        return_error(\"One of the incidents does not\
-  \ exist.\")\n\n    inc1_labels = inc1_data[0].get('labels',[])\n    inc2_labels\
-  \ = inc2_data[0].get('labels',[])\n    in1not2 = []\n    in2not1 = []\n    for label\
-  \ in inc1_labels:\n        if label not in inc2_labels:\n            in1not2.append(label)\n\
-  \    for label in inc2_labels:\n        if label not in inc1_labels:\n         \
-  \   in2not1.append(label)\n\n    md = tableToMarkdown(\"Labels in issue {} but not\
-  \ in issue {}\".format(inc1, inc2), in1not2)\n    md += \"\\n\" + tableToMarkdown(\"\
-  Labels in issue {1} but not in issue {0}\".format(inc1, inc2), in2not1)\n\n    if\
-  \ not in2not1 and not in1not2:\n        md = \"No different labels.\"\n    return_outputs(md,\
-  \ {},{})\nexcept Exception as ex:\n    demisto.error(str(ex) + \"\\n\\nTrace:\\\
-  n\" + traceback.format_exc())\n    return_error(ex.message)"
+script: "-"
 system: false
 tags:
 - incidents
-<<<<<<< HEAD
 timeout: '0'
 type: python
 runas: DBotWeakRole
-runonce: false
-=======
-comment: Compares the labels of two incidents. Returns the labels that are unique to each incident.
-enabled: true
-args:
-- name: inc1
-  required: true
-  description: Incident ID of the first incident.
-- name: inc2
-  required: true
-  description: Incident ID of the second incident.
-scripttarget: 0
-runonce: false
-runas: DBotWeakRole
->>>>>>> 9d441cff
+runonce: false